--- conflicted
+++ resolved
@@ -1,265 +1,261 @@
-/// <reference path="harness.ts"/>
-/// <reference path="runnerbase.ts" />
-/// <reference path="loggedIO.ts" />
-/// <reference path="..\compiler\commandLineParser.ts"/>
-// In harness baselines, null is different than undefined. See `generateActual` in `harness.ts`.
-/* tslint:disable:no-null-keyword */
-
-namespace RWC {
-    function runWithIOLog(ioLog: IOLog, fn: (oldIO: Harness.IO) => void) {
-        const oldIO = Harness.IO;
-
-        const wrappedIO = Playback.wrapIO(oldIO);
-        wrappedIO.startReplayFromData(ioLog);
-        Harness.IO = wrappedIO;
-
-        try {
-            fn(oldIO);
-        } finally {
-            wrappedIO.endReplay();
-            Harness.IO = oldIO;
-        }
-    }
-
-    function isTsConfigFile(file: { path: string }): boolean {
-        const tsConfigFileName = "tsconfig.json";
-        return file.path.substr(file.path.length - tsConfigFileName.length).toLowerCase() === tsConfigFileName;
-    }
-
-    export function runRWCTest(jsonPath: string) {
-        describe("Testing a RWC project: " + jsonPath, () => {
-            let inputFiles: Harness.Compiler.TestFile[] = [];
-            let otherFiles: Harness.Compiler.TestFile[] = [];
-            let compilerResult: Harness.Compiler.CompilerResult;
-            let compilerOptions: ts.CompilerOptions;
-            const baselineOpts: Harness.Baseline.BaselineOptions = {
-                Subfolder: "rwc",
-                Baselinefolder: "internal/baselines"
-            };
-            const baseName = /(.*)\/(.*).json/.exec(ts.normalizeSlashes(jsonPath))[2];
-            let currentDirectory: string;
-            let useCustomLibraryFile: boolean;
-            after(() => {
-                // Mocha holds onto the closure environment of the describe callback even after the test is done.
-                // Therefore we have to clean out large objects after the test is done.
-                inputFiles = [];
-                otherFiles = [];
-                compilerResult = undefined;
-                compilerOptions = undefined;
-                currentDirectory = undefined;
-                // useCustomLibraryFile is a flag specified in the json object to indicate whether to use built/local/lib.d.ts
-                // or to use lib.d.ts inside the json object. If the flag is true, use the lib.d.ts inside json file
-                // otherwise use the lib.d.ts from built/local
-                useCustomLibraryFile = undefined;
-            });
-
-            it("can compile", () => {
-                let opts: ts.ParsedCommandLine;
-
-                const ioLog: IOLog = JSON.parse(Harness.IO.readFile(jsonPath));
-                currentDirectory = ioLog.currentDirectory;
-                useCustomLibraryFile = ioLog.useCustomLibraryFile;
-                runWithIOLog(ioLog, () => {
-                    opts = ts.parseCommandLine(ioLog.arguments, fileName => Harness.IO.readFile(fileName));
-                    assert.equal(opts.errors.length, 0);
-
-                    // To provide test coverage of output javascript file,
-                    // we will set noEmitOnError flag to be false.
-                    opts.options.noEmitOnError = false;
-                });
-
-                runWithIOLog(ioLog, oldIO => {
-                    let fileNames = opts.fileNames;
-
-                    const tsconfigFile = ts.forEach(ioLog.filesRead, f => isTsConfigFile(f) ? f : undefined);
-                    if (tsconfigFile) {
-                        const tsconfigFileContents = getHarnessCompilerInputUnit(tsconfigFile.path);
-                        const parsedTsconfigFileContents = ts.parseConfigFileTextToJson(tsconfigFile.path, tsconfigFileContents.content);
-                        const configParseHost: ts.ParseConfigHost = {
-                            useCaseSensitiveFileNames: Harness.IO.useCaseSensitiveFileNames(),
-                            fileExists: Harness.IO.fileExists,
-                            readDirectory: Harness.IO.readDirectory,
-                        };
-                        const configParseResult = ts.parseJsonConfigFileContent(parsedTsconfigFileContents.config, configParseHost, ts.getDirectoryPath(tsconfigFile.path));
-                        fileNames = configParseResult.fileNames;
-                        opts.options = ts.extend(opts.options, configParseResult.options);
-                    }
-
-                    // Load the files
-                    for (const fileName of fileNames) {
-                        inputFiles.push(getHarnessCompilerInputUnit(fileName));
-                    }
-
-                    // Add files to compilation
-                    const isInInputList = (resolvedPath: string) => (inputFile: { unitName: string; content: string; }) => inputFile.unitName === resolvedPath;
-                    for (const fileRead of ioLog.filesRead) {
-                        // Check if the file is already added into the set of input files.
-                        const resolvedPath = ts.normalizeSlashes(Harness.IO.resolvePath(fileRead.path));
-                        const inInputList = ts.forEach(inputFiles, isInInputList(resolvedPath));
-
-                        if (isTsConfigFile(fileRead)) {
-                            continue;
-                        }
-
-                        if (!Harness.isDefaultLibraryFile(fileRead.path)) {
-                            if (inInputList) {
-                                continue;
-                            }
-                            otherFiles.push(getHarnessCompilerInputUnit(fileRead.path));
-                        }
-                        else if (!opts.options.noLib && Harness.isDefaultLibraryFile(fileRead.path)) {
-                            if (!inInputList) {
-                                // If useCustomLibraryFile is true, we will use lib.d.ts from json object
-                                // otherwise use the lib.d.ts from built/local
-                                // Majority of RWC code will be using built/local/lib.d.ts instead of
-                                // lib.d.ts inside json file. However, some RWC cases will still use
-                                // their own version of lib.d.ts because they have customized lib.d.ts
-                                if (useCustomLibraryFile) {
-                                    inputFiles.push(getHarnessCompilerInputUnit(fileRead.path));
-                                }
-                                else {
-                                    // set the flag to put default library to the beginning of the list
-                                    inputFiles.unshift(Harness.getDefaultLibraryFile(oldIO));
-                                }
-                            }
-                        }
-                    }
-
-                    // do not use lib since we already read it in above
-                    opts.options.noLib = true;
-
-                    // Emit the results
-                    compilerOptions = undefined;
-                    const output = Harness.Compiler.compileFiles(
-                        inputFiles,
-                        otherFiles,
-                        /* harnessOptions */ undefined,
-                        opts.options,
-                        // Since each RWC json file specifies its current directory in its json file, we need
-                        // to pass this information in explicitly instead of acquiring it from the process.
-                        currentDirectory);
-
-                    compilerOptions = output.options;
-                    compilerResult = output.result;
-                });
-
-                function getHarnessCompilerInputUnit(fileName: string): Harness.Compiler.TestFile {
-                    const unitName = ts.normalizeSlashes(Harness.IO.resolvePath(fileName));
-                    let content: string;
-                    try {
-                        content = Harness.IO.readFile(unitName);
-                    }
-                    catch (e) {
-                        content = Harness.IO.readFile(fileName);
-                    }
-                    return { unitName, content };
-                }
-            });
-
-
-            it("has the expected emitted code", () => {
-                Harness.Baseline.runBaseline(`${baseName}.output.js`, () => {
-                    return Harness.Compiler.collateOutputs(compilerResult.files);
-                }, baselineOpts);
-            });
-
-            it("has the expected declaration file content", () => {
-                Harness.Baseline.runBaseline(`${baseName}.d.ts`, () => {
-                    if (!compilerResult.declFilesCode.length) {
-                        return null;
-                    }
-
-                    return Harness.Compiler.collateOutputs(compilerResult.declFilesCode);
-                }, baselineOpts);
-            });
-
-            it("has the expected source maps", () => {
-                Harness.Baseline.runBaseline(`${baseName}.map`, () => {
-                    if (!compilerResult.sourceMaps.length) {
-                        return null;
-                    }
-
-                    return Harness.Compiler.collateOutputs(compilerResult.sourceMaps);
-                }, baselineOpts);
-            });
-
-            /*it("has correct source map record", () => {
-                if (compilerOptions.sourceMap) {
-                    Harness.Baseline.runBaseline(baseName + ".sourcemap.txt", () => {
-                        return compilerResult.getSourceMapRecord();
-                    }, baselineOpts);
-                }
-            });*/
-
-            it("has the expected errors", () => {
-                Harness.Baseline.runBaseline(`${baseName}.errors.txt`, () => {
-                    if (compilerResult.errors.length === 0) {
-                        return null;
-                    }
-                    // Do not include the library in the baselines to avoid noise
-                    const baselineFiles = inputFiles.concat(otherFiles).filter(f => !Harness.isDefaultLibraryFile(f.unitName));
-                    const errors = compilerResult.errors.filter(e => !Harness.isDefaultLibraryFile(e.file.fileName));
-                    return Harness.Compiler.getErrorBaseline(baselineFiles, errors);
-                }, baselineOpts);
-            });
-
-            // Ideally, a generated declaration file will have no errors. But we allow generated
-            // declaration file errors as part of the baseline.
-            it("has the expected errors in generated declaration files", () => {
-                if (compilerOptions.declaration && !compilerResult.errors.length) {
-                    Harness.Baseline.runBaseline(`${baseName}.dts.errors.txt`, () => {
-                        const declFileCompilationResult = Harness.Compiler.compileDeclarationFiles(
-                            inputFiles, otherFiles, compilerResult, /*harnessSettings*/ undefined, compilerOptions, currentDirectory);
-
-                        if (declFileCompilationResult.declResult.errors.length === 0) {
-                            return null;
-                        }
-
-                        return Harness.Compiler.minimalDiagnosticsToString(declFileCompilationResult.declResult.errors) +
-                            Harness.IO.newLine() + Harness.IO.newLine() +
-                            Harness.Compiler.getErrorBaseline(declFileCompilationResult.declInputFiles.concat(declFileCompilationResult.declOtherFiles), declFileCompilationResult.declResult.errors);
-                    }, baselineOpts);
-                }
-            });
-
-            it("has the expected types", () => {
-<<<<<<< HEAD
-                Harness.Compiler.doTypeAndSymbolBaseline(`${baseName}.types`, compilerResult, inputFiles
-=======
-                // We don't need to pass the extension here because "doTypeAndSymbolBaseline" will append appropriate extension of ".types" or ".symbols"
-                Harness.Compiler.doTypeAndSymbolBaseline(baseName, compilerResult, inputFiles
->>>>>>> 8038eb94
-                    .concat(otherFiles)
-                    .filter(file => !!compilerResult.program.getSourceFile(file.unitName))
-                    .filter(e => !Harness.isDefaultLibraryFile(e.unitName)), baselineOpts);
-            });
-        });
-    }
-}
-
-class RWCRunner extends RunnerBase {
-    private static sourcePath = "internal/cases/rwc/";
-
-    public enumerateTestFiles() {
-        return Harness.IO.listFiles(RWCRunner.sourcePath, /.+\.json$/);
-    }
-
-    public kind(): TestRunnerKind {
-        return "rwc";
-    }
-
-    /** Setup the runner's tests so that they are ready to be executed by the harness
-     *  The first test should be a describe/it block that sets up the harness's compiler instance appropriately
-     */
-    public initializeTests(): void {
-        // Read in and evaluate the test list
-        const testList = this.enumerateTestFiles();
-        for (let i = 0; i < testList.length; i++) {
-            this.runTest(testList[i]);
-        }
-    }
-
-    private runTest(jsonFileName: string) {
-        RWC.runRWCTest(jsonFileName);
-    }
+/// <reference path="harness.ts"/>
+/// <reference path="runnerbase.ts" />
+/// <reference path="loggedIO.ts" />
+/// <reference path="..\compiler\commandLineParser.ts"/>
+// In harness baselines, null is different than undefined. See `generateActual` in `harness.ts`.
+/* tslint:disable:no-null-keyword */
+
+namespace RWC {
+    function runWithIOLog(ioLog: IOLog, fn: (oldIO: Harness.IO) => void) {
+        const oldIO = Harness.IO;
+
+        const wrappedIO = Playback.wrapIO(oldIO);
+        wrappedIO.startReplayFromData(ioLog);
+        Harness.IO = wrappedIO;
+
+        try {
+            fn(oldIO);
+        } finally {
+            wrappedIO.endReplay();
+            Harness.IO = oldIO;
+        }
+    }
+
+    function isTsConfigFile(file: { path: string }): boolean {
+        const tsConfigFileName = "tsconfig.json";
+        return file.path.substr(file.path.length - tsConfigFileName.length).toLowerCase() === tsConfigFileName;
+    }
+
+    export function runRWCTest(jsonPath: string) {
+        describe("Testing a RWC project: " + jsonPath, () => {
+            let inputFiles: Harness.Compiler.TestFile[] = [];
+            let otherFiles: Harness.Compiler.TestFile[] = [];
+            let compilerResult: Harness.Compiler.CompilerResult;
+            let compilerOptions: ts.CompilerOptions;
+            const baselineOpts: Harness.Baseline.BaselineOptions = {
+                Subfolder: "rwc",
+                Baselinefolder: "internal/baselines"
+            };
+            const baseName = /(.*)\/(.*).json/.exec(ts.normalizeSlashes(jsonPath))[2];
+            let currentDirectory: string;
+            let useCustomLibraryFile: boolean;
+            after(() => {
+                // Mocha holds onto the closure environment of the describe callback even after the test is done.
+                // Therefore we have to clean out large objects after the test is done.
+                inputFiles = [];
+                otherFiles = [];
+                compilerResult = undefined;
+                compilerOptions = undefined;
+                currentDirectory = undefined;
+                // useCustomLibraryFile is a flag specified in the json object to indicate whether to use built/local/lib.d.ts
+                // or to use lib.d.ts inside the json object. If the flag is true, use the lib.d.ts inside json file
+                // otherwise use the lib.d.ts from built/local
+                useCustomLibraryFile = undefined;
+            });
+
+            it("can compile", () => {
+                let opts: ts.ParsedCommandLine;
+
+                const ioLog: IOLog = JSON.parse(Harness.IO.readFile(jsonPath));
+                currentDirectory = ioLog.currentDirectory;
+                useCustomLibraryFile = ioLog.useCustomLibraryFile;
+                runWithIOLog(ioLog, () => {
+                    opts = ts.parseCommandLine(ioLog.arguments, fileName => Harness.IO.readFile(fileName));
+                    assert.equal(opts.errors.length, 0);
+
+                    // To provide test coverage of output javascript file,
+                    // we will set noEmitOnError flag to be false.
+                    opts.options.noEmitOnError = false;
+                });
+
+                runWithIOLog(ioLog, oldIO => {
+                    let fileNames = opts.fileNames;
+
+                    const tsconfigFile = ts.forEach(ioLog.filesRead, f => isTsConfigFile(f) ? f : undefined);
+                    if (tsconfigFile) {
+                        const tsconfigFileContents = getHarnessCompilerInputUnit(tsconfigFile.path);
+                        const parsedTsconfigFileContents = ts.parseConfigFileTextToJson(tsconfigFile.path, tsconfigFileContents.content);
+                        const configParseHost: ts.ParseConfigHost = {
+                            useCaseSensitiveFileNames: Harness.IO.useCaseSensitiveFileNames(),
+                            fileExists: Harness.IO.fileExists,
+                            readDirectory: Harness.IO.readDirectory,
+                        };
+                        const configParseResult = ts.parseJsonConfigFileContent(parsedTsconfigFileContents.config, configParseHost, ts.getDirectoryPath(tsconfigFile.path));
+                        fileNames = configParseResult.fileNames;
+                        opts.options = ts.extend(opts.options, configParseResult.options);
+                    }
+
+                    // Load the files
+                    for (const fileName of fileNames) {
+                        inputFiles.push(getHarnessCompilerInputUnit(fileName));
+                    }
+
+                    // Add files to compilation
+                    const isInInputList = (resolvedPath: string) => (inputFile: { unitName: string; content: string; }) => inputFile.unitName === resolvedPath;
+                    for (const fileRead of ioLog.filesRead) {
+                        // Check if the file is already added into the set of input files.
+                        const resolvedPath = ts.normalizeSlashes(Harness.IO.resolvePath(fileRead.path));
+                        const inInputList = ts.forEach(inputFiles, isInInputList(resolvedPath));
+
+                        if (isTsConfigFile(fileRead)) {
+                            continue;
+                        }
+
+                        if (!Harness.isDefaultLibraryFile(fileRead.path)) {
+                            if (inInputList) {
+                                continue;
+                            }
+                            otherFiles.push(getHarnessCompilerInputUnit(fileRead.path));
+                        }
+                        else if (!opts.options.noLib && Harness.isDefaultLibraryFile(fileRead.path)) {
+                            if (!inInputList) {
+                                // If useCustomLibraryFile is true, we will use lib.d.ts from json object
+                                // otherwise use the lib.d.ts from built/local
+                                // Majority of RWC code will be using built/local/lib.d.ts instead of
+                                // lib.d.ts inside json file. However, some RWC cases will still use
+                                // their own version of lib.d.ts because they have customized lib.d.ts
+                                if (useCustomLibraryFile) {
+                                    inputFiles.push(getHarnessCompilerInputUnit(fileRead.path));
+                                }
+                                else {
+                                    // set the flag to put default library to the beginning of the list
+                                    inputFiles.unshift(Harness.getDefaultLibraryFile(oldIO));
+                                }
+                            }
+                        }
+                    }
+
+                    // do not use lib since we already read it in above
+                    opts.options.noLib = true;
+
+                    // Emit the results
+                    compilerOptions = undefined;
+                    const output = Harness.Compiler.compileFiles(
+                        inputFiles,
+                        otherFiles,
+                        /* harnessOptions */ undefined,
+                        opts.options,
+                        // Since each RWC json file specifies its current directory in its json file, we need
+                        // to pass this information in explicitly instead of acquiring it from the process.
+                        currentDirectory);
+
+                    compilerOptions = output.options;
+                    compilerResult = output.result;
+                });
+
+                function getHarnessCompilerInputUnit(fileName: string): Harness.Compiler.TestFile {
+                    const unitName = ts.normalizeSlashes(Harness.IO.resolvePath(fileName));
+                    let content: string;
+                    try {
+                        content = Harness.IO.readFile(unitName);
+                    }
+                    catch (e) {
+                        content = Harness.IO.readFile(fileName);
+                    }
+                    return { unitName, content };
+                }
+            });
+
+
+            it("has the expected emitted code", () => {
+                Harness.Baseline.runBaseline(`${baseName}.output.js`, () => {
+                    return Harness.Compiler.collateOutputs(compilerResult.files);
+                }, baselineOpts);
+            });
+
+            it("has the expected declaration file content", () => {
+                Harness.Baseline.runBaseline(`${baseName}.d.ts`, () => {
+                    if (!compilerResult.declFilesCode.length) {
+                        return null;
+                    }
+
+                    return Harness.Compiler.collateOutputs(compilerResult.declFilesCode);
+                }, baselineOpts);
+            });
+
+            it("has the expected source maps", () => {
+                Harness.Baseline.runBaseline(`${baseName}.map`, () => {
+                    if (!compilerResult.sourceMaps.length) {
+                        return null;
+                    }
+
+                    return Harness.Compiler.collateOutputs(compilerResult.sourceMaps);
+                }, baselineOpts);
+            });
+
+            /*it("has correct source map record", () => {
+                if (compilerOptions.sourceMap) {
+                    Harness.Baseline.runBaseline(baseName + ".sourcemap.txt", () => {
+                        return compilerResult.getSourceMapRecord();
+                    }, baselineOpts);
+                }
+            });*/
+
+            it("has the expected errors", () => {
+                Harness.Baseline.runBaseline(`${baseName}.errors.txt`, () => {
+                    if (compilerResult.errors.length === 0) {
+                        return null;
+                    }
+                    // Do not include the library in the baselines to avoid noise
+                    const baselineFiles = inputFiles.concat(otherFiles).filter(f => !Harness.isDefaultLibraryFile(f.unitName));
+                    const errors = compilerResult.errors.filter(e => !Harness.isDefaultLibraryFile(e.file.fileName));
+                    return Harness.Compiler.getErrorBaseline(baselineFiles, errors);
+                }, baselineOpts);
+            });
+
+            // Ideally, a generated declaration file will have no errors. But we allow generated
+            // declaration file errors as part of the baseline.
+            it("has the expected errors in generated declaration files", () => {
+                if (compilerOptions.declaration && !compilerResult.errors.length) {
+                    Harness.Baseline.runBaseline(`${baseName}.dts.errors.txt`, () => {
+                        const declFileCompilationResult = Harness.Compiler.compileDeclarationFiles(
+                            inputFiles, otherFiles, compilerResult, /*harnessSettings*/ undefined, compilerOptions, currentDirectory);
+
+                        if (declFileCompilationResult.declResult.errors.length === 0) {
+                            return null;
+                        }
+
+                        return Harness.Compiler.minimalDiagnosticsToString(declFileCompilationResult.declResult.errors) +
+                            Harness.IO.newLine() + Harness.IO.newLine() +
+                            Harness.Compiler.getErrorBaseline(declFileCompilationResult.declInputFiles.concat(declFileCompilationResult.declOtherFiles), declFileCompilationResult.declResult.errors);
+                    }, baselineOpts);
+                }
+            });
+
+            it("has the expected types", () => {
+                // We don't need to pass the extension here because "doTypeAndSymbolBaseline" will append appropriate extension of ".types" or ".symbols"
+                Harness.Compiler.doTypeAndSymbolBaseline(baseName, compilerResult, inputFiles
+                    .concat(otherFiles)
+                    .filter(file => !!compilerResult.program.getSourceFile(file.unitName))
+                    .filter(e => !Harness.isDefaultLibraryFile(e.unitName)), baselineOpts);
+            });
+        });
+    }
+}
+
+class RWCRunner extends RunnerBase {
+    private static sourcePath = "internal/cases/rwc/";
+
+    public enumerateTestFiles() {
+        return Harness.IO.listFiles(RWCRunner.sourcePath, /.+\.json$/);
+    }
+
+    public kind(): TestRunnerKind {
+        return "rwc";
+    }
+
+    /** Setup the runner's tests so that they are ready to be executed by the harness
+     *  The first test should be a describe/it block that sets up the harness's compiler instance appropriately
+     */
+    public initializeTests(): void {
+        // Read in and evaluate the test list
+        const testList = this.enumerateTestFiles();
+        for (let i = 0; i < testList.length; i++) {
+            this.runTest(testList[i]);
+        }
+    }
+
+    private runTest(jsonFileName: string) {
+        RWC.runRWCTest(jsonFileName);
+    }
 }