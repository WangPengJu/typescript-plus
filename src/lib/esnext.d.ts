<<<<<<< HEAD
/// <reference lib="es2018" />
/// <reference lib="esnext.asynciterable" />
/// <reference lib="esnext.array" />

=======
/// <reference path="lib.es2018.d.ts" />
/// <reference path="lib.esnext.asynciterable.d.ts" />
/// <reference path="lib.esnext.array.d.ts" />
/// <reference path="lib.esnext.symbol.d.ts" />

>>>>>>> c3dcc83d
<|MERGE_RESOLUTION|>--- conflicted
+++ resolved
@@ -1,12 +1,4 @@
-<<<<<<< HEAD
-/// <reference lib="es2018" />
-/// <reference lib="esnext.asynciterable" />
-/// <reference lib="esnext.array" />
-
-=======
-/// <reference path="lib.es2018.d.ts" />
-/// <reference path="lib.esnext.asynciterable.d.ts" />
-/// <reference path="lib.esnext.array.d.ts" />
-/// <reference path="lib.esnext.symbol.d.ts" />
-
->>>>>>> c3dcc83d
+/// <reference lib="es2018" />
+/// <reference lib="esnext.asynciterable" />
+/// <reference lib="esnext.array" />
+/// <reference lib="esnext.symbol" />