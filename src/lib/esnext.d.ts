--- conflicted
+++ resolved
@@ -1,9 +1,3 @@
-<<<<<<< HEAD
-/// <reference lib="es2019" />
-/// <reference lib="esnext.asynciterable" />
-=======
-/// <reference lib="es2018" />
->>>>>>> f944ed6d
-/// <reference lib="esnext.array" />
-/// <reference lib="esnext.bigint" />
-/// <reference lib="esnext.intl" />
+/// <reference lib="es2019" />
+/// <reference lib="esnext.bigint" />
+/// <reference lib="esnext.intl" />