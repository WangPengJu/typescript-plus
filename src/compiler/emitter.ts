--- conflicted
+++ resolved
@@ -1,6097 +1,6088 @@
-/// <reference path="checker.ts"/>
-
-module ts {
-    interface EmitTextWriter {
-        write(s: string): void;
-        writeTextOfNode(sourceFile: SourceFile, node: Node): void;
-        writeLine(): void;
-        increaseIndent(): void;
-        decreaseIndent(): void;
-        getText(): string;
-        rawWrite(s: string): void;
-        writeLiteral(s: string): void;
-        getTextPos(): number;
-        getLine(): number;
-        getColumn(): number;
-        getIndent(): number;
-    }
-
-    interface ExternalImportInfo {
-        rootNode: ImportDeclaration | ImportEqualsDeclaration | ExportDeclaration;
-        declarationNode?: ImportEqualsDeclaration | ImportClause | NamespaceImport;
-        namedImports?: NamedImports;
-    }
-
-    interface SymbolAccessibilityDiagnostic {
-        errorNode: Node;
-        diagnosticMessage: DiagnosticMessage;
-        typeName?: DeclarationName;
-    }
-
-    // represents one LexicalEnvironment frame to store unique generated names
-    interface ScopeFrame {
-        names: Map<string>;
-        previous: ScopeFrame;
-    }
-
-    type GetSymbolAccessibilityDiagnostic = (symbolAccesibilityResult: SymbolAccessiblityResult) => SymbolAccessibilityDiagnostic;
-
-    interface EmitTextWriterWithSymbolWriter extends EmitTextWriter, SymbolWriter {
-        getSymbolAccessibilityDiagnostic: GetSymbolAccessibilityDiagnostic;
-    }
-
-    interface AliasDeclarationEmitInfo {
-        declaration: ImportEqualsDeclaration;
-        outputPos: number;
-        indent: number;
-        asynchronousOutput?: string; // If the output for alias was written asynchronously, the corresponding output
-    }
-
-    interface DeclarationEmit {
-        reportedDeclarationError: boolean;
-        aliasDeclarationEmitInfo: AliasDeclarationEmitInfo[];
-        synchronousDeclarationOutput: string;
-        referencePathsOutput: string;
-    }
-
-    let indentStrings: string[] = ["", "    "];
-    export function getIndentString(level: number) {
-        if (indentStrings[level] === undefined) {
-            indentStrings[level] = getIndentString(level - 1) + indentStrings[1];
-        }
-        return indentStrings[level];
-    }
-
-    function getIndentSize() {
-        return indentStrings[1].length;
-    }
-
-    export function shouldEmitToOwnFile(sourceFile: SourceFile, compilerOptions: CompilerOptions): boolean {
-        if (!isDeclarationFile(sourceFile)) {
-            if ((isExternalModule(sourceFile) || !compilerOptions.out) && !fileExtensionIs(sourceFile.fileName, ".js")) {
-                return true;
-            }
-            return false;
-        }
-        return false;
-    }
-
-    export function isExternalModuleOrDeclarationFile(sourceFile: SourceFile) {
-        return isExternalModule(sourceFile) || isDeclarationFile(sourceFile);
-    }
-
-    function createTextWriter(newLine: String): EmitTextWriter {
-        let output = "";
-        let indent = 0;
-        let lineStart = true;
-        let lineCount = 0;
-        let linePos = 0;
-
-        function write(s: string) {
-            if (s && s.length) {
-                if (lineStart) {
-                    output += getIndentString(indent);
-                    lineStart = false;
-                }
-                output += s;
-            }
-        }
-
-        function rawWrite(s: string) {
-            if (s !== undefined) {
-                if (lineStart) {
-                    lineStart = false;
-                }
-                output += s;
-            }
-        }
-
-        function writeLiteral(s: string) {
-            if (s && s.length) {
-                write(s);
-                let lineStartsOfS = computeLineStarts(s);
-                if (lineStartsOfS.length > 1) {
-                    lineCount = lineCount + lineStartsOfS.length - 1;
-                    linePos = output.length - s.length + lineStartsOfS[lineStartsOfS.length - 1];
-                }
-            }
-        }
-
-        function writeLine() {
-            if (!lineStart) {
-                output += newLine;
-                lineCount++;
-                linePos = output.length;
-                lineStart = true;
-            }
-        }
-
-        function writeTextOfNode(sourceFile: SourceFile, node: Node) {
-            write(getSourceTextOfNodeFromSourceFile(sourceFile, node));
-        }
-
-        return {
-            write,
-            rawWrite,
-            writeTextOfNode,
-            writeLiteral,
-            writeLine,
-            increaseIndent: () => indent++,
-            decreaseIndent: () => indent--,
-            getIndent: () => indent,
-            getTextPos: () => output.length,
-            getLine: () => lineCount + 1,
-            getColumn: () => lineStart ? indent * getIndentSize() + 1 : output.length - linePos + 1,
-            getText: () => output,
-        };
-    }
-
-    function getLineOfLocalPosition(currentSourceFile: SourceFile, pos: number) {
-        return getLineAndCharacterOfPosition(currentSourceFile, pos).line;
-    }
-
-    function emitNewLineBeforeLeadingComments(currentSourceFile: SourceFile, writer: EmitTextWriter, node: TextRange, leadingComments: CommentRange[]) {
-        // If the leading comments start on different line than the start of node, write new line
-        if (leadingComments && leadingComments.length && node.pos !== leadingComments[0].pos &&
-            getLineOfLocalPosition(currentSourceFile, node.pos) !== getLineOfLocalPosition(currentSourceFile, leadingComments[0].pos)) {
-            writer.writeLine();
-        }
-    }
-
-    function emitComments(currentSourceFile: SourceFile, writer: EmitTextWriter, comments: CommentRange[], trailingSeparator: boolean, newLine: string,
-                          writeComment: (currentSourceFile: SourceFile, writer: EmitTextWriter, comment: CommentRange, newLine: string) => void) {
-        let emitLeadingSpace = !trailingSeparator;
-        forEach(comments, comment => {
-            if (emitLeadingSpace) {
-                writer.write(" ");
-                emitLeadingSpace = false;
-            }
-            writeComment(currentSourceFile, writer, comment, newLine);
-            if (comment.hasTrailingNewLine) {
-                writer.writeLine();
-            }
-            else if (trailingSeparator) {
-                writer.write(" ");
-            }
-            else {
-                // Emit leading space to separate comment during next comment emit
-                emitLeadingSpace = true;
-            }
-        });
-    }
-
-    function writeCommentRange(currentSourceFile: SourceFile, writer: EmitTextWriter, comment: CommentRange, newLine: string){
-        if (currentSourceFile.text.charCodeAt(comment.pos + 1) === CharacterCodes.asterisk) {
-            let firstCommentLineAndCharacter = getLineAndCharacterOfPosition(currentSourceFile, comment.pos);
-            let lineCount = getLineStarts(currentSourceFile).length;
-            let firstCommentLineIndent: number;
-            for (let pos = comment.pos, currentLine = firstCommentLineAndCharacter.line; pos < comment.end; currentLine++) {
-                let nextLineStart = (currentLine + 1) === lineCount
-                    ? currentSourceFile.text.length + 1
-                    : getStartPositionOfLine(currentLine + 1, currentSourceFile);
-
-                if (pos !== comment.pos) {
-                    // If we are not emitting first line, we need to write the spaces to adjust the alignment
-                    if (firstCommentLineIndent === undefined) {
-                        firstCommentLineIndent = calculateIndent(getStartPositionOfLine(firstCommentLineAndCharacter.line, currentSourceFile), comment.pos);
-                    }
-
-                    // These are number of spaces writer is going to write at current indent
-                    let currentWriterIndentSpacing = writer.getIndent() * getIndentSize();
-
-                    // Number of spaces we want to be writing
-                    // eg: Assume writer indent
-                    // module m {
-                    //         /* starts at character 9 this is line 1
-                    //    * starts at character pos 4 line                        --1  = 8 - 8 + 3
-                    //   More left indented comment */                            --2  = 8 - 8 + 2
-                    //     class c { }
-                    // }
-                    // module m {
-                    //     /* this is line 1 -- Assume current writer indent 8
-                    //      * line                                                --3 = 8 - 4 + 5
-                    //            More right indented comment */                  --4 = 8 - 4 + 11
-                    //     class c { }
-                    // }
-                    let spacesToEmit = currentWriterIndentSpacing - firstCommentLineIndent + calculateIndent(pos, nextLineStart);
-                    if (spacesToEmit > 0) {
-                        let numberOfSingleSpacesToEmit = spacesToEmit % getIndentSize();
-                        let indentSizeSpaceString = getIndentString((spacesToEmit - numberOfSingleSpacesToEmit) / getIndentSize());
-
-                        // Write indent size string ( in eg 1: = "", 2: "" , 3: string with 8 spaces 4: string with 12 spaces
-                        writer.rawWrite(indentSizeSpaceString);
-
-                        // Emit the single spaces (in eg: 1: 3 spaces, 2: 2 spaces, 3: 1 space, 4: 3 spaces)
-                        while (numberOfSingleSpacesToEmit) {
-                            writer.rawWrite(" ");
-                            numberOfSingleSpacesToEmit--;
-                        }
-                    }
-                    else {
-                        // No spaces to emit write empty string
-                        writer.rawWrite("");
-                    }
-                }
-
-                // Write the comment line text
-                writeTrimmedCurrentLine(pos, nextLineStart);
-
-                pos = nextLineStart;
-            }
-        }
-        else {
-            // Single line comment of style //....
-            writer.write(currentSourceFile.text.substring(comment.pos, comment.end));
-        }
-
-        function writeTrimmedCurrentLine(pos: number, nextLineStart: number) {
-            let end = Math.min(comment.end, nextLineStart - 1);
-            let currentLineText = currentSourceFile.text.substring(pos, end).replace(/^\s+|\s+$/g, '');
-            if (currentLineText) {
-                // trimmed forward and ending spaces text
-                writer.write(currentLineText);
-                if (end !== comment.end) {
-                    writer.writeLine();
-                }
-            }
-            else {
-                // Empty string - make sure we write empty line
-                writer.writeLiteral(newLine);
-            }
-        }
-
-        function calculateIndent(pos: number, end: number) {
-            let currentLineIndent = 0;
-            for (; pos < end && isWhiteSpace(currentSourceFile.text.charCodeAt(pos)); pos++) {
-                if (currentSourceFile.text.charCodeAt(pos) === CharacterCodes.tab) {
-                    // Tabs = TabSize = indent size and go to next tabStop
-                    currentLineIndent += getIndentSize() - (currentLineIndent % getIndentSize());
-                }
-                else {
-                    // Single space
-                    currentLineIndent++;
-                }
-            }
-
-            return currentLineIndent;
-        }
-    }
-
-    function getFirstConstructorWithBody(node: ClassDeclaration): ConstructorDeclaration {
-        return forEach(node.members, member => {
-            if (member.kind === SyntaxKind.Constructor && nodeIsPresent((<ConstructorDeclaration>member).body)) {
-                return <ConstructorDeclaration>member;
-            }
-        });
-    }
-
-    function getAllAccessorDeclarations(declarations: NodeArray<Declaration>, accessor: AccessorDeclaration) {
-        let firstAccessor: AccessorDeclaration;
-        let getAccessor: AccessorDeclaration;
-        let setAccessor: AccessorDeclaration;
-        if (hasDynamicName(accessor)) {
-            firstAccessor = accessor;
-            if (accessor.kind === SyntaxKind.GetAccessor) {
-                getAccessor = accessor;
-            }
-            else if (accessor.kind === SyntaxKind.SetAccessor) {
-                setAccessor = accessor;
-            }
-            else {
-                Debug.fail("Accessor has wrong kind");
-            }
-        }
-        else {
-            forEach(declarations, (member: Declaration) => {
-                if ((member.kind === SyntaxKind.GetAccessor || member.kind === SyntaxKind.SetAccessor)
-                    && (member.flags & NodeFlags.Static) === (accessor.flags & NodeFlags.Static)) {
-                    let memberName = getPropertyNameForPropertyNameNode(member.name);
-                    let accessorName = getPropertyNameForPropertyNameNode(accessor.name);
-                    if (memberName === accessorName) {
-                        if (!firstAccessor) {
-                            firstAccessor = <AccessorDeclaration>member;
-                        }
-
-                        if (member.kind === SyntaxKind.GetAccessor && !getAccessor) {
-                            getAccessor = <AccessorDeclaration>member;
-                        }
-
-                        if (member.kind === SyntaxKind.SetAccessor && !setAccessor) {
-                            setAccessor = <AccessorDeclaration>member;
-                        }
-                    }
-                }
-            });
-        }
-        return {
-            firstAccessor,
-            getAccessor,
-            setAccessor
-        };
-    }
-
-    function getSourceFilePathInNewDir(sourceFile: SourceFile, host: EmitHost, newDirPath: string) {
-        let sourceFilePath = getNormalizedAbsolutePath(sourceFile.fileName, host.getCurrentDirectory());
-        sourceFilePath = sourceFilePath.replace(host.getCommonSourceDirectory(), "");
-        return combinePaths(newDirPath, sourceFilePath);
-    }
-
-    function getOwnEmitOutputFilePath(sourceFile: SourceFile, host: EmitHost, extension: string){
-        let compilerOptions = host.getCompilerOptions();
-        let emitOutputFilePathWithoutExtension: string;
-        if (compilerOptions.outDir) {
-            emitOutputFilePathWithoutExtension = removeFileExtension(getSourceFilePathInNewDir(sourceFile, host, compilerOptions.outDir));
-        }
-        else {
-            emitOutputFilePathWithoutExtension = removeFileExtension(sourceFile.fileName);
-        }
-
-        return emitOutputFilePathWithoutExtension + extension;
-    }
-
-    function writeFile(host: EmitHost, diagnostics: Diagnostic[], fileName: string, data: string, writeByteOrderMark: boolean) {
-        host.writeFile(fileName, data, writeByteOrderMark, hostErrorMessage => {
-            diagnostics.push(createCompilerDiagnostic(Diagnostics.Could_not_write_file_0_Colon_1, fileName, hostErrorMessage));
-        });
-    }
-
-    function emitDeclarations(host: EmitHost, resolver: EmitResolver, diagnostics: Diagnostic[], jsFilePath: string, root?: SourceFile): DeclarationEmit {
-        let newLine = host.getNewLine();
-        let compilerOptions = host.getCompilerOptions();
-        let languageVersion = compilerOptions.target || ScriptTarget.ES3;
-
-        let write: (s: string) => void;
-        let writeLine: () => void;
-        let increaseIndent: () => void;
-        let decreaseIndent: () => void;
-        let writeTextOfNode: (sourceFile: SourceFile, node: Node) => void;
-
-        let writer = createAndSetNewTextWriterWithSymbolWriter();
-
-        let enclosingDeclaration: Node;
-        let currentSourceFile: SourceFile;
-        let reportedDeclarationError = false;
-        let emitJsDocComments = compilerOptions.removeComments ? function (declaration: Node) { } : writeJsDocComments;
-        let emit = compilerOptions.stripInternal ? stripInternal : emitNode;
-
-        let aliasDeclarationEmitInfo: AliasDeclarationEmitInfo[] = [];
-
-        // Contains the reference paths that needs to go in the declaration file.
-        // Collecting this separately because reference paths need to be first thing in the declaration file
-        // and we could be collecting these paths from multiple files into single one with --out option
-        let referencePathsOutput = "";
-
-        if (root) {
-            // Emitting just a single file, so emit references in this file only
-            if (!compilerOptions.noResolve) {
-                let addedGlobalFileReference = false;
-                forEach(root.referencedFiles, fileReference => {
-                    let referencedFile = tryResolveScriptReference(host, root, fileReference);
-
-                    // All the references that are not going to be part of same file
-                    if (referencedFile && ((referencedFile.flags & NodeFlags.DeclarationFile) || // This is a declare file reference
-                        shouldEmitToOwnFile(referencedFile, compilerOptions) || // This is referenced file is emitting its own js file
-                        !addedGlobalFileReference)) { // Or the global out file corresponding to this reference was not added
-
-                        writeReferencePath(referencedFile);
-                        if (!isExternalModuleOrDeclarationFile(referencedFile)) {
-                            addedGlobalFileReference = true;
-                        }
-                    }
-                });
-            }
-
-            emitSourceFile(root);
-        }
-        else {
-            // Emit references corresponding to this file
-            let emittedReferencedFiles: SourceFile[] = [];
-            forEach(host.getSourceFiles(), sourceFile => {
-                if (!isExternalModuleOrDeclarationFile(sourceFile)) {
-                    // Check what references need to be added
-                    if (!compilerOptions.noResolve) {
-                        forEach(sourceFile.referencedFiles, fileReference => {
-                            let referencedFile = tryResolveScriptReference(host, sourceFile, fileReference);
-
-                            // If the reference file is a declaration file or an external module, emit that reference
-                            if (referencedFile && (isExternalModuleOrDeclarationFile(referencedFile) &&
-                                !contains(emittedReferencedFiles, referencedFile))) { // If the file reference was not already emitted
-
-                                writeReferencePath(referencedFile);
-                                emittedReferencedFiles.push(referencedFile);
-                            }
-                        });
-                    }
-
-                    emitSourceFile(sourceFile);
-                }
-            });
-        }
-
-        return {
-            reportedDeclarationError,
-            aliasDeclarationEmitInfo,
-            synchronousDeclarationOutput: writer.getText(),
-            referencePathsOutput,
-        }
-
-        function hasInternalAnnotation(range: CommentRange) {
-            let text = currentSourceFile.text;
-            let comment = text.substring(range.pos, range.end);
-            return comment.indexOf("@internal") >= 0;
-        }
-
-        function stripInternal(node: Node) {
-            if (node) {
-                let leadingCommentRanges = getLeadingCommentRanges(currentSourceFile.text, node.pos);
-                if (forEach(leadingCommentRanges, hasInternalAnnotation)) {
-                    return;
-                }
-
-                emitNode(node);
-            }
-        }
-
-        function createAndSetNewTextWriterWithSymbolWriter(): EmitTextWriterWithSymbolWriter {
-            let writer = <EmitTextWriterWithSymbolWriter>createTextWriter(newLine);
-            writer.trackSymbol = trackSymbol;
-            writer.writeKeyword = writer.write;
-            writer.writeOperator = writer.write;
-            writer.writePunctuation = writer.write;
-            writer.writeSpace = writer.write;
-            writer.writeStringLiteral = writer.writeLiteral;
-            writer.writeParameter = writer.write;
-            writer.writeSymbol = writer.write;
-            setWriter(writer);
-            return writer;
-        }
-
-        function setWriter(newWriter: EmitTextWriterWithSymbolWriter) {
-            writer = newWriter;
-            write = newWriter.write;
-            writeTextOfNode = newWriter.writeTextOfNode;
-            writeLine = newWriter.writeLine;
-            increaseIndent = newWriter.increaseIndent;
-            decreaseIndent = newWriter.decreaseIndent;
-        }
-
-        function writeAsychronousImportEqualsDeclarations(importEqualsDeclarations: ImportEqualsDeclaration[]) {
-            let oldWriter = writer;
-            forEach(importEqualsDeclarations, aliasToWrite => {
-                let aliasEmitInfo = forEach(aliasDeclarationEmitInfo, declEmitInfo => declEmitInfo.declaration === aliasToWrite ? declEmitInfo : undefined);
-                // If the alias was marked as not visible when we saw its declaration, we would have saved the aliasEmitInfo, but if we haven't yet visited the alias declaration
-                // then we don't need to write it at this point. We will write it when we actually see its declaration
-                // Eg.
-                // export function bar(a: foo.Foo) { }
-                // import foo = require("foo");
-                // Writing of function bar would mark alias declaration foo as visible but we haven't yet visited that declaration so do nothing,
-                // we would write alias foo declaration when we visit it since it would now be marked as visible
-                if (aliasEmitInfo) {
-                    createAndSetNewTextWriterWithSymbolWriter();
-                    for (let declarationIndent = aliasEmitInfo.indent; declarationIndent; declarationIndent--) {
-                        increaseIndent();
-                    }
-                    writeImportEqualsDeclaration(aliasToWrite);
-                    aliasEmitInfo.asynchronousOutput = writer.getText();
-                }
-            });
-            setWriter(oldWriter);
-        }
-
-        function handleSymbolAccessibilityError(symbolAccesibilityResult: SymbolAccessiblityResult) {
-            if (symbolAccesibilityResult.accessibility === SymbolAccessibility.Accessible) {
-                // write the aliases
-                if (symbolAccesibilityResult && symbolAccesibilityResult.aliasesToMakeVisible) {
-                    writeAsychronousImportEqualsDeclarations(symbolAccesibilityResult.aliasesToMakeVisible);
-                }
-            }
-            else {
-                // Report error
-                reportedDeclarationError = true;
-                let errorInfo = writer.getSymbolAccessibilityDiagnostic(symbolAccesibilityResult);
-                if (errorInfo) {
-                    if (errorInfo.typeName) {
-                        diagnostics.push(createDiagnosticForNode(symbolAccesibilityResult.errorNode || errorInfo.errorNode,
-                            errorInfo.diagnosticMessage,
-                            getSourceTextOfNodeFromSourceFile(currentSourceFile, errorInfo.typeName),
-                            symbolAccesibilityResult.errorSymbolName,
-                            symbolAccesibilityResult.errorModuleName));
-                    }
-                    else {
-                        diagnostics.push(createDiagnosticForNode(symbolAccesibilityResult.errorNode || errorInfo.errorNode,
-                            errorInfo.diagnosticMessage,
-                            symbolAccesibilityResult.errorSymbolName,
-                            symbolAccesibilityResult.errorModuleName));
-                    }
-                }
-            }
-        }
-
-        function trackSymbol(symbol: Symbol, enclosingDeclaration?: Node, meaning?: SymbolFlags) {
-            handleSymbolAccessibilityError(resolver.isSymbolAccessible(symbol, enclosingDeclaration, meaning));
-        }
-
-        function writeTypeOfDeclaration(declaration: AccessorDeclaration | VariableLikeDeclaration, type: TypeNode | StringLiteralExpression, getSymbolAccessibilityDiagnostic: GetSymbolAccessibilityDiagnostic) {
-            writer.getSymbolAccessibilityDiagnostic = getSymbolAccessibilityDiagnostic;
-            write(": ");
-            if (type) {
-                // Write the type
-                emitType(type);
-            }
-            else {
-                resolver.writeTypeOfDeclaration(declaration, enclosingDeclaration, TypeFormatFlags.UseTypeOfFunction, writer);
-            }
-        }
-
-        function writeReturnTypeAtSignature(signature: SignatureDeclaration, getSymbolAccessibilityDiagnostic: GetSymbolAccessibilityDiagnostic) {
-            writer.getSymbolAccessibilityDiagnostic = getSymbolAccessibilityDiagnostic;
-            write(": ");
-            if (signature.type) {
-                // Write the type
-                emitType(signature.type);
-            }
-            else {
-                resolver.writeReturnTypeOfSignatureDeclaration(signature, enclosingDeclaration, TypeFormatFlags.UseTypeOfFunction, writer);
-            }
-        }
-
-        function emitLines(nodes: Node[]) {
-            for (let node of nodes) {
-                emit(node);
-            }
-        }
-
-        function emitSeparatedList(nodes: Node[], separator: string, eachNodeEmitFn: (node: Node) => void) {
-            let currentWriterPos = writer.getTextPos();
-            for (let node of nodes) {
-                if (currentWriterPos !== writer.getTextPos()) {
-                    write(separator);
-                }
-                currentWriterPos = writer.getTextPos();
-                eachNodeEmitFn(node);
-            }
-        }
-
-        function emitCommaList(nodes: Node[], eachNodeEmitFn: (node: Node) => void) {
-            emitSeparatedList(nodes, ", ", eachNodeEmitFn);
-        }
-
-        function writeJsDocComments(declaration: Node) {
-            if (declaration) {
-                let jsDocComments = getJsDocComments(declaration, currentSourceFile);
-                emitNewLineBeforeLeadingComments(currentSourceFile, writer, declaration, jsDocComments);
-                // jsDoc comments are emitted at /*leading comment1 */space/*leading comment*/space
-                emitComments(currentSourceFile, writer, jsDocComments, /*trailingSeparator*/ true, newLine, writeCommentRange);
-            }
-        }
-
-        function emitTypeWithNewGetSymbolAccessibilityDiagnostic(type: TypeNode | EntityName, getSymbolAccessibilityDiagnostic: GetSymbolAccessibilityDiagnostic) {
-            writer.getSymbolAccessibilityDiagnostic = getSymbolAccessibilityDiagnostic;
-            emitType(type);
-        }
-
-        function emitType(type: TypeNode | StringLiteralExpression | Identifier | QualifiedName) {
-            switch (type.kind) {
-                case SyntaxKind.AnyKeyword:
-                case SyntaxKind.StringKeyword:
-                case SyntaxKind.NumberKeyword:
-                case SyntaxKind.BooleanKeyword:
-                case SyntaxKind.SymbolKeyword:
-                case SyntaxKind.VoidKeyword:
-                case SyntaxKind.StringLiteral:
-                    return writeTextOfNode(currentSourceFile, type);
-                case SyntaxKind.TypeReference:
-                    return emitTypeReference(<TypeReferenceNode>type);
-                case SyntaxKind.TypeQuery:
-                    return emitTypeQuery(<TypeQueryNode>type);
-                case SyntaxKind.ArrayType:
-                    return emitArrayType(<ArrayTypeNode>type);
-                case SyntaxKind.TupleType:
-                    return emitTupleType(<TupleTypeNode>type);
-                case SyntaxKind.UnionType:
-                    return emitUnionType(<UnionTypeNode>type);
-                case SyntaxKind.ParenthesizedType:
-                    return emitParenType(<ParenthesizedTypeNode>type);
-                case SyntaxKind.FunctionType:
-                case SyntaxKind.ConstructorType:
-                    return emitSignatureDeclarationWithJsDocComments(<FunctionOrConstructorTypeNode>type);
-                case SyntaxKind.TypeLiteral:
-                    return emitTypeLiteral(<TypeLiteralNode>type);
-                case SyntaxKind.Identifier:
-                    return emitEntityName(<Identifier>type);
-                case SyntaxKind.QualifiedName:
-                    return emitEntityName(<QualifiedName>type);
-                default:
-                    Debug.fail("Unknown type annotation: " + type.kind);
-            }
-
-            function emitEntityName(entityName: EntityName) {
-                let visibilityResult = resolver.isEntityNameVisible(entityName,
-                    // Aliases can be written asynchronously so use correct enclosing declaration
-                    entityName.parent.kind === SyntaxKind.ImportEqualsDeclaration ? entityName.parent : enclosingDeclaration);
-
-                handleSymbolAccessibilityError(visibilityResult);
-                writeEntityName(entityName);
-
-                function writeEntityName(entityName: EntityName) {
-                    if (entityName.kind === SyntaxKind.Identifier) {
-                        writeTextOfNode(currentSourceFile, entityName);
-                    }
-                    else {
-                        let qualifiedName = <QualifiedName>entityName;
-                        writeEntityName(qualifiedName.left);
-                        write(".");
-                        writeTextOfNode(currentSourceFile, qualifiedName.right);
-                    }
-                }
-            }
-
-            function emitTypeReference(type: TypeReferenceNode) {
-                emitEntityName(type.typeName);
-                if (type.typeArguments) {
-                    write("<");
-                    emitCommaList(type.typeArguments, emitType);
-                    write(">");
-                }
-            }
-
-            function emitTypeQuery(type: TypeQueryNode) {
-                write("typeof ");
-                emitEntityName(type.exprName);
-            }
-
-            function emitArrayType(type: ArrayTypeNode) {
-                emitType(type.elementType);
-                write("[]");
-            }
-
-            function emitTupleType(type: TupleTypeNode) {
-                write("[");
-                emitCommaList(type.elementTypes, emitType);
-                write("]");
-            }
-
-            function emitUnionType(type: UnionTypeNode) {
-                emitSeparatedList(type.types, " | ", emitType);
-            }
-
-            function emitParenType(type: ParenthesizedTypeNode) {
-                write("(");
-                emitType(type.type);
-                write(")");
-            }
-
-            function emitTypeLiteral(type: TypeLiteralNode) {
-                write("{");
-                if (type.members.length) {
-                    writeLine();
-                    increaseIndent();
-                    // write members
-                    emitLines(type.members);
-                    decreaseIndent();
-                }
-                write("}");
-            }
-        }
-
-        function emitSourceFile(node: SourceFile) {
-            currentSourceFile = node;
-            enclosingDeclaration = node;
-            emitLines(node.statements);
-        }
-
-        function emitExportAssignment(node: ExportAssignment) {
-            write(node.isExportEquals ? "export = " : "export default ");
-            writeTextOfNode(currentSourceFile, node.expression);
-            write(";");
-            writeLine();
-        }
-
-        function emitModuleElementDeclarationFlags(node: Node) {
-            // If the node is parented in the current source file we need to emit export declare or just export
-            if (node.parent === currentSourceFile) {
-                // If the node is exported
-                if (node.flags & NodeFlags.Export) {
-                    write("export ");
-                }
-
-                if (node.kind !== SyntaxKind.InterfaceDeclaration) {
-                    write("declare ");
-                }
-            }
-        }
-
-        function emitClassMemberDeclarationFlags(node: Declaration) {
-            if (node.flags & NodeFlags.Private) {
-                write("private ");
-            }
-            else if (node.flags & NodeFlags.Protected) {
-                write("protected ");
-            }
-
-            if (node.flags & NodeFlags.Static) {
-                write("static ");
-            }
-        }
-
-        function emitImportEqualsDeclaration(node: ImportEqualsDeclaration) {
-            let nodeEmitInfo = {
-                declaration: node,
-                outputPos: writer.getTextPos(),
-                indent: writer.getIndent(),
-                hasWritten: resolver.isDeclarationVisible(node)
-            };
-            aliasDeclarationEmitInfo.push(nodeEmitInfo);
-            if (nodeEmitInfo.hasWritten) {
-                writeImportEqualsDeclaration(node);
-            }
-        }
-
-        function writeImportEqualsDeclaration(node: ImportEqualsDeclaration) {
-            // note usage of writer. methods instead of aliases created, just to make sure we are using 
-            // correct writer especially to handle asynchronous alias writing
-            emitJsDocComments(node);
-            if (node.flags & NodeFlags.Export) {
-                write("export ");
-            }
-            write("import ");
-            writeTextOfNode(currentSourceFile, node.name);
-            write(" = ");
-            if (isInternalModuleImportEqualsDeclaration(node)) {
-                emitTypeWithNewGetSymbolAccessibilityDiagnostic(<EntityName>node.moduleReference, getImportEntityNameVisibilityError);
-                write(";");
-            }
-            else {
-                write("require(");
-                writeTextOfNode(currentSourceFile, getExternalModuleImportEqualsDeclarationExpression(node));
-                write(");");
-            }
-            writer.writeLine();
-
-            function getImportEntityNameVisibilityError(symbolAccesibilityResult: SymbolAccessiblityResult): SymbolAccessibilityDiagnostic {
-                return {
-                    diagnosticMessage: Diagnostics.Import_declaration_0_is_using_private_name_1,
-                    errorNode: node,
-                    typeName: node.name
-                };
-            }
-        }
-
-        function emitModuleDeclaration(node: ModuleDeclaration) {
-            if (resolver.isDeclarationVisible(node)) {
-                emitJsDocComments(node);
-                emitModuleElementDeclarationFlags(node);
-                write("module ");
-                writeTextOfNode(currentSourceFile, node.name);
-                while (node.body.kind !== SyntaxKind.ModuleBlock) {
-                    node = <ModuleDeclaration>node.body;
-                    write(".");
-                    writeTextOfNode(currentSourceFile, node.name);
-                }
-                let prevEnclosingDeclaration = enclosingDeclaration;
-                enclosingDeclaration = node;
-                write(" {");
-                writeLine();
-                increaseIndent();
-                emitLines((<ModuleBlock>node.body).statements);
-                decreaseIndent();
-                write("}");
-                writeLine();
-                enclosingDeclaration = prevEnclosingDeclaration;
-            }
-        }
-
-        function emitTypeAliasDeclaration(node: TypeAliasDeclaration) {
-            if (resolver.isDeclarationVisible(node)) {
-                emitJsDocComments(node);
-                emitModuleElementDeclarationFlags(node);
-                write("type ");
-                writeTextOfNode(currentSourceFile, node.name);
-                write(" = ");
-                emitTypeWithNewGetSymbolAccessibilityDiagnostic(node.type, getTypeAliasDeclarationVisibilityError);
-                write(";");
-                writeLine();
-            }
-            function getTypeAliasDeclarationVisibilityError(symbolAccesibilityResult: SymbolAccessiblityResult): SymbolAccessibilityDiagnostic {
-                return {
-                    diagnosticMessage: Diagnostics.Exported_type_alias_0_has_or_is_using_private_name_1,
-                    errorNode: node.type,
-                    typeName: node.name
-                };
-            }
-        }
-
-        function emitEnumDeclaration(node: EnumDeclaration) {
-            if (resolver.isDeclarationVisible(node)) {
-                emitJsDocComments(node);
-                emitModuleElementDeclarationFlags(node);
-                if (isConst(node)) {
-                    write("const ")
-                }
-                write("enum ");
-                writeTextOfNode(currentSourceFile, node.name);
-                write(" {");
-                writeLine();
-                increaseIndent();
-                emitLines(node.members);
-                decreaseIndent();
-                write("}");
-                writeLine();
-            }
-        }
-
-        function emitEnumMemberDeclaration(node: EnumMember) {
-            emitJsDocComments(node);
-            writeTextOfNode(currentSourceFile, node.name);
-            let enumMemberValue = resolver.getConstantValue(node);
-            if (enumMemberValue !== undefined) {
-                write(" = ");
-                write(enumMemberValue.toString());
-            }
-            write(",");
-            writeLine();
-        }
-
-        function isPrivateMethodTypeParameter(node: TypeParameterDeclaration) {
-            return node.parent.kind === SyntaxKind.MethodDeclaration && (node.parent.flags & NodeFlags.Private);
-        }
-
-        function emitTypeParameters(typeParameters: TypeParameterDeclaration[]) {
-            function emitTypeParameter(node: TypeParameterDeclaration) {
-                increaseIndent();
-                emitJsDocComments(node);
-                decreaseIndent();
-                writeTextOfNode(currentSourceFile, node.name);
-                // If there is constraint present and this is not a type parameter of the private method emit the constraint
-                if (node.constraint && !isPrivateMethodTypeParameter(node)) {
-                    write(" extends ");
-                    if (node.parent.kind === SyntaxKind.FunctionType ||
-                        node.parent.kind === SyntaxKind.ConstructorType ||
-                        (node.parent.parent && node.parent.parent.kind === SyntaxKind.TypeLiteral)) {
-                        Debug.assert(node.parent.kind === SyntaxKind.MethodDeclaration ||
-                            node.parent.kind === SyntaxKind.MethodSignature ||
-                            node.parent.kind === SyntaxKind.FunctionType ||
-                            node.parent.kind === SyntaxKind.ConstructorType ||
-                            node.parent.kind === SyntaxKind.CallSignature ||
-                            node.parent.kind === SyntaxKind.ConstructSignature);
-                        emitType(node.constraint);
-                    }
-                    else {
-                        emitTypeWithNewGetSymbolAccessibilityDiagnostic(node.constraint, getTypeParameterConstraintVisibilityError);
-                    }
-                }
-
-                function getTypeParameterConstraintVisibilityError(symbolAccesibilityResult: SymbolAccessiblityResult): SymbolAccessibilityDiagnostic {
-                    // Type parameter constraints are named by user so we should always be able to name it
-                    let diagnosticMessage: DiagnosticMessage;
-                    switch (node.parent.kind) {
-                        case SyntaxKind.ClassDeclaration:
-                            diagnosticMessage = Diagnostics.Type_parameter_0_of_exported_class_has_or_is_using_private_name_1;
-                            break;
-
-                        case SyntaxKind.InterfaceDeclaration:
-                            diagnosticMessage = Diagnostics.Type_parameter_0_of_exported_interface_has_or_is_using_private_name_1;
-                            break;
-
-                        case SyntaxKind.ConstructSignature:
-                            diagnosticMessage = Diagnostics.Type_parameter_0_of_constructor_signature_from_exported_interface_has_or_is_using_private_name_1;
-                            break;
-
-                        case SyntaxKind.CallSignature:
-                            diagnosticMessage = Diagnostics.Type_parameter_0_of_call_signature_from_exported_interface_has_or_is_using_private_name_1;
-                            break;
-
-                        case SyntaxKind.MethodDeclaration:
-                        case SyntaxKind.MethodSignature:
-                            if (node.parent.flags & NodeFlags.Static) {
-                                diagnosticMessage = Diagnostics.Type_parameter_0_of_public_static_method_from_exported_class_has_or_is_using_private_name_1;
-                            }
-                            else if (node.parent.parent.kind === SyntaxKind.ClassDeclaration) {
-                                diagnosticMessage = Diagnostics.Type_parameter_0_of_public_method_from_exported_class_has_or_is_using_private_name_1;
-                            }
-                            else {
-                                diagnosticMessage = Diagnostics.Type_parameter_0_of_method_from_exported_interface_has_or_is_using_private_name_1;
-                            }
-                            break;
-
-                        case SyntaxKind.FunctionDeclaration:
-                            diagnosticMessage = Diagnostics.Type_parameter_0_of_exported_function_has_or_is_using_private_name_1;
-                            break;
-
-                        default:
-                            Debug.fail("This is unknown parent for type parameter: " + node.parent.kind);
-                    }
-
-                    return {
-                        diagnosticMessage,
-                        errorNode: node,
-                        typeName: node.name
-                    };
-                }
-            }
-
-            if (typeParameters) {
-                write("<");
-                emitCommaList(typeParameters, emitTypeParameter);
-                write(">");
-            }
-        }
-
-        function emitHeritageClause(typeReferences: TypeReferenceNode[], isImplementsList: boolean) {
-            if (typeReferences) {
-                write(isImplementsList ? " implements " : " extends ");
-                emitCommaList(typeReferences, emitTypeOfTypeReference);
-            }
-
-            function emitTypeOfTypeReference(node: TypeReferenceNode) {
-                emitTypeWithNewGetSymbolAccessibilityDiagnostic(node, getHeritageClauseVisibilityError);
-
-                function getHeritageClauseVisibilityError(symbolAccesibilityResult: SymbolAccessiblityResult): SymbolAccessibilityDiagnostic {
-                    let diagnosticMessage: DiagnosticMessage;
-                    // Heritage clause is written by user so it can always be named
-                    if (node.parent.parent.kind === SyntaxKind.ClassDeclaration) {
-                        // Class or Interface implemented/extended is inaccessible
-                        diagnosticMessage = isImplementsList ?
-                            Diagnostics.Implements_clause_of_exported_class_0_has_or_is_using_private_name_1 :
-                            Diagnostics.Extends_clause_of_exported_class_0_has_or_is_using_private_name_1;
-                    }
-                    else {
-                        // interface is inaccessible
-                        diagnosticMessage = Diagnostics.Extends_clause_of_exported_interface_0_has_or_is_using_private_name_1;
-                    }
-
-                    return {
-                        diagnosticMessage,
-                        errorNode: node,
-                        typeName: (<Declaration>node.parent.parent).name
-                    };
-                }
-            }
-        }
-
-        function emitClassDeclaration(node: ClassDeclaration) {
-            function emitParameterProperties(constructorDeclaration: ConstructorDeclaration) {
-                if (constructorDeclaration) {
-                    forEach(constructorDeclaration.parameters, param => {
-                        if (param.flags & NodeFlags.AccessibilityModifier) {
-                            emitPropertyDeclaration(param);
-                        }
-                    });
-                }
-            }
-
-            if (resolver.isDeclarationVisible(node)) {
-                emitJsDocComments(node);
-                emitModuleElementDeclarationFlags(node);
-                write("class ");
-                writeTextOfNode(currentSourceFile, node.name);
-                let prevEnclosingDeclaration = enclosingDeclaration;
-                enclosingDeclaration = node;
-                emitTypeParameters(node.typeParameters);
-                let baseTypeNode = getClassBaseTypeNode(node);
-                if (baseTypeNode) {
-                    emitHeritageClause([baseTypeNode], /*isImplementsList*/ false);
-                }
-                emitHeritageClause(getClassImplementedTypeNodes(node), /*isImplementsList*/ true);
-                write(" {");
-                writeLine();
-                increaseIndent();
-                emitParameterProperties(getFirstConstructorWithBody(node));
-                emitLines(node.members);
-                decreaseIndent();
-                write("}");
-                writeLine();
-                enclosingDeclaration = prevEnclosingDeclaration;
-            }
-        }
-
-        function emitInterfaceDeclaration(node: InterfaceDeclaration) {
-            if (resolver.isDeclarationVisible(node)) {
-                emitJsDocComments(node);
-                emitModuleElementDeclarationFlags(node);
-                write("interface ");
-                writeTextOfNode(currentSourceFile, node.name);
-                let prevEnclosingDeclaration = enclosingDeclaration;
-                enclosingDeclaration = node;
-                emitTypeParameters(node.typeParameters);
-                emitHeritageClause(getInterfaceBaseTypeNodes(node), /*isImplementsList*/ false);
-                write(" {");
-                writeLine();
-                increaseIndent();
-                emitLines(node.members);
-                decreaseIndent();
-                write("}");
-                writeLine();
-                enclosingDeclaration = prevEnclosingDeclaration;
-            }
-        }
-
-        function emitPropertyDeclaration(node: Declaration) {
-            if (hasDynamicName(node)) {
-                return;
-            }
-
-            emitJsDocComments(node);
-            emitClassMemberDeclarationFlags(node);
-            emitVariableDeclaration(<VariableDeclaration>node);
-            write(";");
-            writeLine();
-        }
-
-        function emitVariableDeclaration(node: VariableDeclaration) {
-            // If we are emitting property it isn't moduleElement and hence we already know it needs to be emitted
-            // so there is no check needed to see if declaration is visible
-            if (node.kind !== SyntaxKind.VariableDeclaration || resolver.isDeclarationVisible(node)) {
-                // If this node is a computed name, it can only be a symbol, because we've already skipped
-                // it if it's not a well known symbol. In that case, the text of the name will be exactly
-                // what we want, namely the name expression enclosed in brackets.
-                writeTextOfNode(currentSourceFile, node.name);
-                // If optional property emit ?
-                if ((node.kind === SyntaxKind.PropertyDeclaration || node.kind === SyntaxKind.PropertySignature) && hasQuestionToken(node)) {
-                    write("?");
-                }
-                if ((node.kind === SyntaxKind.PropertyDeclaration || node.kind === SyntaxKind.PropertySignature) && node.parent.kind === SyntaxKind.TypeLiteral) {
-                    emitTypeOfVariableDeclarationFromTypeLiteral(node);
-                }
-                else if (!(node.flags & NodeFlags.Private)) {
-                    writeTypeOfDeclaration(node, node.type, getVariableDeclarationTypeVisibilityError);
-                }
-            }
-
-            function getVariableDeclarationTypeVisibilityError(symbolAccesibilityResult: SymbolAccessiblityResult): SymbolAccessibilityDiagnostic {
-                let diagnosticMessage: DiagnosticMessage;
-                if (node.kind === SyntaxKind.VariableDeclaration) {
-                    diagnosticMessage = symbolAccesibilityResult.errorModuleName ?
-                    symbolAccesibilityResult.accessibility === SymbolAccessibility.CannotBeNamed ?
-                    Diagnostics.Exported_variable_0_has_or_is_using_name_1_from_external_module_2_but_cannot_be_named :
-                    Diagnostics.Exported_variable_0_has_or_is_using_name_1_from_private_module_2 :
-                    Diagnostics.Exported_variable_0_has_or_is_using_private_name_1;
-                }
-                // This check is to ensure we don't report error on constructor parameter property as that error would be reported during parameter emit
-                else if (node.kind === SyntaxKind.PropertyDeclaration || node.kind === SyntaxKind.PropertySignature) {
-                    // TODO(jfreeman): Deal with computed properties in error reporting.
-                    if (node.flags & NodeFlags.Static) {
-                        diagnosticMessage = symbolAccesibilityResult.errorModuleName ?
-                        symbolAccesibilityResult.accessibility === SymbolAccessibility.CannotBeNamed ?
-                        Diagnostics.Public_static_property_0_of_exported_class_has_or_is_using_name_1_from_external_module_2_but_cannot_be_named :
-                        Diagnostics.Public_static_property_0_of_exported_class_has_or_is_using_name_1_from_private_module_2 :
-                        Diagnostics.Public_static_property_0_of_exported_class_has_or_is_using_private_name_1;
-                    }
-                    else if (node.parent.kind === SyntaxKind.ClassDeclaration) {
-                        diagnosticMessage = symbolAccesibilityResult.errorModuleName ?
-                        symbolAccesibilityResult.accessibility === SymbolAccessibility.CannotBeNamed ?
-                        Diagnostics.Public_property_0_of_exported_class_has_or_is_using_name_1_from_external_module_2_but_cannot_be_named :
-                        Diagnostics.Public_property_0_of_exported_class_has_or_is_using_name_1_from_private_module_2 :
-                        Diagnostics.Public_property_0_of_exported_class_has_or_is_using_private_name_1;
-                    }
-                    else {
-                        // Interfaces cannot have types that cannot be named
-                        diagnosticMessage = symbolAccesibilityResult.errorModuleName ?
-                        Diagnostics.Property_0_of_exported_interface_has_or_is_using_name_1_from_private_module_2 :
-                        Diagnostics.Property_0_of_exported_interface_has_or_is_using_private_name_1;
-                    }
-                }
-
-                return diagnosticMessage !== undefined ? {
-                    diagnosticMessage,
-                    errorNode: node,
-                    typeName: node.name
-                } : undefined;
-            }
-        }
-
-        function emitTypeOfVariableDeclarationFromTypeLiteral(node: VariableLikeDeclaration) {
-            // if this is property of type literal,
-            // or is parameter of method/call/construct/index signature of type literal
-            // emit only if type is specified
-            if (node.type) {
-                write(": ");
-                emitType(node.type);
-            }
-        }
-
-        function emitVariableStatement(node: VariableStatement) {
-            let hasDeclarationWithEmit = forEach(node.declarationList.declarations, varDeclaration => resolver.isDeclarationVisible(varDeclaration));
-            if (hasDeclarationWithEmit) {
-                emitJsDocComments(node);
-                emitModuleElementDeclarationFlags(node);
-                if (isLet(node.declarationList)) {
-                    write("let ");
-                }
-                else if (isConst(node.declarationList)) {
-                    write("const ");
-                }
-                else {
-                    write("var ");
-                }
-                emitCommaList(node.declarationList.declarations, emitVariableDeclaration);
-                write(";");
-                writeLine();
-            }
-        }
-
-        function emitAccessorDeclaration(node: AccessorDeclaration) {
-            if (hasDynamicName(node)) {
-                return;
-            }
-
-            let accessors = getAllAccessorDeclarations((<ClassDeclaration>node.parent).members, node);
-            let accessorWithTypeAnnotation: AccessorDeclaration;
-
-            if (node === accessors.firstAccessor) {
-                emitJsDocComments(accessors.getAccessor);
-                emitJsDocComments(accessors.setAccessor);
-                emitClassMemberDeclarationFlags(node);
-                writeTextOfNode(currentSourceFile, node.name);
-                if (!(node.flags & NodeFlags.Private)) {
-                    accessorWithTypeAnnotation = node;
-                    let type = getTypeAnnotationFromAccessor(node);
-                    if (!type) {
-                        // couldn't get type for the first accessor, try the another one
-                        let anotherAccessor = node.kind === SyntaxKind.GetAccessor ? accessors.setAccessor : accessors.getAccessor;
-                        type = getTypeAnnotationFromAccessor(anotherAccessor);
-                        if (type) {
-                            accessorWithTypeAnnotation = anotherAccessor;
-                        }
-                    }
-                    writeTypeOfDeclaration(node, type, getAccessorDeclarationTypeVisibilityError);
-                }
-                write(";");
-                writeLine();
-            }
-
-            function getTypeAnnotationFromAccessor(accessor: AccessorDeclaration): TypeNode | StringLiteralExpression {
-                if (accessor) {
-                    return accessor.kind === SyntaxKind.GetAccessor
-                        ? accessor.type // Getter - return type
-                        : accessor.parameters.length > 0
-                            ? accessor.parameters[0].type // Setter parameter type
-                            : undefined;
-                }
-            }
-
-            function getAccessorDeclarationTypeVisibilityError(symbolAccesibilityResult: SymbolAccessiblityResult): SymbolAccessibilityDiagnostic {
-                let diagnosticMessage: DiagnosticMessage;
-                if (accessorWithTypeAnnotation.kind === SyntaxKind.SetAccessor) {
-                    // Setters have to have type named and cannot infer it so, the type should always be named
-                    if (accessorWithTypeAnnotation.parent.flags & NodeFlags.Static) {
-                        diagnosticMessage = symbolAccesibilityResult.errorModuleName ?
-                        Diagnostics.Parameter_0_of_public_static_property_setter_from_exported_class_has_or_is_using_name_1_from_private_module_2 :
-                        Diagnostics.Parameter_0_of_public_static_property_setter_from_exported_class_has_or_is_using_private_name_1;
-                    }
-                    else {
-                        diagnosticMessage = symbolAccesibilityResult.errorModuleName ?
-                        Diagnostics.Parameter_0_of_public_property_setter_from_exported_class_has_or_is_using_name_1_from_private_module_2 :
-                        Diagnostics.Parameter_0_of_public_property_setter_from_exported_class_has_or_is_using_private_name_1;
-                    }
-                    return {
-                        diagnosticMessage,
-                        errorNode: <Node>accessorWithTypeAnnotation.parameters[0],
-                        // TODO(jfreeman): Investigate why we are passing node.name instead of node.parameters[0].name
-                        typeName: accessorWithTypeAnnotation.name
-                    };
-                }
-                else {
-                    if (accessorWithTypeAnnotation.flags & NodeFlags.Static) {
-                        diagnosticMessage = symbolAccesibilityResult.errorModuleName ?
-                        symbolAccesibilityResult.accessibility === SymbolAccessibility.CannotBeNamed ?
-                        Diagnostics.Return_type_of_public_static_property_getter_from_exported_class_has_or_is_using_name_0_from_external_module_1_but_cannot_be_named :
-                        Diagnostics.Return_type_of_public_static_property_getter_from_exported_class_has_or_is_using_name_0_from_private_module_1 :
-                        Diagnostics.Return_type_of_public_static_property_getter_from_exported_class_has_or_is_using_private_name_0;
-                    }
-                    else {
-                        diagnosticMessage = symbolAccesibilityResult.errorModuleName ?
-                        symbolAccesibilityResult.accessibility === SymbolAccessibility.CannotBeNamed ?
-                        Diagnostics.Return_type_of_public_property_getter_from_exported_class_has_or_is_using_name_0_from_external_module_1_but_cannot_be_named :
-                        Diagnostics.Return_type_of_public_property_getter_from_exported_class_has_or_is_using_name_0_from_private_module_1 :
-                        Diagnostics.Return_type_of_public_property_getter_from_exported_class_has_or_is_using_private_name_0;
-                    }
-                    return {
-                        diagnosticMessage,
-                        errorNode: <Node>accessorWithTypeAnnotation.name,
-                        typeName: undefined
-                    };
-                }
-            }
-        }
-
-        function emitFunctionDeclaration(node: FunctionLikeDeclaration) {
-            if (hasDynamicName(node)) {
-                return;
-            }
-
-            // If we are emitting Method/Constructor it isn't moduleElement and hence already determined to be emitting
-            // so no need to verify if the declaration is visible
-            if ((node.kind !== SyntaxKind.FunctionDeclaration || resolver.isDeclarationVisible(node)) &&
-                !resolver.isImplementationOfOverload(node)) {
-                emitJsDocComments(node);
-                if (node.kind === SyntaxKind.FunctionDeclaration) {
-                    emitModuleElementDeclarationFlags(node);
-                }
-                else if (node.kind === SyntaxKind.MethodDeclaration) {
-                    emitClassMemberDeclarationFlags(node);
-                }
-                if (node.kind === SyntaxKind.FunctionDeclaration) {
-                    write("function ");
-                    writeTextOfNode(currentSourceFile, node.name);
-                }
-                else if (node.kind === SyntaxKind.Constructor) {
-                    write("constructor");
-                }
-                else {
-                    writeTextOfNode(currentSourceFile, node.name);
-                    if (hasQuestionToken(node)) {
-                        write("?");
-                    }
-                }
-                emitSignatureDeclaration(node);
-            }
-        }
-
-        function emitSignatureDeclarationWithJsDocComments(node: SignatureDeclaration) {
-            emitJsDocComments(node);
-            emitSignatureDeclaration(node);
-        }
-
-        function emitSignatureDeclaration(node: SignatureDeclaration) {
-            // Construct signature or constructor type write new Signature
-            if (node.kind === SyntaxKind.ConstructSignature || node.kind === SyntaxKind.ConstructorType) {
-                write("new ");
-            }
-            emitTypeParameters(node.typeParameters);
-            if (node.kind === SyntaxKind.IndexSignature) {
-                write("[");
-            }
-            else {
-                write("(");
-            }
-
-            let prevEnclosingDeclaration = enclosingDeclaration;
-            enclosingDeclaration = node;
-
-            // Parameters
-            emitCommaList(node.parameters, emitParameterDeclaration);
-
-            if (node.kind === SyntaxKind.IndexSignature) {
-                write("]");
-            }
-            else {
-                write(")");
-            }
-
-            // If this is not a constructor and is not private, emit the return type
-            let isFunctionTypeOrConstructorType = node.kind === SyntaxKind.FunctionType || node.kind === SyntaxKind.ConstructorType;
-            if (isFunctionTypeOrConstructorType || node.parent.kind === SyntaxKind.TypeLiteral) {
-                // Emit type literal signature return type only if specified
-                if (node.type) {
-                    write(isFunctionTypeOrConstructorType ? " => " : ": ");
-                    emitType(node.type);
-                }
-            }
-            else if (node.kind !== SyntaxKind.Constructor && !(node.flags & NodeFlags.Private)) {
-                writeReturnTypeAtSignature(node, getReturnTypeVisibilityError);
-            }
-
-            enclosingDeclaration = prevEnclosingDeclaration;
-
-            if (!isFunctionTypeOrConstructorType) {
-                write(";");
-                writeLine();
-            }
-
-            function getReturnTypeVisibilityError(symbolAccesibilityResult: SymbolAccessiblityResult): SymbolAccessibilityDiagnostic {
-                let diagnosticMessage: DiagnosticMessage;
-                switch (node.kind) {
-                    case SyntaxKind.ConstructSignature:
-                        // Interfaces cannot have return types that cannot be named
-                        diagnosticMessage = symbolAccesibilityResult.errorModuleName ?
-                        Diagnostics.Return_type_of_constructor_signature_from_exported_interface_has_or_is_using_name_0_from_private_module_1 :
-                        Diagnostics.Return_type_of_constructor_signature_from_exported_interface_has_or_is_using_private_name_0;
-                        break;
-
-                    case SyntaxKind.CallSignature:
-                        // Interfaces cannot have return types that cannot be named
-                        diagnosticMessage = symbolAccesibilityResult.errorModuleName ?
-                        Diagnostics.Return_type_of_call_signature_from_exported_interface_has_or_is_using_name_0_from_private_module_1 :
-                        Diagnostics.Return_type_of_call_signature_from_exported_interface_has_or_is_using_private_name_0;
-                        break;
-
-                    case SyntaxKind.IndexSignature:
-                        // Interfaces cannot have return types that cannot be named
-                        diagnosticMessage = symbolAccesibilityResult.errorModuleName ?
-                        Diagnostics.Return_type_of_index_signature_from_exported_interface_has_or_is_using_name_0_from_private_module_1 :
-                        Diagnostics.Return_type_of_index_signature_from_exported_interface_has_or_is_using_private_name_0;
-                        break;
-
-                    case SyntaxKind.MethodDeclaration:
-                    case SyntaxKind.MethodSignature:
-                        if (node.flags & NodeFlags.Static) {
-                            diagnosticMessage = symbolAccesibilityResult.errorModuleName ?
-                            symbolAccesibilityResult.accessibility === SymbolAccessibility.CannotBeNamed ?
-                            Diagnostics.Return_type_of_public_static_method_from_exported_class_has_or_is_using_name_0_from_external_module_1_but_cannot_be_named :
-                            Diagnostics.Return_type_of_public_static_method_from_exported_class_has_or_is_using_name_0_from_private_module_1 :
-                            Diagnostics.Return_type_of_public_static_method_from_exported_class_has_or_is_using_private_name_0;
-                        }
-                        else if (node.parent.kind === SyntaxKind.ClassDeclaration) {
-                            diagnosticMessage = symbolAccesibilityResult.errorModuleName ?
-                            symbolAccesibilityResult.accessibility === SymbolAccessibility.CannotBeNamed ?
-                            Diagnostics.Return_type_of_public_method_from_exported_class_has_or_is_using_name_0_from_external_module_1_but_cannot_be_named :
-                            Diagnostics.Return_type_of_public_method_from_exported_class_has_or_is_using_name_0_from_private_module_1 :
-                            Diagnostics.Return_type_of_public_method_from_exported_class_has_or_is_using_private_name_0;
-                        }
-                        else {
-                            // Interfaces cannot have return types that cannot be named
-                            diagnosticMessage = symbolAccesibilityResult.errorModuleName ?
-                            Diagnostics.Return_type_of_method_from_exported_interface_has_or_is_using_name_0_from_private_module_1 :
-                            Diagnostics.Return_type_of_method_from_exported_interface_has_or_is_using_private_name_0;
-                        }
-                        break;
-
-                    case SyntaxKind.FunctionDeclaration:
-                        diagnosticMessage = symbolAccesibilityResult.errorModuleName ?
-                        symbolAccesibilityResult.accessibility === SymbolAccessibility.CannotBeNamed ?
-                        Diagnostics.Return_type_of_exported_function_has_or_is_using_name_0_from_external_module_1_but_cannot_be_named :
-                        Diagnostics.Return_type_of_exported_function_has_or_is_using_name_0_from_private_module_1 :
-                        Diagnostics.Return_type_of_exported_function_has_or_is_using_private_name_0;
-                        break;
-
-                    default:
-                        Debug.fail("This is unknown kind for signature: " + node.kind);
-                }
-
-                return {
-                    diagnosticMessage,
-                    errorNode: <Node>node.name || node,
-                };
-            }
-        }
-
-        function emitParameterDeclaration(node: ParameterDeclaration) {
-            increaseIndent();
-            emitJsDocComments(node);
-            if (node.dotDotDotToken) {
-                write("...");
-            }
-            if (isBindingPattern(node.name)) {
-                write("_" + indexOf((<FunctionLikeDeclaration>node.parent).parameters, node));
-            }
-            else {
-                writeTextOfNode(currentSourceFile, node.name);
-            }
-            if (node.initializer || hasQuestionToken(node)) {
-                write("?");
-            }
-            decreaseIndent();
-
-            if (node.parent.kind === SyntaxKind.FunctionType ||
-                node.parent.kind === SyntaxKind.ConstructorType ||
-                node.parent.parent.kind === SyntaxKind.TypeLiteral) {
-                emitTypeOfVariableDeclarationFromTypeLiteral(node);
-            }
-            else if (!(node.parent.flags & NodeFlags.Private)) {
-                writeTypeOfDeclaration(node, node.type, getParameterDeclarationTypeVisibilityError);
-            }
-
-            function getParameterDeclarationTypeVisibilityError(symbolAccesibilityResult: SymbolAccessiblityResult): SymbolAccessibilityDiagnostic {
-                let diagnosticMessage: DiagnosticMessage;
-                switch (node.parent.kind) {
-                    case SyntaxKind.Constructor:
-                        diagnosticMessage = symbolAccesibilityResult.errorModuleName ?
-                        symbolAccesibilityResult.accessibility === SymbolAccessibility.CannotBeNamed ?
-                        Diagnostics.Parameter_0_of_constructor_from_exported_class_has_or_is_using_name_1_from_external_module_2_but_cannot_be_named :
-                        Diagnostics.Parameter_0_of_constructor_from_exported_class_has_or_is_using_name_1_from_private_module_2 :
-                        Diagnostics.Parameter_0_of_constructor_from_exported_class_has_or_is_using_private_name_1;
-                        break;
-
-                    case SyntaxKind.ConstructSignature:
-                        // Interfaces cannot have parameter types that cannot be named
-                        diagnosticMessage = symbolAccesibilityResult.errorModuleName ?
-                        Diagnostics.Parameter_0_of_constructor_signature_from_exported_interface_has_or_is_using_name_1_from_private_module_2 :
-                        Diagnostics.Parameter_0_of_constructor_signature_from_exported_interface_has_or_is_using_private_name_1;
-                        break;
-
-                    case SyntaxKind.CallSignature:
-                        // Interfaces cannot have parameter types that cannot be named
-                        diagnosticMessage = symbolAccesibilityResult.errorModuleName ?
-                        Diagnostics.Parameter_0_of_call_signature_from_exported_interface_has_or_is_using_name_1_from_private_module_2 :
-                        Diagnostics.Parameter_0_of_call_signature_from_exported_interface_has_or_is_using_private_name_1;
-                        break;
-
-                    case SyntaxKind.MethodDeclaration:
-                    case SyntaxKind.MethodSignature:
-                        if (node.parent.flags & NodeFlags.Static) {
-                            diagnosticMessage = symbolAccesibilityResult.errorModuleName ?
-                            symbolAccesibilityResult.accessibility === SymbolAccessibility.CannotBeNamed ?
-                            Diagnostics.Parameter_0_of_public_static_method_from_exported_class_has_or_is_using_name_1_from_external_module_2_but_cannot_be_named :
-                            Diagnostics.Parameter_0_of_public_static_method_from_exported_class_has_or_is_using_name_1_from_private_module_2 :
-                            Diagnostics.Parameter_0_of_public_static_method_from_exported_class_has_or_is_using_private_name_1;
-                        }
-                        else if (node.parent.parent.kind === SyntaxKind.ClassDeclaration) {
-                            diagnosticMessage = symbolAccesibilityResult.errorModuleName ?
-                            symbolAccesibilityResult.accessibility === SymbolAccessibility.CannotBeNamed ?
-                            Diagnostics.Parameter_0_of_public_method_from_exported_class_has_or_is_using_name_1_from_external_module_2_but_cannot_be_named :
-                            Diagnostics.Parameter_0_of_public_method_from_exported_class_has_or_is_using_name_1_from_private_module_2 :
-                            Diagnostics.Parameter_0_of_public_method_from_exported_class_has_or_is_using_private_name_1;
-                        }
-                        else {
-                            // Interfaces cannot have parameter types that cannot be named
-                            diagnosticMessage = symbolAccesibilityResult.errorModuleName ?
-                            Diagnostics.Parameter_0_of_method_from_exported_interface_has_or_is_using_name_1_from_private_module_2 :
-                            Diagnostics.Parameter_0_of_method_from_exported_interface_has_or_is_using_private_name_1;
-                        }
-                        break;
-
-                    case SyntaxKind.FunctionDeclaration:
-                        diagnosticMessage = symbolAccesibilityResult.errorModuleName ?
-                        symbolAccesibilityResult.accessibility === SymbolAccessibility.CannotBeNamed ?
-                        Diagnostics.Parameter_0_of_exported_function_has_or_is_using_name_1_from_external_module_2_but_cannot_be_named :
-                        Diagnostics.Parameter_0_of_exported_function_has_or_is_using_name_1_from_private_module_2 :
-                        Diagnostics.Parameter_0_of_exported_function_has_or_is_using_private_name_1;
-                        break;
-
-                    default:
-                        Debug.fail("This is unknown parent for parameter: " + node.parent.kind);
-                }
-
-                return {
-                    diagnosticMessage,
-                    errorNode: node,
-                    typeName: node.name
-                };
-            }
-        }
-
-        function emitNode(node: Node) {
-            switch (node.kind) {
-                case SyntaxKind.Constructor:
-                case SyntaxKind.FunctionDeclaration:
-                case SyntaxKind.MethodDeclaration:
-                case SyntaxKind.MethodSignature:
-                    return emitFunctionDeclaration(<FunctionLikeDeclaration>node);
-                case SyntaxKind.ConstructSignature:
-                case SyntaxKind.CallSignature:
-                case SyntaxKind.IndexSignature:
-                    return emitSignatureDeclarationWithJsDocComments(<SignatureDeclaration>node);
-                case SyntaxKind.GetAccessor:
-                case SyntaxKind.SetAccessor:
-                    return emitAccessorDeclaration(<AccessorDeclaration>node);
-                case SyntaxKind.VariableStatement:
-                    return emitVariableStatement(<VariableStatement>node);
-                case SyntaxKind.PropertyDeclaration:
-                case SyntaxKind.PropertySignature:
-                    return emitPropertyDeclaration(<PropertyDeclaration>node);
-                case SyntaxKind.InterfaceDeclaration:
-                    return emitInterfaceDeclaration(<InterfaceDeclaration>node);
-                case SyntaxKind.ClassDeclaration:
-                    return emitClassDeclaration(<ClassDeclaration>node);
-                case SyntaxKind.TypeAliasDeclaration:
-                    return emitTypeAliasDeclaration(<TypeAliasDeclaration>node);
-                case SyntaxKind.EnumMember:
-                    return emitEnumMemberDeclaration(<EnumMember>node);
-                case SyntaxKind.EnumDeclaration:
-                    return emitEnumDeclaration(<EnumDeclaration>node);
-                case SyntaxKind.ModuleDeclaration:
-                    return emitModuleDeclaration(<ModuleDeclaration>node);
-                case SyntaxKind.ImportEqualsDeclaration:
-                    return emitImportEqualsDeclaration(<ImportEqualsDeclaration>node);
-                case SyntaxKind.ExportAssignment:
-                    return emitExportAssignment(<ExportAssignment>node);
-                case SyntaxKind.SourceFile:
-                    return emitSourceFile(<SourceFile>node);
-            }
-        }
-
-        function writeReferencePath(referencedFile: SourceFile) {
-            let declFileName = referencedFile.flags & NodeFlags.DeclarationFile
-                ? referencedFile.fileName // Declaration file, use declaration file name
-                : shouldEmitToOwnFile(referencedFile, compilerOptions)
-                    ? getOwnEmitOutputFilePath(referencedFile, host, ".d.ts") // Own output file so get the .d.ts file
-                    : removeFileExtension(compilerOptions.out) + ".d.ts";// Global out file
-
-            declFileName = getRelativePathToDirectoryOrUrl(
-                getDirectoryPath(normalizeSlashes(jsFilePath)),
-                declFileName,
-                host.getCurrentDirectory(),
-                host.getCanonicalFileName,
-            /*isAbsolutePathAnUrl*/ false);
-
-            referencePathsOutput += "/// <reference path=\"" + declFileName + "\" />" + newLine;
-        }
-    }
-
-    export function getDeclarationDiagnostics(host: EmitHost, resolver: EmitResolver, targetSourceFile: SourceFile): Diagnostic[] {
-        let diagnostics: Diagnostic[] = [];
-        let jsFilePath = getOwnEmitOutputFilePath(targetSourceFile, host, ".js");
-        emitDeclarations(host, resolver, diagnostics, jsFilePath, targetSourceFile);
-        return diagnostics;
-    }
-
-    // @internal
-    // targetSourceFile is when users only want one file in entire project to be emitted. This is used in compileOnSave feature
-    export function emitFiles(resolver: EmitResolver, host: EmitHost, targetSourceFile: SourceFile): EmitResult {
-        let compilerOptions = host.getCompilerOptions();
-        let languageVersion = compilerOptions.target || ScriptTarget.ES3;
-        let sourceMapDataList: SourceMapData[] = compilerOptions.sourceMap ? [] : undefined;
-        let diagnostics: Diagnostic[] = [];
-        let newLine = host.getNewLine();
-
-        if (targetSourceFile === undefined) {
-            forEach(host.getSourceFiles(), sourceFile => {
-                if (shouldEmitToOwnFile(sourceFile, compilerOptions)) {
-                    let jsFilePath = getOwnEmitOutputFilePath(sourceFile, host, ".js");
-                    emitFile(jsFilePath, sourceFile);
-                }
-            });
-
-            if (compilerOptions.out) {
-                emitFile(compilerOptions.out);
-            }
-        }
-        else {
-            // targetSourceFile is specified (e.g calling emitter from language service or calling getSemanticDiagnostic from language service)
-            if (shouldEmitToOwnFile(targetSourceFile, compilerOptions)) {
-                let jsFilePath = getOwnEmitOutputFilePath(targetSourceFile, host, ".js");
-                emitFile(jsFilePath, targetSourceFile);
-            }
-            else if (!isDeclarationFile(targetSourceFile) && compilerOptions.out) {
-                emitFile(compilerOptions.out);
-            }
-        }
-
-        // Sort and make the unique list of diagnostics
-        diagnostics = sortAndDeduplicateDiagnostics(diagnostics);
-
-        return {
-            emitSkipped: false,
-            diagnostics,
-            sourceMaps: sourceMapDataList
-        };
-
-        function emitJavaScript(jsFilePath: string, root?: SourceFile) {
-            let writer = createTextWriter(newLine);
-            let write = writer.write;
-            let writeTextOfNode = writer.writeTextOfNode;
-            let writeLine = writer.writeLine;
-            let increaseIndent = writer.increaseIndent;
-            let decreaseIndent = writer.decreaseIndent;
-            let preserveNewLines = compilerOptions.preserveNewLines || false;
-
-            let currentSourceFile: SourceFile;
-
-            let lastFrame: ScopeFrame;
-            let currentScopeNames: Map<string>;
-
-            let generatedBlockScopeNames: string[];
-
-            let extendsEmitted = false;
-            let tempCount = 0;
-            let tempVariables: Identifier[];
-            let tempParameters: Identifier[];
-            let externalImports: ExternalImportInfo[];
-            let exportSpecifiers: Map<ExportSpecifier[]>;
-            let exportDefault: FunctionDeclaration | ClassDeclaration | ExportAssignment | ExportSpecifier;
-
-            /** write emitted output to disk*/
-            let writeEmittedFiles = writeJavaScriptFile;
-
-            /** Emit leading comments of the node */
-            let emitLeadingComments = compilerOptions.removeComments ? (node: Node) => { } : emitLeadingDeclarationComments;
-
-            /** Emit Trailing comments of the node */
-            let emitTrailingComments = compilerOptions.removeComments ? (node: Node) => { } : emitTrailingDeclarationComments;
-
-            let emitLeadingCommentsOfPosition = compilerOptions.removeComments ? (pos: number) => { } : emitLeadingCommentsOfLocalPosition;
-
-            let detachedCommentsInfo: { nodePos: number; detachedCommentEndPos: number }[];
-
-            /** Emit detached comments of the node */
-            let emitDetachedComments = compilerOptions.removeComments ? (node: TextRange) => { } : emitDetachedCommentsAtPosition;
-
-            let writeComment = writeCommentRange;
-
-            /** Emit a node */
-            let emitNodeWithoutSourceMap = compilerOptions.removeComments ? emitNodeWithoutSourceMapWithoutComments : emitNodeWithoutSourceMapWithComments;
-            let emit = emitNodeWithoutSourceMap;
-            let emitWithoutComments = emitNodeWithoutSourceMapWithoutComments;
-
-            /** Called just before starting emit of a node */
-            let emitStart = function (node: Node) { };
-
-            /** Called once the emit of the node is done */
-            let emitEnd = function (node: Node) { };
-
-            /** Emit the text for the given token that comes after startPos
-              * This by default writes the text provided with the given tokenKind
-              * but if optional emitFn callback is provided the text is emitted using the callback instead of default text
-              * @param tokenKind the kind of the token to search and emit
-              * @param startPos the position in the source to start searching for the token
-              * @param emitFn if given will be invoked to emit the text instead of actual token emit */
-            let emitToken = emitTokenText;
-
-            /** Called to before starting the lexical scopes as in function/class in the emitted code because of node
-              * @param scopeDeclaration node that starts the lexical scope
-              * @param scopeName Optional name of this scope instead of deducing one from the declaration node */
-            let scopeEmitStart = function (scopeDeclaration: Node, scopeName?: string) { }
-
-            /** Called after coming out of the scope */
-            let scopeEmitEnd = function () { }
-
-            /** Sourcemap data that will get encoded */
-            let sourceMapData: SourceMapData;
-
-            if (compilerOptions.sourceMap) {
-                initializeEmitterWithSourceMaps();
-            }
-
-            if (root) {
-                // Do not call emit directly. It does not set the currentSourceFile.
-                emitSourceFile(root);
-            }
-            else {
-                forEach(host.getSourceFiles(), sourceFile => {
-                    if (!isExternalModuleOrDeclarationFile(sourceFile)) {
-                        emitSourceFile(sourceFile);
-                    }
-                });
-            }
-
-            writeLine();
-            writeEmittedFiles(writer.getText(), /*writeByteOrderMark*/ compilerOptions.emitBOM);
-            return;
-
-            function emitSourceFile(sourceFile: SourceFile): void {
-                currentSourceFile = sourceFile;
-                emit(sourceFile);
-            }
-
-            // enters the new lexical environment
-            // return value should be passed to matching call to exitNameScope.
-            function enterNameScope(): boolean {
-                let names = currentScopeNames;
-                currentScopeNames = undefined;
-                if (names) {
-                    lastFrame = { names, previous: lastFrame };
-                    return true;
-                }
-                return false;
-            }
-
-            function exitNameScope(popFrame: boolean): void {
-                if (popFrame) {
-                    currentScopeNames = lastFrame.names;
-                    lastFrame = lastFrame.previous;
-                }
-                else {
-                    currentScopeNames = undefined;
-                }
-            }
-
-            function generateUniqueNameForLocation(location: Node, baseName: string): string {
-                let name: string
-                // first try to check if base name can be used as is
-                if (!isExistingName(location, baseName)) {
-                    name = baseName;
-                }
-                else {
-                    name = generateUniqueName(baseName, n => isExistingName(location, n));
-                }
-                
-                return recordNameInCurrentScope(name);
-            }
-            
-            function recordNameInCurrentScope(name: string): string {
-                if (!currentScopeNames) {
-                    currentScopeNames = {};
-                }
-
-                return currentScopeNames[name] = name;
-            }
-
-            function isExistingName(location: Node, name: string) {
-                // check if resolver is aware of this name (if name was seen during the typecheck)
-                if (!resolver.isUnknownIdentifier(location, name)) {
-                    return true;
-                }
-
-                // check if name is present in generated names that were introduced by the emitter
-                if (currentScopeNames && hasProperty(currentScopeNames, name)) {
-                    return true;
-                }
-
-                // check generated names in outer scopes
-                // let x;
-                // function foo() {
-                //    let x; // 1
-                //    function bar() {
-                //        {
-                //            let x; // 2
-                //        }
-                //        console.log(x); // 3
-                //    }
-                //}
-                // here both x(1) and x(2) should be renamed and their names should be different
-                // so x in (3) will refer to x(1)
-                let frame = lastFrame;
-                while (frame) {
-                    if (hasProperty(frame.names, name)) {
-                        return true;
-                    }
-                    frame = frame.previous;
-                }
-                return false;
-            }
-
-            function initializeEmitterWithSourceMaps() {
-                let sourceMapDir: string; // The directory in which sourcemap will be
-
-                // Current source map file and its index in the sources list
-                let sourceMapSourceIndex = -1;
-
-                // Names and its index map
-                let sourceMapNameIndexMap: Map<number> = {};
-                let sourceMapNameIndices: number[] = [];
-                function getSourceMapNameIndex() {
-                    return sourceMapNameIndices.length ? sourceMapNameIndices[sourceMapNameIndices.length - 1] : -1;
-                }
-
-                // Last recorded and encoded spans
-                let lastRecordedSourceMapSpan: SourceMapSpan;
-                let lastEncodedSourceMapSpan: SourceMapSpan = {
-                    emittedLine: 1,
-                    emittedColumn: 1,
-                    sourceLine: 1,
-                    sourceColumn: 1,
-                    sourceIndex: 0
-                };
-                let lastEncodedNameIndex = 0;
-
-                // Encoding for sourcemap span
-                function encodeLastRecordedSourceMapSpan() {
-                    if (!lastRecordedSourceMapSpan || lastRecordedSourceMapSpan === lastEncodedSourceMapSpan) {
-                        return;
-                    }
-
-                    let prevEncodedEmittedColumn = lastEncodedSourceMapSpan.emittedColumn;
-                    // Line/Comma delimiters
-                    if (lastEncodedSourceMapSpan.emittedLine == lastRecordedSourceMapSpan.emittedLine) {
-                        // Emit comma to separate the entry
-                        if (sourceMapData.sourceMapMappings) {
-                            sourceMapData.sourceMapMappings += ",";
-                        }
-                    }
-                    else {
-                        // Emit line delimiters
-                        for (let encodedLine = lastEncodedSourceMapSpan.emittedLine; encodedLine < lastRecordedSourceMapSpan.emittedLine; encodedLine++) {
-                            sourceMapData.sourceMapMappings += ";";
-                        }
-                        prevEncodedEmittedColumn = 1;
-                    }
-
-                    // 1. Relative Column 0 based
-                    sourceMapData.sourceMapMappings += base64VLQFormatEncode(lastRecordedSourceMapSpan.emittedColumn - prevEncodedEmittedColumn);
-
-                    // 2. Relative sourceIndex
-                    sourceMapData.sourceMapMappings += base64VLQFormatEncode(lastRecordedSourceMapSpan.sourceIndex - lastEncodedSourceMapSpan.sourceIndex);
-
-                    // 3. Relative sourceLine 0 based
-                    sourceMapData.sourceMapMappings += base64VLQFormatEncode(lastRecordedSourceMapSpan.sourceLine - lastEncodedSourceMapSpan.sourceLine);
-
-                    // 4. Relative sourceColumn 0 based
-                    sourceMapData.sourceMapMappings += base64VLQFormatEncode(lastRecordedSourceMapSpan.sourceColumn - lastEncodedSourceMapSpan.sourceColumn);
-
-                    // 5. Relative namePosition 0 based
-                    if (lastRecordedSourceMapSpan.nameIndex >= 0) {
-                        sourceMapData.sourceMapMappings += base64VLQFormatEncode(lastRecordedSourceMapSpan.nameIndex - lastEncodedNameIndex);
-                        lastEncodedNameIndex = lastRecordedSourceMapSpan.nameIndex;
-                    }
-
-                    lastEncodedSourceMapSpan = lastRecordedSourceMapSpan;
-                    sourceMapData.sourceMapDecodedMappings.push(lastEncodedSourceMapSpan);
-
-                    function base64VLQFormatEncode(inValue: number) {
-                        function base64FormatEncode(inValue: number) {
-                            if (inValue < 64) {
-                                return 'ABCDEFGHIJKLMNOPQRSTUVWXYZabcdefghijklmnopqrstuvwxyz0123456789+/'.charAt(inValue);
-                            }
-                            throw TypeError(inValue + ": not a 64 based value");
-                        }
-
-                        // Add a new least significant bit that has the sign of the value.
-                        // if negative number the least significant bit that gets added to the number has value 1
-                        // else least significant bit value that gets added is 0
-                        // eg. -1 changes to binary : 01 [1] => 3
-                        //     +1 changes to binary : 01 [0] => 2
-                        if (inValue < 0) {
-                            inValue = ((-inValue) << 1) + 1;
-                        }
-                        else {
-                            inValue = inValue << 1;
-                        }
-
-                        // Encode 5 bits at a time starting from least significant bits
-                        let encodedStr = "";
-                        do {
-                            let currentDigit = inValue & 31; // 11111
-                            inValue = inValue >> 5;
-                            if (inValue > 0) {
-                                // There are still more digits to decode, set the msb (6th bit)
-                                currentDigit = currentDigit | 32;
-                            }
-                            encodedStr = encodedStr + base64FormatEncode(currentDigit);
-                        } while (inValue > 0);
-
-                        return encodedStr;
-                    }
-                }
-
-                function recordSourceMapSpan(pos: number) {
-                    let sourceLinePos = getLineAndCharacterOfPosition(currentSourceFile, pos);
-
-                    // Convert the location to be one-based.
-                    sourceLinePos.line++;
-                    sourceLinePos.character++;
-
-                    let emittedLine = writer.getLine();
-                    let emittedColumn = writer.getColumn();
-
-                    // If this location wasn't recorded or the location in source is going backwards, record the span
-                    if (!lastRecordedSourceMapSpan ||
-                        lastRecordedSourceMapSpan.emittedLine != emittedLine ||
-                        lastRecordedSourceMapSpan.emittedColumn != emittedColumn ||
-                        (lastRecordedSourceMapSpan.sourceIndex === sourceMapSourceIndex &&
-                            (lastRecordedSourceMapSpan.sourceLine > sourceLinePos.line ||
-                                (lastRecordedSourceMapSpan.sourceLine === sourceLinePos.line && lastRecordedSourceMapSpan.sourceColumn > sourceLinePos.character)))) {
-                        // Encode the last recordedSpan before assigning new
-                        encodeLastRecordedSourceMapSpan();
-
-                        // New span
-                        lastRecordedSourceMapSpan = {
-                            emittedLine: emittedLine,
-                            emittedColumn: emittedColumn,
-                            sourceLine: sourceLinePos.line,
-                            sourceColumn: sourceLinePos.character,
-                            nameIndex: getSourceMapNameIndex(),
-                            sourceIndex: sourceMapSourceIndex
-                        };
-                    }
-                    else {
-                        // Take the new pos instead since there is no change in emittedLine and column since last location
-                        lastRecordedSourceMapSpan.sourceLine = sourceLinePos.line;
-                        lastRecordedSourceMapSpan.sourceColumn = sourceLinePos.character;
-                        lastRecordedSourceMapSpan.sourceIndex = sourceMapSourceIndex;
-                    }
-                }
-
-                function recordEmitNodeStartSpan(node: Node) {
-                    // Get the token pos after skipping to the token (ignoring the leading trivia)
-                    recordSourceMapSpan(skipTrivia(currentSourceFile.text, node.pos));
-                }
-
-                function recordEmitNodeEndSpan(node: Node) {
-                    recordSourceMapSpan(node.end);
-                }
-
-                function writeTextWithSpanRecord(tokenKind: SyntaxKind, startPos: number, emitFn?: () => void) {
-                    let tokenStartPos = ts.skipTrivia(currentSourceFile.text, startPos);
-                    recordSourceMapSpan(tokenStartPos);
-                    let tokenEndPos = emitTokenText(tokenKind, tokenStartPos, emitFn);
-                    recordSourceMapSpan(tokenEndPos);
-                    return tokenEndPos;
-                }
-
-                function recordNewSourceFileStart(node: SourceFile) {
-                    // Add the file to tsFilePaths
-                    // If sourceroot option: Use the relative path corresponding to the common directory path
-                    // otherwise source locations relative to map file location
-                    let sourcesDirectoryPath = compilerOptions.sourceRoot ? host.getCommonSourceDirectory() : sourceMapDir;
-
-                    sourceMapData.sourceMapSources.push(getRelativePathToDirectoryOrUrl(sourcesDirectoryPath,
-                        node.fileName,
-                        host.getCurrentDirectory(),
-                        host.getCanonicalFileName,
-                        /*isAbsolutePathAnUrl*/ true));
-                    sourceMapSourceIndex = sourceMapData.sourceMapSources.length - 1;
-
-                    // The one that can be used from program to get the actual source file
-                    sourceMapData.inputSourceFileNames.push(node.fileName);
-                }
-
-                function recordScopeNameOfNode(node: Node, scopeName?: string) {
-                    function recordScopeNameIndex(scopeNameIndex: number) {
-                        sourceMapNameIndices.push(scopeNameIndex);
-                    }
-
-                    function recordScopeNameStart(scopeName: string) {
-                        let scopeNameIndex = -1;
-                        if (scopeName) {
-                            let parentIndex = getSourceMapNameIndex();
-                            if (parentIndex !== -1) {
-                                // Child scopes are always shown with a dot (even if they have no name),
-                                // unless it is a computed property. Then it is shown with brackets,
-                                // but the brackets are included in the name.
-                                let name = (<Declaration>node).name;
-                                if (!name || name.kind !== SyntaxKind.ComputedPropertyName) {
-                                    scopeName = "." + scopeName;
-                                }
-                                scopeName = sourceMapData.sourceMapNames[parentIndex] + scopeName;
-                            }
-
-                            scopeNameIndex = getProperty(sourceMapNameIndexMap, scopeName);
-                            if (scopeNameIndex === undefined) {
-                                scopeNameIndex = sourceMapData.sourceMapNames.length;
-                                sourceMapData.sourceMapNames.push(scopeName);
-                                sourceMapNameIndexMap[scopeName] = scopeNameIndex;
-                            }
-                        }
-                        recordScopeNameIndex(scopeNameIndex);
-                    }
-
-                    if (scopeName) {
-                        // The scope was already given a name  use it
-                        recordScopeNameStart(scopeName);
-                    }
-                    else if (node.kind === SyntaxKind.FunctionDeclaration ||
-                        node.kind === SyntaxKind.FunctionExpression ||
-                        node.kind === SyntaxKind.MethodDeclaration ||
-                        node.kind === SyntaxKind.MethodSignature ||
-                        node.kind === SyntaxKind.GetAccessor ||
-                        node.kind === SyntaxKind.SetAccessor ||
-                        node.kind === SyntaxKind.ModuleDeclaration ||
-                        node.kind === SyntaxKind.ClassDeclaration ||
-                        node.kind === SyntaxKind.EnumDeclaration) {
-                        // Declaration and has associated name use it
-                        if ((<Declaration>node).name) {
-                            let name = (<Declaration>node).name;
-                            // For computed property names, the text will include the brackets
-                            scopeName = name.kind === SyntaxKind.ComputedPropertyName
-                                ? getTextOfNode(name)
-                                : (<Identifier>(<Declaration>node).name).text;
-                        }
-                        recordScopeNameStart(scopeName);
-                    }
-                    else {
-                        // Block just use the name from upper level scope
-                        recordScopeNameIndex(getSourceMapNameIndex());
-                    }
-                }
-
-                function recordScopeNameEnd() {
-                    sourceMapNameIndices.pop();
-                };
-
-                function writeCommentRangeWithMap(curentSourceFile: SourceFile, writer: EmitTextWriter, comment: CommentRange, newLine: string) {
-                    recordSourceMapSpan(comment.pos);
-                    writeCommentRange(currentSourceFile, writer, comment, newLine);
-                    recordSourceMapSpan(comment.end);
-                }
-
-                function serializeSourceMapContents(version: number, file: string, sourceRoot: string, sources: string[], names: string[], mappings: string) {
-                    if (typeof JSON !== "undefined") {
-                        return JSON.stringify({
-                            version: version,
-                            file: file,
-                            sourceRoot: sourceRoot,
-                            sources: sources,
-                            names: names,
-                            mappings: mappings
-                        });
-                    }
-
-                    return "{\"version\":" + version + ",\"file\":\"" + escapeString(file) + "\",\"sourceRoot\":\"" + escapeString(sourceRoot) + "\",\"sources\":[" + serializeStringArray(sources) + "],\"names\":[" + serializeStringArray(names) + "],\"mappings\":\"" + escapeString(mappings) + "\"}";
-
-                    function serializeStringArray(list: string[]): string {
-                        let output = "";
-                        for (let i = 0, n = list.length; i < n; i++) {
-                            if (i) {
-                                output += ",";
-                            }
-                            output += "\"" + escapeString(list[i]) + "\"";
-                        }
-                        return output;
-                    }
-                }
-
-                function writeJavaScriptAndSourceMapFile(emitOutput: string, writeByteOrderMark: boolean) {
-                    // Write source map file
-                    encodeLastRecordedSourceMapSpan();
-                    writeFile(host, diagnostics, sourceMapData.sourceMapFilePath, serializeSourceMapContents(
-                        3,
-                        sourceMapData.sourceMapFile,
-                        sourceMapData.sourceMapSourceRoot,
-                        sourceMapData.sourceMapSources,
-                        sourceMapData.sourceMapNames,
-                        sourceMapData.sourceMapMappings), /*writeByteOrderMark*/ false);
-                    sourceMapDataList.push(sourceMapData);
-
-                    // Write sourcemap url to the js file and write the js file
-                    writeJavaScriptFile(emitOutput + "//# sourceMappingURL=" + sourceMapData.jsSourceMappingURL, writeByteOrderMark);
-                }
-
-                // Initialize source map data
-                let sourceMapJsFile = getBaseFileName(normalizeSlashes(jsFilePath));
-                sourceMapData = {
-                    sourceMapFilePath: jsFilePath + ".map",
-                    jsSourceMappingURL: sourceMapJsFile + ".map",
-                    sourceMapFile: sourceMapJsFile,
-                    sourceMapSourceRoot: compilerOptions.sourceRoot || "",
-                    sourceMapSources: [],
-                    inputSourceFileNames: [],
-                    sourceMapNames: [],
-                    sourceMapMappings: "",
-                    sourceMapDecodedMappings: []
-                };
-
-                // Normalize source root and make sure it has trailing "/" so that it can be used to combine paths with the
-                // relative paths of the sources list in the sourcemap
-                sourceMapData.sourceMapSourceRoot = ts.normalizeSlashes(sourceMapData.sourceMapSourceRoot);
-                if (sourceMapData.sourceMapSourceRoot.length && sourceMapData.sourceMapSourceRoot.charCodeAt(sourceMapData.sourceMapSourceRoot.length - 1) !== CharacterCodes.slash) {
-                    sourceMapData.sourceMapSourceRoot += directorySeparator;
-                }
-
-                if (compilerOptions.mapRoot) {
-                    sourceMapDir = normalizeSlashes(compilerOptions.mapRoot);
-                    if (root) { // emitting single module file
-                        // For modules or multiple emit files the mapRoot will have directory structure like the sources
-                        // So if src\a.ts and src\lib\b.ts are compiled together user would be moving the maps into mapRoot\a.js.map and mapRoot\lib\b.js.map
-                        sourceMapDir = getDirectoryPath(getSourceFilePathInNewDir(root, host, sourceMapDir));
-                    }
-
-                    if (!isRootedDiskPath(sourceMapDir) && !isUrl(sourceMapDir)) {
-                        // The relative paths are relative to the common directory
-                        sourceMapDir = combinePaths(host.getCommonSourceDirectory(), sourceMapDir);
-                        sourceMapData.jsSourceMappingURL = getRelativePathToDirectoryOrUrl(
-                            getDirectoryPath(normalizePath(jsFilePath)), // get the relative sourceMapDir path based on jsFilePath
-                            combinePaths(sourceMapDir, sourceMapData.jsSourceMappingURL), // this is where user expects to see sourceMap
-                            host.getCurrentDirectory(),
-                            host.getCanonicalFileName,
-                            /*isAbsolutePathAnUrl*/ true);
-                    }
-                    else {
-                        sourceMapData.jsSourceMappingURL = combinePaths(sourceMapDir, sourceMapData.jsSourceMappingURL);
-                    }
-                }
-                else {
-                    sourceMapDir = getDirectoryPath(normalizePath(jsFilePath));
-                }
-
-                function emitNodeWithSourceMap(node: Node, allowGeneratedIdentifiers?: boolean) {
-                    if (node) {
-                        if (nodeIsSynthesized(node)) {
-                            return emitNodeWithoutSourceMap(node, /*allowGeneratedIdentifiers*/ false);
-                        }
-                        if (node.kind != SyntaxKind.SourceFile) {
-                            recordEmitNodeStartSpan(node);
-                            emitNodeWithoutSourceMap(node, allowGeneratedIdentifiers);
-                            recordEmitNodeEndSpan(node);
-                        }
-                        else {
-                            recordNewSourceFileStart(<SourceFile>node);
-                            emitNodeWithoutSourceMap(node, /*allowGeneratedIdentifiers*/ false);
-                        }
-                    }
-                }
-
-                function emitNodeWithSourceMapWithoutComments(node: Node) {
-                    if (node) {
-                        recordEmitNodeStartSpan(node);
-                        emitNodeWithoutSourceMapWithoutComments(node);
-                        recordEmitNodeEndSpan(node);
-                    }
-                }
-
-                writeEmittedFiles = writeJavaScriptAndSourceMapFile;
-                emit = emitNodeWithSourceMap;
-                emitWithoutComments = emitNodeWithSourceMapWithoutComments;
-                emitStart = recordEmitNodeStartSpan;
-                emitEnd = recordEmitNodeEndSpan;
-                emitToken = writeTextWithSpanRecord;
-                scopeEmitStart = recordScopeNameOfNode;
-                scopeEmitEnd = recordScopeNameEnd;
-                writeComment = writeCommentRangeWithMap;
-            }
-
-            function writeJavaScriptFile(emitOutput: string, writeByteOrderMark: boolean) {
-                writeFile(host, diagnostics, jsFilePath, emitOutput, writeByteOrderMark);
-            }
-
-            // Create a temporary variable with a unique unused name. The forLoopVariable parameter signals that the
-            // name should be one that is appropriate for a for loop variable.
-            function createTempVariable(location: Node, preferredName?: string): Identifier {
-                for (var name = preferredName; !name || isExistingName(location, name); tempCount++) {
-                    // _a .. _h, _j ... _z, _0, _1, ...
-
-                    // Note: we avoid generating _i and _n as those are common names we want in other places.
-                    var char = CharacterCodes.a + tempCount;
-                    if (char === CharacterCodes.i || char === CharacterCodes.n) {
-                        continue;
-                    }
-
-                    if (tempCount < 26) {
-                        name = "_" + String.fromCharCode(char);
-                    }
-                    else {
-                        name = "_" + (tempCount - 26);
-                    }
-                }
-                
-                // This is necessary so that a name generated via renameNonTopLevelLetAndConst will see the name
-                // we just generated.
-                recordNameInCurrentScope(name);
-                
-                let result = <Identifier>createSynthesizedNode(SyntaxKind.Identifier);
-                result.text = name;
-                return result;
-            }
-
-            function recordTempDeclaration(name: Identifier): void {
-                if (!tempVariables) {
-                    tempVariables = [];
-                }
-                tempVariables.push(name);
-            }
-
-            function createAndRecordTempVariable(location: Node, preferredName?: string): Identifier {
-                let temp = createTempVariable(location, preferredName);
-                recordTempDeclaration(temp);
-
-                return temp;
-            }
-
-            function emitTempDeclarations(newLine: boolean) {
-                if (tempVariables) {
-                    if (newLine) {
-                        writeLine();
-                    }
-                    else {
-                        write(" ");
-                    }
-                    write("var ");
-                    emitCommaList(tempVariables);
-                    write(";");
-                }
-            }
-
-            function emitTokenText(tokenKind: SyntaxKind, startPos: number, emitFn?: () => void) {
-                let tokenString = tokenToString(tokenKind);
-                if (emitFn) {
-                    emitFn();
-                }
-                else {
-                    write(tokenString);
-                }
-                return startPos + tokenString.length;
-            }
-
-            function emitOptional(prefix: string, node: Node) {
-                if (node) {
-                    write(prefix);
-                    emit(node);
-                }
-            }
-
-            function emitParenthesizedIf(node: Node, parenthesized: boolean) {
-                if (parenthesized) {
-                    write("(");
-                }
-                emit(node);
-                if (parenthesized) {
-                    write(")");
-                }
-            }
-
-            function emitTrailingCommaIfPresent(nodeList: NodeArray<Node>): void {
-                if (nodeList.hasTrailingComma) {
-                    write(",");
-                }
-            }
-
-            function emitLinePreservingList(parent: Node, nodes: NodeArray<Node>, allowTrailingComma: boolean, spacesBetweenBraces: boolean) {
-                Debug.assert(nodes.length > 0);
-
-                increaseIndent();
-
-                if (preserveNewLines && nodeStartPositionsAreOnSameLine(parent, nodes[0])) {
-                    if (spacesBetweenBraces) {
-                        write(" ");
-                    }
-                }
-                else {
-                    writeLine();
-                }
-
-                for (let i = 0, n = nodes.length; i < n; i++) {
-                    if (i) {
-                        if (preserveNewLines && nodeEndIsOnSameLineAsNodeStart(nodes[i - 1], nodes[i])) {
-                            write(", ");
-                        }
-                        else {
-                            write(",");
-                            writeLine();
-                        }
-                    }
-
-                    emit(nodes[i]);
-                }
-
-                if (nodes.hasTrailingComma && allowTrailingComma) {
-                    write(",");
-                }
-
-                decreaseIndent();
-
-                if (preserveNewLines && nodeEndPositionsAreOnSameLine(parent, lastOrUndefined(nodes))) {
-                    if (spacesBetweenBraces) {
-                        write(" ");
-                    }
-                }
-                else {
-                    writeLine();
-                }
-            }
-
-            function emitList(nodes: Node[], start: number, count: number, multiLine: boolean, trailingComma: boolean) {
-                for (let i = 0; i < count; i++) {
-                    if (multiLine) {
-                        if (i) {
-                            write(",");
-                        }
-                        writeLine();
-                    }
-                    else {
-                        if (i) {
-                            write(", ");
-                        }
-                    }
-                    emit(nodes[start + i]);
-                }
-                if (trailingComma) {
-                    write(",");
-                }
-                if (multiLine) {
-                    writeLine();
-                }
-            }
-
-            function emitCommaList(nodes: Node[]) {
-                if (nodes) {
-                    emitList(nodes, 0, nodes.length, /*multiline*/ false, /*trailingComma*/ false);
-                }
-            }
-
-            function emitLines(nodes: Node[]) {
-                emitLinesStartingAt(nodes, /*startIndex*/ 0);
-            }
-
-            function emitLinesStartingAt(nodes: Node[], startIndex: number): void {
-                for (let i = startIndex; i < nodes.length; i++) {
-                    writeLine();
-                    emit(nodes[i]);
-                }
-            }
-
-            function isBinaryOrOctalIntegerLiteral(node: LiteralExpression, text: string): boolean {
-                if (node.kind === SyntaxKind.NumericLiteral && text.length > 1) {
-                    switch (text.charCodeAt(1)) {
-                        case CharacterCodes.b:
-                        case CharacterCodes.B:
-                        case CharacterCodes.o:
-                        case CharacterCodes.O:
-                            return true;
-                    }
-                }
-                
-                return false;
-            }
-
-            function emitLiteral(node: LiteralExpression) {
-                let text = getLiteralText(node);
-                
-                if (compilerOptions.sourceMap && (node.kind === SyntaxKind.StringLiteral || isTemplateLiteralKind(node.kind))) {
-                    writer.writeLiteral(text);
-                }
-                // For versions below ES6, emit binary & octal literals in their canonical decimal form.
-                else if (languageVersion < ScriptTarget.ES6 && isBinaryOrOctalIntegerLiteral(node, text)) {
-                    write(node.text);
-                }
-                else {
-                    write(text);
-                }
-            }
-            
-            function getLiteralText(node: LiteralExpression) {
-                // Any template literal or string literal with an extended escape
-                // (e.g. "\u{0067}") will need to be downleveled as a escaped string literal.
-                if (languageVersion < ScriptTarget.ES6 && (isTemplateLiteralKind(node.kind) || node.hasExtendedUnicodeEscape)) {
-                    return getQuotedEscapedLiteralText('"', node.text, '"');
-                }
-                
-                // If we don't need to downlevel and we can reach the original source text using
-                // the node's parent reference, then simply get the text as it was originally written.
-                if (node.parent) {
-                    return getSourceTextOfNodeFromSourceFile(currentSourceFile, node);
-                }
-                
-                // If we can't reach the original source text, use the canonical form if it's a number,
-                // or an escaped quoted form of the original text if it's string-like.
-                switch (node.kind) {
-                    case SyntaxKind.StringLiteral:
-                        return getQuotedEscapedLiteralText('"', node.text, '"');
-                    case SyntaxKind.NoSubstitutionTemplateLiteral:
-                        return getQuotedEscapedLiteralText('`', node.text, '`');
-                    case SyntaxKind.TemplateHead:
-                        return getQuotedEscapedLiteralText('`', node.text, '${');
-                    case SyntaxKind.TemplateMiddle:
-                        return getQuotedEscapedLiteralText('}', node.text, '${');
-                    case SyntaxKind.TemplateTail:
-                        return getQuotedEscapedLiteralText('}', node.text, '`');
-                    case SyntaxKind.NumericLiteral:
-                        return node.text;
-                }
-                
-                Debug.fail(`Literal kind '${node.kind}' not accounted for.`);
-            }
-            
-            function getQuotedEscapedLiteralText(leftQuote: string, text: string, rightQuote: string) {
-                return leftQuote + escapeNonAsciiCharacters(escapeString(text)) + rightQuote;
-            }
-            
-            function emitDownlevelRawTemplateLiteral(node: LiteralExpression) {
-                // Find original source text, since we need to emit the raw strings of the tagged template.
-                // The raw strings contain the (escaped) strings of what the user wrote.
-                // Examples: `\n` is converted to "\\n", a template string with a newline to "\n".
-                let text = getSourceTextOfNodeFromSourceFile(currentSourceFile, node);
-                
-                // text contains the original source, it will also contain quotes ("`"), dolar signs and braces ("${" and "}"),
-                // thus we need to remove those characters.
-                // First template piece starts with "`", others with "}"
-                // Last template piece ends with "`", others with "${"
-                let isLast = node.kind === SyntaxKind.NoSubstitutionTemplateLiteral || node.kind === SyntaxKind.TemplateTail;
-                text = text.substring(1, text.length - (isLast ? 1 : 2));
-                
-                // Newline normalization:
-                // ES6 Spec 11.8.6.1 - Static Semantics of TV's and TRV's
-                // <CR><LF> and <CR> LineTerminatorSequences are normalized to <LF> for both TV and TRV.
-                text = text.replace(/\r\n?/g, "\n");
-                text = escapeString(text);
-                
-                write('"' + text + '"');
-            }
-            
-            function emitDownlevelTaggedTemplateArray(node: TaggedTemplateExpression, literalEmitter: (literal: LiteralExpression) => void) {
-                write("[");
-                if (node.template.kind === SyntaxKind.NoSubstitutionTemplateLiteral) {
-                    literalEmitter(<LiteralExpression>node.template);
-                }
-                else {
-                    literalEmitter((<TemplateExpression>node.template).head);
-                    forEach((<TemplateExpression>node.template).templateSpans, (child) => {
-                        write(", ");
-                        literalEmitter(child.literal);
-                    });
-                }
-                write("]");
-            }
-            
-            function emitDownlevelTaggedTemplate(node: TaggedTemplateExpression) {
-                let tempVariable = createAndRecordTempVariable(node);
-                write("(");
-                emit(tempVariable);
-                write(" = ");
-                emitDownlevelTaggedTemplateArray(node, emit);
-                write(", ");
-                
-                emit(tempVariable);
-                write(".raw = ");
-                emitDownlevelTaggedTemplateArray(node, emitDownlevelRawTemplateLiteral);
-                write(", ");
-                
-                emitParenthesizedIf(node.tag, needsParenthesisForPropertyAccessOrInvocation(node.tag));
-                write("(");
-                emit(tempVariable);
-                
-                // Now we emit the expressions
-                if (node.template.kind === SyntaxKind.TemplateExpression) {
-                    forEach((<TemplateExpression>node.template).templateSpans, templateSpan => {
-                        write(", ");
-                        let needsParens = templateSpan.expression.kind === SyntaxKind.BinaryExpression
-                            && (<BinaryExpression>templateSpan.expression).operatorToken.kind === SyntaxKind.CommaToken;
-                        emitParenthesizedIf(templateSpan.expression, needsParens);
-                    });
-                }
-                write("))");
-            }
-
-            function emitTemplateExpression(node: TemplateExpression): void {
-                // In ES6 mode and above, we can simply emit each portion of a template in order, but in
-                // ES3 & ES5 we must convert the template expression into a series of string concatenations.
-                if (languageVersion >= ScriptTarget.ES6) {
-                    forEachChild(node, emit);
-                    return;
-                }
-
-                let emitOuterParens = isExpression(node.parent)
-                    && templateNeedsParens(node, <Expression>node.parent);
-
-                if (emitOuterParens) {
-                    write("(");
-                }
-
-                let headEmitted = false;
-                if (shouldEmitTemplateHead()) {
-                    emitLiteral(node.head);
-                    headEmitted = true;
-                }
-
-                for (let i = 0, n = node.templateSpans.length; i < n; i++) {
-                    let templateSpan = node.templateSpans[i];
-
-                    // Check if the expression has operands and binds its operands less closely than binary '+'.
-                    // If it does, we need to wrap the expression in parentheses. Otherwise, something like
-                    //    `abc${ 1 << 2 }`
-                    // becomes
-                    //    "abc" + 1 << 2 + ""
-                    // which is really
-                    //    ("abc" + 1) << (2 + "")
-                    // rather than
-                    //    "abc" + (1 << 2) + ""
-                    let needsParens = templateSpan.expression.kind !== SyntaxKind.ParenthesizedExpression
-                        && comparePrecedenceToBinaryPlus(templateSpan.expression) !== Comparison.GreaterThan;
-
-                    if (i > 0 || headEmitted) {
-                        // If this is the first span and the head was not emitted, then this templateSpan's
-                        // expression will be the first to be emitted. Don't emit the preceding ' + ' in that
-                        // case.
-                        write(" + ");
-                    }
-
-                    emitParenthesizedIf(templateSpan.expression, needsParens);
-
-                    // Only emit if the literal is non-empty.
-                    // The binary '+' operator is left-associative, so the first string concatenation
-                    // with the head will force the result up to this point to be a string.
-                    // Emitting a '+ ""' has no semantic effect for middles and tails.
-                    if (templateSpan.literal.text.length !== 0) {
-                        write(" + ")
-                        emitLiteral(templateSpan.literal);
-                    }
-                }
-
-                if (emitOuterParens) {
-                    write(")");
-                }
-
-                function shouldEmitTemplateHead() {
-                    // If this expression has an empty head literal and the first template span has a non-empty
-                    // literal, then emitting the empty head literal is not necessary.
-                    //     `${ foo } and ${ bar }`
-                    // can be emitted as
-                    //     foo + " and " + bar
-                    // This is because it is only required that one of the first two operands in the emit
-                    // output must be a string literal, so that the other operand and all following operands
-                    // are forced into strings.
-                    //
-                    // If the first template span has an empty literal, then the head must still be emitted.
-                    //     `${ foo }${ bar }`
-                    // must still be emitted as
-                    //     "" + foo + bar
-
-                    // There is always atleast one templateSpan in this code path, since
-                    // NoSubstitutionTemplateLiterals are directly emitted via emitLiteral()
-                    Debug.assert(node.templateSpans.length !== 0);
-
-                    return node.head.text.length !== 0 || node.templateSpans[0].literal.text.length === 0;
-                }
-
-                function templateNeedsParens(template: TemplateExpression, parent: Expression) {
-                    switch (parent.kind) {
-                        case SyntaxKind.CallExpression:
-                        case SyntaxKind.NewExpression:
-                            return (<CallExpression>parent).expression === template;
-                        case SyntaxKind.TaggedTemplateExpression:
-                        case SyntaxKind.ParenthesizedExpression:
-                            return false;
-                        default:
-                            return comparePrecedenceToBinaryPlus(parent) !== Comparison.LessThan;
-                    }
-                }
-
-                /**
-                 * Returns whether the expression has lesser, greater,
-                 * or equal precedence to the binary '+' operator
-                 */
-                function comparePrecedenceToBinaryPlus(expression: Expression): Comparison {
-                    // All binary expressions have lower precedence than '+' apart from '*', '/', and '%'
-                    // which have greater precedence and '-' which has equal precedence.
-                    // All unary operators have a higher precedence apart from yield.
-                    // Arrow functions and conditionals have a lower precedence,
-                    // although we convert the former into regular function expressions in ES5 mode,
-                    // and in ES6 mode this function won't get called anyway.
-                    //
-                    // TODO (drosen): Note that we need to account for the upcoming 'yield' and
-                    //                spread ('...') unary operators that are anticipated for ES6.
-                    switch (expression.kind) {
-                        case SyntaxKind.BinaryExpression:
-                            switch ((<BinaryExpression>expression).operatorToken.kind) {
-                                case SyntaxKind.AsteriskToken:
-                                case SyntaxKind.SlashToken:
-                                case SyntaxKind.PercentToken:
-                                    return Comparison.GreaterThan;
-                                case SyntaxKind.PlusToken:
-                                case SyntaxKind.MinusToken:
-                                    return Comparison.EqualTo;
-                                default:
-                                    return Comparison.LessThan;
-                            }
-                        case SyntaxKind.ConditionalExpression:
-                            return Comparison.LessThan;
-                        default:
-                            return Comparison.GreaterThan;
-                    }
-                }
-            }
-
-            function emitTemplateSpan(span: TemplateSpan) {
-                emit(span.expression);
-                emit(span.literal);
-            }
-
-            // This function specifically handles numeric/string literals for enum and accessor 'identifiers'.
-            // In a sense, it does not actually emit identifiers as much as it declares a name for a specific property.
-            // For example, this is utilized when feeding in a result to Object.defineProperty.
-            function emitExpressionForPropertyName(node: DeclarationName) {
-                Debug.assert(node.kind !== SyntaxKind.BindingElement);
-
-                if (node.kind === SyntaxKind.StringLiteral) {
-                    emitLiteral(<LiteralExpression>node);
-                }
-                else if (node.kind === SyntaxKind.ComputedPropertyName) {
-                    emit((<ComputedPropertyName>node).expression);
-                }
-                else {
-                    write("\"");
-
-                    if (node.kind === SyntaxKind.NumericLiteral) {
-                        write((<LiteralExpression>node).text);
-                    }
-                    else {
-                        writeTextOfNode(currentSourceFile, node);
-                    }
-
-                    write("\"");
-                }
-            }
-
-            function isNotExpressionIdentifier(node: Identifier) {
-                let parent = node.parent;
-                switch (parent.kind) {
-                    case SyntaxKind.Parameter:
-                    case SyntaxKind.VariableDeclaration:
-                    case SyntaxKind.BindingElement:
-                    case SyntaxKind.PropertyDeclaration:
-                    case SyntaxKind.PropertySignature:
-                    case SyntaxKind.PropertyAssignment:
-                    case SyntaxKind.ShorthandPropertyAssignment:
-                    case SyntaxKind.EnumMember:
-                    case SyntaxKind.MethodDeclaration:
-                    case SyntaxKind.MethodSignature:
-                    case SyntaxKind.FunctionDeclaration:
-                    case SyntaxKind.GetAccessor:
-                    case SyntaxKind.SetAccessor:
-                    case SyntaxKind.FunctionExpression:
-                    case SyntaxKind.ClassDeclaration:
-                    case SyntaxKind.InterfaceDeclaration:
-                    case SyntaxKind.EnumDeclaration:
-                    case SyntaxKind.ModuleDeclaration:
-                    case SyntaxKind.ImportEqualsDeclaration:
-                        return (<Declaration>parent).name === node;
-                    case SyntaxKind.BreakStatement:
-                    case SyntaxKind.ContinueStatement:
-                    case SyntaxKind.ExportAssignment:
-                        return false;
-                    case SyntaxKind.LabeledStatement:
-                        return (<LabeledStatement>node.parent).label === node;
-                }
-            }
-
-            function emitExpressionIdentifier(node: Identifier) {
-                let substitution = resolver.getExpressionNameSubstitution(node);
-                if (substitution) {
-                    write(substitution);
-                }
-                else {
-                    writeTextOfNode(currentSourceFile, node);
-                }
-            }
-
-            function getGeneratedNameForIdentifier(node: Identifier): string {
-                if (nodeIsSynthesized(node) || !generatedBlockScopeNames) {
-                    return undefined;
-                }
-
-                var variableId = resolver.getBlockScopedVariableId(node)
-                if (variableId === undefined) {
-                    return undefined;
-                }
-
-                return generatedBlockScopeNames[variableId];
-            }
-
-            function emitIdentifier(node: Identifier, allowGeneratedIdentifiers: boolean) {
-                if (allowGeneratedIdentifiers) {
-                    let generatedName = getGeneratedNameForIdentifier(node);
-                    if (generatedName) {
-                        write(generatedName);
-                        return;
-                    }
-                }
-                if (!node.parent) {
-                    write(node.text);
-                }
-                else if (!isNotExpressionIdentifier(node)) {
-                    emitExpressionIdentifier(node);
-                }
-                else {
-                    writeTextOfNode(currentSourceFile, node);
-                }
-            }
-
-            function emitThis(node: Node) {
-                if (resolver.getNodeCheckFlags(node) & NodeCheckFlags.LexicalThis) {
-                    write("_this");
-                }
-                else {
-                    write("this");
-                }
-            }
-
-            function emitSuper(node: Node) {
-                if (languageVersion >= ScriptTarget.ES6) {
-                    write("super");
-                }
-                else {
-                    var flags = resolver.getNodeCheckFlags(node);
-                    if (flags & NodeCheckFlags.SuperInstance) {
-                        write("_super.prototype");
-                    }
-                    else {
-                        write("_super");
-                    }
-                }
-            }
-
-            function emitObjectBindingPattern(node: BindingPattern) {
-                write("{ ");
-                let elements = node.elements;
-                emitList(elements, 0, elements.length, /*multiLine*/ false, /*trailingComma*/ elements.hasTrailingComma);
-                write(" }");
-            }
-
-            function emitArrayBindingPattern(node: BindingPattern) {
-                write("[");
-                let elements = node.elements;
-                emitList(elements, 0, elements.length, /*multiLine*/ false, /*trailingComma*/ elements.hasTrailingComma);
-                write("]");
-            }
-
-            function emitBindingElement(node: BindingElement) {
-                if (node.propertyName) {
-                    emit(node.propertyName, /*allowGeneratedIdentifiers*/ false);
-                    write(": ");
-                }
-                if (node.dotDotDotToken) {
-                    write("...");
-                }
-                if (isBindingPattern(node.name)) {
-                    emit(node.name);
-                }
-                else {
-                    emitModuleMemberName(node);
-                }
-                emitOptional(" = ", node.initializer);
-            }
-
-            function emitSpreadElementExpression(node: SpreadElementExpression) {
-                write("...");
-                emit((<SpreadElementExpression>node).expression);
-            }
-
-            function needsParenthesisForPropertyAccessOrInvocation(node: Expression) {
-                switch (node.kind) {
-                    case SyntaxKind.Identifier:
-                    case SyntaxKind.ArrayLiteralExpression:
-                    case SyntaxKind.PropertyAccessExpression:
-                    case SyntaxKind.ElementAccessExpression:
-                    case SyntaxKind.CallExpression:
-                    case SyntaxKind.ParenthesizedExpression:
-                        // This list is not exhaustive and only includes those cases that are relevant
-                        // to the check in emitArrayLiteral. More cases can be added as needed.
-                        return false;
-                }
-                return true;
-            }
-
-            function emitListWithSpread(elements: Expression[], multiLine: boolean, trailingComma: boolean) {
-                let pos = 0;
-                let group = 0;
-                let length = elements.length;
-                while (pos < length) {
-                    // Emit using the pattern <group0>.concat(<group1>, <group2>, ...)
-                    if (group === 1) {
-                        write(".concat(");
-                    }
-                    else if (group > 1) {
-                        write(", ");
-                    }
-                    let e = elements[pos];
-                    if (e.kind === SyntaxKind.SpreadElementExpression) {
-                        e = (<SpreadElementExpression>e).expression;
-                        emitParenthesizedIf(e, /*parenthesized*/ group === 0 && needsParenthesisForPropertyAccessOrInvocation(e));
-                        pos++;
-                    }
-                    else {
-                        let i = pos;
-                        while (i < length && elements[i].kind !== SyntaxKind.SpreadElementExpression) {
-                            i++;
-                        }
-                        write("[");
-                        if (multiLine) {
-                            increaseIndent();
-                        }
-                        emitList(elements, pos, i - pos, multiLine, trailingComma && i === length);
-                        if (multiLine) {
-                            decreaseIndent();
-                        }
-                        write("]");
-                        pos = i;
-                    }
-                    group++;
-                }
-                if (group > 1) {
-                    write(")");
-                }
-            }
-
-            function isSpreadElementExpression(node: Node) {
-                return node.kind === SyntaxKind.SpreadElementExpression;
-            }
-
-            function emitArrayLiteral(node: ArrayLiteralExpression) {
-                let elements = node.elements;
-                if (elements.length === 0) {
-                    write("[]");
-                }
-                else if (languageVersion >= ScriptTarget.ES6 || !forEach(elements, isSpreadElementExpression)) {
-                    write("[");
-                    emitLinePreservingList(node, node.elements, elements.hasTrailingComma, /*spacesBetweenBraces:*/ false);
-                    write("]");
-                }
-                else {
-                    emitListWithSpread(elements, /*multiLine*/ (node.flags & NodeFlags.MultiLine) !== 0,
-                        /*trailingComma*/ elements.hasTrailingComma);
-                }
-            }
-
-            function emitDownlevelObjectLiteralWithComputedProperties(node: ObjectLiteralExpression, firstComputedPropertyIndex: number): void {
-                let parenthesizedObjectLiteral = createDownlevelObjectLiteralWithComputedProperties(node, firstComputedPropertyIndex);
-                return emit(parenthesizedObjectLiteral);
-            }
-
-            function createDownlevelObjectLiteralWithComputedProperties(originalObjectLiteral: ObjectLiteralExpression, firstComputedPropertyIndex: number): ParenthesizedExpression {
-                // For computed properties, we need to create a unique handle to the object
-                // literal so we can modify it without risking internal assignments tainting the object.
-                let tempVar = createAndRecordTempVariable(originalObjectLiteral);
-
-                // Hold onto the initial non-computed properties in a new object literal,
-                // then create the rest through property accesses on the temp variable.
-                let initialObjectLiteral = <ObjectLiteralExpression>createSynthesizedNode(SyntaxKind.ObjectLiteralExpression);
-                initialObjectLiteral.properties = <NodeArray<ObjectLiteralElement>>originalObjectLiteral.properties.slice(0, firstComputedPropertyIndex);
-                initialObjectLiteral.flags |= NodeFlags.MultiLine;
-
-                // The comma expressions that will patch the object literal.
-                // This will end up being something like '_a = { ... }, _a.x = 10, _a.y = 20, _a'.
-                let propertyPatches = createBinaryExpression(tempVar, SyntaxKind.EqualsToken, initialObjectLiteral);
-
-                ts.forEach(originalObjectLiteral.properties, property => {
-                    let patchedProperty = tryCreatePatchingPropertyAssignment(originalObjectLiteral, tempVar, property);
-                    if (patchedProperty) {
-                        // TODO(drosen): Preserve comments
-                        //let leadingComments = getLeadingCommentRanges(currentSourceFile.text, property.pos);
-                        //let trailingComments = getTrailingCommentRanges(currentSourceFile.text, property.end);
-                        //addCommentsToSynthesizedNode(patchedProperty, leadingComments, trailingComments);
-
-                        propertyPatches = createBinaryExpression(propertyPatches, SyntaxKind.CommaToken, patchedProperty);
-                    }
-                });
-
-                // Finally, return the temp variable.
-                propertyPatches = createBinaryExpression(propertyPatches, SyntaxKind.CommaToken, createIdentifier(tempVar.text, /*startsOnNewLine:*/ true));
-
-                let result = createParenthesizedExpression(propertyPatches);
-                
-                // TODO(drosen): Preserve comments
-                // let leadingComments = getLeadingCommentRanges(currentSourceFile.text, originalObjectLiteral.pos);
-                // let trailingComments = getTrailingCommentRanges(currentSourceFile.text, originalObjectLiteral.end);
-                //addCommentsToSynthesizedNode(result, leadingComments, trailingComments);
-
-                return result;
-            }
-
-            function addCommentsToSynthesizedNode(node: SynthesizedNode, leadingCommentRanges: CommentRange[], trailingCommentRanges: CommentRange[]): void {
-                node.leadingCommentRanges = leadingCommentRanges;
-                node.trailingCommentRanges = trailingCommentRanges;
-            }
-
-            // Returns 'undefined' if a property has already been accounted for
-            // (e.g. a 'get' accessor which has already been emitted along with its 'set' accessor).
-            function tryCreatePatchingPropertyAssignment(objectLiteral: ObjectLiteralExpression, tempVar: Identifier, property: ObjectLiteralElement): Expression {
-                let leftHandSide = createMemberAccessForPropertyName(tempVar, property.name);
-                let maybeRightHandSide = tryGetRightHandSideOfPatchingPropertyAssignment(objectLiteral, property);
-
-                return maybeRightHandSide && createBinaryExpression(leftHandSide, SyntaxKind.EqualsToken, maybeRightHandSide, /*startsOnNewLine:*/ true);
-            }
-
-            function tryGetRightHandSideOfPatchingPropertyAssignment(objectLiteral: ObjectLiteralExpression, property: ObjectLiteralElement) {
-                switch (property.kind) {
-                    case SyntaxKind.PropertyAssignment:
-                        return (<PropertyAssignment>property).initializer;
-
-                    case SyntaxKind.ShorthandPropertyAssignment:
-                        // TODO: (andersh) Technically it isn't correct to make an identifier here since getExpressionNamePrefix returns
-                        // a string containing a dotted name. In general I'm not a fan of mini tree rewriters as this one, elsewhere we
-                        // manage by just emitting strings (which is a lot more performant).
-                        //let prefix = createIdentifier(resolver.getExpressionNamePrefix((<ShorthandPropertyAssignment>property).name));
-                        //return createPropertyAccessExpression(prefix, (<ShorthandPropertyAssignment>property).name);
-                        return createIdentifier(resolver.getExpressionNameSubstitution((<ShorthandPropertyAssignment>property).name));
-
-                    case SyntaxKind.MethodDeclaration:
-                        return createFunctionExpression((<MethodDeclaration>property).parameters, (<MethodDeclaration>property).body);
-
-                    case SyntaxKind.GetAccessor:
-                    case SyntaxKind.SetAccessor:
-                        let { firstAccessor, getAccessor, setAccessor } = getAllAccessorDeclarations(objectLiteral.properties, <AccessorDeclaration>property);
-
-                        // Only emit the first accessor.
-                        if (firstAccessor !== property) {
-                            return undefined;
-                        }
-
-                        let propertyDescriptor = <ObjectLiteralExpression>createSynthesizedNode(SyntaxKind.ObjectLiteralExpression);
-
-                        let descriptorProperties = <NodeArray<ObjectLiteralElement>>[];
-                        if (getAccessor) {
-                            let getProperty = createPropertyAssignment(createIdentifier("get"), createFunctionExpression(getAccessor.parameters, getAccessor.body));
-                            descriptorProperties.push(getProperty);
-                        }
-                        if (setAccessor) {
-                            let setProperty = createPropertyAssignment(createIdentifier("set"), createFunctionExpression(setAccessor.parameters, setAccessor.body));
-                            descriptorProperties.push(setProperty);
-                        }
-
-                        let trueExpr = <PrimaryExpression>createSynthesizedNode(SyntaxKind.TrueKeyword);
-
-                        let enumerableTrue = createPropertyAssignment(createIdentifier("enumerable"), trueExpr);
-                        descriptorProperties.push(enumerableTrue);
-
-                        let configurableTrue = createPropertyAssignment(createIdentifier("configurable"), trueExpr);
-                        descriptorProperties.push(configurableTrue);
-
-                        propertyDescriptor.properties = descriptorProperties;
-
-                        let objectDotDefineProperty = createPropertyAccessExpression(createIdentifier("Object"), createIdentifier("defineProperty"));
-                        return createCallExpression(objectDotDefineProperty, createNodeArray(propertyDescriptor));
-
-                    default:
-                        Debug.fail(`ObjectLiteralElement kind ${property.kind} not accounted for.`);
-                }
-            }
-
-            function createParenthesizedExpression(expression: Expression) {
-                let result = <ParenthesizedExpression>createSynthesizedNode(SyntaxKind.ParenthesizedExpression);
-                result.expression = expression;
-
-                return result;
-            }
-
-            function createNodeArray<T extends Node>(...elements: T[]): NodeArray<T> {
-                let result = <NodeArray<T>>elements;
-                result.pos = -1;
-                result.end = -1;
-
-                return result;
-            }
-
-            function createBinaryExpression(left: Expression, operator: SyntaxKind, right: Expression, startsOnNewLine?: boolean): BinaryExpression {
-                let result = <BinaryExpression>createSynthesizedNode(SyntaxKind.BinaryExpression, startsOnNewLine);
-                result.operatorToken = createSynthesizedNode(operator);
-                result.left = left;
-                result.right = right;
-
-                return result;
-            }
-            
-            function createExpressionStatement(expression: Expression): ExpressionStatement {
-                let result = <ExpressionStatement>createSynthesizedNode(SyntaxKind.ExpressionStatement);
-                result.expression = expression;
-                return result;
-            }
-
-            function createMemberAccessForPropertyName(expression: LeftHandSideExpression, memberName: DeclarationName): PropertyAccessExpression | ElementAccessExpression {
-                if (memberName.kind === SyntaxKind.Identifier) {
-                    return createPropertyAccessExpression(expression, <Identifier>memberName);
-                }
-                else if (memberName.kind === SyntaxKind.StringLiteral || memberName.kind === SyntaxKind.NumericLiteral) {
-                    return createElementAccessExpression(expression, <LiteralExpression>memberName);
-                }
-                else if (memberName.kind === SyntaxKind.ComputedPropertyName) {
-                    return createElementAccessExpression(expression, (<ComputedPropertyName>memberName).expression);
-                }
-                else {
-                    Debug.fail(`Kind '${memberName.kind}' not accounted for.`);
-                }
-            }
-
-            function createPropertyAssignment(name: LiteralExpression | Identifier, initializer: Expression) {
-                let result = <PropertyAssignment>createSynthesizedNode(SyntaxKind.PropertyAssignment);
-                result.name = name;
-                result.initializer = initializer;
-
-                return result;
-            }
-
-            function createFunctionExpression(parameters: NodeArray<ParameterDeclaration>, body: Block): FunctionExpression {
-                let result = <FunctionExpression>createSynthesizedNode(SyntaxKind.FunctionExpression);
-                result.parameters = parameters;
-                result.body = body;
-
-                return result;
-            }
-
-            function createPropertyAccessExpression(expression: LeftHandSideExpression, name: Identifier): PropertyAccessExpression {
-                let result = <PropertyAccessExpression>createSynthesizedNode(SyntaxKind.PropertyAccessExpression);
-                result.expression = expression;
-                result.dotToken = createSynthesizedNode(SyntaxKind.DotToken);
-                result.name = name;
-
-                return result;
-            }
-
-            function createElementAccessExpression(expression: LeftHandSideExpression, argumentExpression: Expression): ElementAccessExpression {
-                let result = <ElementAccessExpression>createSynthesizedNode(SyntaxKind.ElementAccessExpression);
-                result.expression = expression;
-                result.argumentExpression = argumentExpression;
-
-                return result;
-            }
-            
-            function createIdentifier(name: string, startsOnNewLine?: boolean) {
-                let result = <Identifier>createSynthesizedNode(SyntaxKind.Identifier, startsOnNewLine);
-                result.text = name;
-
-                return result;
-            }
-
-            function createCallExpression(invokedExpression: MemberExpression, arguments: NodeArray<Expression>) {
-                let result = <CallExpression>createSynthesizedNode(SyntaxKind.CallExpression);
-                result.expression = invokedExpression;
-                result.arguments = arguments;
-
-                return result;
-            }
-
-            function emitObjectLiteral(node: ObjectLiteralExpression): void {
-                let properties = node.properties;
-
-                if (languageVersion < ScriptTarget.ES6) {
-                    let numProperties = properties.length;
-
-                    // Find the first computed property.
-                    // Everything until that point can be emitted as part of the initial object literal.
-                    let numInitialNonComputedProperties = numProperties;
-                    for (let i = 0, n = properties.length; i < n; i++) {
-                        if (properties[i].name.kind === SyntaxKind.ComputedPropertyName) {
-                            numInitialNonComputedProperties = i;
-                            break;
-                        }
-                    }
-                    
-                    let hasComputedProperty = numInitialNonComputedProperties !== properties.length;
-                    if (hasComputedProperty) {
-                        emitDownlevelObjectLiteralWithComputedProperties(node, numInitialNonComputedProperties);
-                        return;
-                    }
-                }
-
-                // Ordinary case: either the object has no computed properties
-                // or we're compiling with an ES6+ target.
-                write("{");
-
-                if (properties.length) {
-                    emitLinePreservingList(node, properties, /*allowTrailingComma:*/ languageVersion >= ScriptTarget.ES5, /*spacesBetweenBraces:*/ true)
-                }
-
-                write("}");
-            }
-
-            function emitComputedPropertyName(node: ComputedPropertyName) {
-                write("[");
-                emit(node.expression);
-                write("]");
-            }
-
-            function emitMethod(node: MethodDeclaration) {
-                emit(node.name, /*allowGeneratedIdentifiers*/ false);
-                if (languageVersion < ScriptTarget.ES6) {
-                    write(": function ");
-                }
-                emitSignatureAndBody(node);
-            }
-
-            function emitPropertyAssignment(node: PropertyDeclaration) {
-                emit(node.name, /*allowGeneratedIdentifiers*/ false);
-                write(": ");
-                emit(node.initializer);
-            }
-
-            function emitShorthandPropertyAssignment(node: ShorthandPropertyAssignment) {
-                emit(node.name, /*allowGeneratedIdentifiers*/ false);
-                // If short-hand property has a prefix, then regardless of the target version, we will emit it as normal property assignment. For example:
-                //  module m {
-                //      export let y;
-                //  }
-                //  module m {
-                //      export let obj = { y };
-                //  }
-                //  The short-hand property in obj need to emit as such ... = { y : m.y } regardless of the TargetScript version
-                if (languageVersion < ScriptTarget.ES6) {
-                    // Emit identifier as an identifier
-                    write(": ");
-                    var generatedName = getGeneratedNameForIdentifier(node.name);
-                    if (generatedName) {
-                        write(generatedName);
-                    }
-                    else {
-                        // Even though this is stored as identifier treat it as an expression
-                        // Short-hand, { x }, is equivalent of normal form { x: x }
-                        emitExpressionIdentifier(node.name);
-                    }
-                }
-                else if (resolver.getExpressionNameSubstitution(node.name)) {
-                    // Emit identifier as an identifier
-                    write(": ");
-                    // Even though this is stored as identifier treat it as an expression
-                    // Short-hand, { x }, is equivalent of normal form { x: x }
-                    emitExpressionIdentifier(node.name);
-                }
-            }
-
-            function tryEmitConstantValue(node: PropertyAccessExpression | ElementAccessExpression): boolean {
-                let constantValue = resolver.getConstantValue(node);
-                if (constantValue !== undefined) {
-                    write(constantValue.toString());
-                    if (!compilerOptions.removeComments) {
-                        let propertyName: string = node.kind === SyntaxKind.PropertyAccessExpression ? declarationNameToString((<PropertyAccessExpression>node).name) : getTextOfNode((<ElementAccessExpression>node).argumentExpression);
-                        write(" /* " + propertyName + " */");
-                    }
-                    return true;
-                }
-                return false;
-            }
-
-            // Returns 'true' if the code was actually indented, false otherwise. 
-            // If the code is not indented, an optional valueToWriteWhenNotIndenting will be 
-            // emitted instead.
-            function indentIfOnDifferentLines(parent: Node, node1: Node, node2: Node, valueToWriteWhenNotIndenting?: string): boolean {
-                let realNodesAreOnDifferentLines = preserveNewLines && !nodeIsSynthesized(parent) && !nodeEndIsOnSameLineAsNodeStart(node1, node2);
-
-                // Always use a newline for synthesized code if the synthesizer desires it.
-                let synthesizedNodeIsOnDifferentLine = synthesizedNodeStartsOnNewLine(node2);
-
-                if (realNodesAreOnDifferentLines || synthesizedNodeIsOnDifferentLine) {
-                    increaseIndent();
-                    writeLine();
-                    return true;
-                }
-                else {
-                    if (valueToWriteWhenNotIndenting) {
-                        write(valueToWriteWhenNotIndenting);
-                    }
-                    return false;
-                }
-            }
-
-            function emitPropertyAccess(node: PropertyAccessExpression) {
-                if (tryEmitConstantValue(node)) {
-                    return;
-                }
-
-                emit(node.expression);
-                let indentedBeforeDot = indentIfOnDifferentLines(node, node.expression, node.dotToken);
-                write(".");
-                let indentedAfterDot = indentIfOnDifferentLines(node, node.dotToken, node.name);
-                emit(node.name, /*allowGeneratedIdentifiers*/ false);
-                decreaseIndentIf(indentedBeforeDot, indentedAfterDot);
-            }
-
-            function emitQualifiedName(node: QualifiedName) {
-                emit(node.left);
-                write(".");
-                emit(node.right);
-            }
-
-            function emitIndexedAccess(node: ElementAccessExpression) {
-                if (tryEmitConstantValue(node)) {
-                    return;
-                }
-                emit(node.expression);
-                write("[");
-                emit(node.argumentExpression);
-                write("]");
-            }
-
-            function hasSpreadElement(elements: Expression[]) {
-                return forEach(elements, e => e.kind === SyntaxKind.SpreadElementExpression);
-            }
-
-            function skipParentheses(node: Expression): Expression {
-                while (node.kind === SyntaxKind.ParenthesizedExpression || node.kind === SyntaxKind.TypeAssertionExpression) {
-                    node = (<ParenthesizedExpression | TypeAssertion>node).expression;
-                }
-                return node;
-            }
-
-            function emitCallTarget(node: Expression): Expression {
-                if (node.kind === SyntaxKind.Identifier || node.kind === SyntaxKind.ThisKeyword || node.kind === SyntaxKind.SuperKeyword) {
-                    emit(node);
-                    return node;
-                }
-                let temp = createAndRecordTempVariable(node);
-
-                write("(");
-                emit(temp);
-                write(" = ");
-                emit(node);
-                write(")");
-                return temp;
-            }
-
-            function emitCallWithSpread(node: CallExpression) {
-                let target: Expression;
-                let expr = skipParentheses(node.expression);
-                if (expr.kind === SyntaxKind.PropertyAccessExpression) {
-                    // Target will be emitted as "this" argument
-                    target = emitCallTarget((<PropertyAccessExpression>expr).expression);
-                    write(".");
-                    emit((<PropertyAccessExpression>expr).name);
-                }
-                else if (expr.kind === SyntaxKind.ElementAccessExpression) {
-                    // Target will be emitted as "this" argument
-                    target = emitCallTarget((<PropertyAccessExpression>expr).expression);
-                    write("[");
-                    emit((<ElementAccessExpression>expr).argumentExpression);
-                    write("]");
-                }
-                else if (expr.kind === SyntaxKind.SuperKeyword) {
-                    target = expr;
-                    write("_super");
-                }
-                else {
-                    emit(node.expression);
-                }
-                write(".apply(");
-                if (target) {
-                    if (target.kind === SyntaxKind.SuperKeyword) {
-                        // Calls of form super(...) and super.foo(...)
-                        emitThis(target);
-                    }
-                    else {
-                        // Calls of form obj.foo(...)
-                        emit(target);
-                    }
-                }
-                else {
-                    // Calls of form foo(...)
-                    write("void 0");
-                }
-                write(", ");
-                emitListWithSpread(node.arguments, /*multiLine*/ false, /*trailingComma*/ false);
-                write(")");
-            }
-
-            function emitCallExpression(node: CallExpression) {
-                if (languageVersion < ScriptTarget.ES6 && hasSpreadElement(node.arguments)) {
-                    emitCallWithSpread(node);
-                    return;
-                }
-                let superCall = false;
-                if (node.expression.kind === SyntaxKind.SuperKeyword) {
-                    emitSuper(node.expression);
-                    superCall = true;
-                }
-                else {
-                    emit(node.expression);
-                    superCall = node.expression.kind === SyntaxKind.PropertyAccessExpression && (<PropertyAccessExpression>node.expression).expression.kind === SyntaxKind.SuperKeyword;
-                }
-                if (superCall && languageVersion < ScriptTarget.ES6) {
-                    write(".call(");
-                    emitThis(node.expression);
-                    if (node.arguments.length) {
-                        write(", ");
-                        emitCommaList(node.arguments);
-                    }
-                    write(")");
-                }
-                else {
-                    write("(");
-                    emitCommaList(node.arguments);
-                    write(")");
-                }
-            }
-
-            function emitNewExpression(node: NewExpression) {
-                write("new ");
-                emit(node.expression);
-                if (node.arguments) {
-                    write("(");
-                    emitCommaList(node.arguments);
-                    write(")");
-                }
-            }
-
-            function emitTaggedTemplateExpression(node: TaggedTemplateExpression): void {
-                if (languageVersion >= ScriptTarget.ES6) {
-                    emit(node.tag);
-                    write(" ");
-                    emit(node.template);
-                }
-                else {
-                    emitDownlevelTaggedTemplate(node);
-                }
-            }
-
-            function emitParenExpression(node: ParenthesizedExpression) {
-                if (!node.parent || node.parent.kind !== SyntaxKind.ArrowFunction) {
-                    if (node.expression.kind === SyntaxKind.TypeAssertionExpression) {
-                        let operand = (<TypeAssertion>node.expression).expression;
-
-                        // Make sure we consider all nested cast expressions, e.g.:
-                        // (<any><number><any>-A).x;
-                        while (operand.kind == SyntaxKind.TypeAssertionExpression) {
-                            operand = (<TypeAssertion>operand).expression;
-                        }
-
-                        // We have an expression of the form: (<Type>SubExpr)
-                        // Emitting this as (SubExpr) is really not desirable. We would like to emit the subexpr as is.
-                        // Omitting the parentheses, however, could cause change in the semantics of the generated
-                        // code if the casted expression has a lower precedence than the rest of the expression, e.g.:
-                        //      (<any>new A).foo should be emitted as (new A).foo and not new A.foo
-                        //      (<any>typeof A).toString() should be emitted as (typeof A).toString() and not typeof A.toString()
-                        //      new (<any>A()) should be emitted as new (A()) and not new A()
-                        //      (<any>function foo() { })() should be emitted as an IIF (function foo(){})() and not declaration function foo(){} ()
-                        if (operand.kind !== SyntaxKind.PrefixUnaryExpression &&
-                            operand.kind !== SyntaxKind.VoidExpression &&
-                            operand.kind !== SyntaxKind.TypeOfExpression &&
-                            operand.kind !== SyntaxKind.DeleteExpression &&
-                            operand.kind !== SyntaxKind.PostfixUnaryExpression &&
-                            operand.kind !== SyntaxKind.NewExpression &&
-                            !(operand.kind === SyntaxKind.CallExpression && node.parent.kind === SyntaxKind.NewExpression) &&
-                            !(operand.kind === SyntaxKind.FunctionExpression && node.parent.kind === SyntaxKind.CallExpression)) {
-                            emit(operand);
-                            return;
-                        }
-                    }
-                }
-
-                write("(");
-                emit(node.expression);
-                write(")");
-            }
-
-            function emitDeleteExpression(node: DeleteExpression) {
-                write(tokenToString(SyntaxKind.DeleteKeyword));
-                write(" ");
-                emit(node.expression);
-            }
-
-            function emitVoidExpression(node: VoidExpression) {
-                write(tokenToString(SyntaxKind.VoidKeyword));
-                write(" ");
-                emit(node.expression);
-            }
-
-            function emitTypeOfExpression(node: TypeOfExpression) {
-                write(tokenToString(SyntaxKind.TypeOfKeyword));
-                write(" ");
-                emit(node.expression);
-            }
-
-            function emitPrefixUnaryExpression(node: PrefixUnaryExpression) {
-                write(tokenToString(node.operator));
-                // In some cases, we need to emit a space between the operator and the operand. One obvious case
-                // is when the operator is an identifier, like delete or typeof. We also need to do this for plus
-                // and minus expressions in certain cases. Specifically, consider the following two cases (parens
-                // are just for clarity of exposition, and not part of the source code):
-                //
-                //  (+(+1))
-                //  (+(++1))
-                //
-                // We need to emit a space in both cases. In the first case, the absence of a space will make
-                // the resulting expression a prefix increment operation. And in the second, it will make the resulting
-                // expression a prefix increment whose operand is a plus expression - (++(+x))
-                // The same is true of minus of course.
-                if (node.operand.kind === SyntaxKind.PrefixUnaryExpression) {
-                    let operand = <PrefixUnaryExpression>node.operand;
-                    if (node.operator === SyntaxKind.PlusToken && (operand.operator === SyntaxKind.PlusToken || operand.operator === SyntaxKind.PlusPlusToken)) {
-                        write(" ");
-                    }
-                    else if (node.operator === SyntaxKind.MinusToken && (operand.operator === SyntaxKind.MinusToken || operand.operator === SyntaxKind.MinusMinusToken)) {
-                        write(" ");
-                    }
-                }
-                emit(node.operand);
-            }
-
-            function emitPostfixUnaryExpression(node: PostfixUnaryExpression) {
-                emit(node.operand);
-                write(tokenToString(node.operator));
-            }
-
-            function emitBinaryExpression(node: BinaryExpression) {
-                if (languageVersion < ScriptTarget.ES6 && node.operatorToken.kind === SyntaxKind.EqualsToken &&
-                    (node.left.kind === SyntaxKind.ObjectLiteralExpression || node.left.kind === SyntaxKind.ArrayLiteralExpression)) {
-                    emitDestructuring(node, node.parent.kind === SyntaxKind.ExpressionStatement);
-                }
-                else {
-                    emit(node.left);
-                    let indentedBeforeOperator = indentIfOnDifferentLines(node, node.left, node.operatorToken, node.operatorToken.kind !== SyntaxKind.CommaToken ? " " : undefined);
-                    write(tokenToString(node.operatorToken.kind));
-                    let indentedAfterOperator = indentIfOnDifferentLines(node, node.operatorToken, node.right, " ");
-                    emit(node.right);
-                    decreaseIndentIf(indentedBeforeOperator, indentedAfterOperator);
-                }
-            }
-
-            function synthesizedNodeStartsOnNewLine(node: Node) {
-                return nodeIsSynthesized(node) && (<SynthesizedNode>node).startsOnNewLine;
-            }
-
-            function emitConditionalExpression(node: ConditionalExpression) {
-                emit(node.condition);
-                let indentedBeforeQuestion = indentIfOnDifferentLines(node, node.condition, node.questionToken, " ");
-                write("?");
-                let indentedAfterQuestion = indentIfOnDifferentLines(node, node.questionToken, node.whenTrue, " ");
-                emit(node.whenTrue);
-                decreaseIndentIf(indentedBeforeQuestion, indentedAfterQuestion);
-                let indentedBeforeColon = indentIfOnDifferentLines(node, node.whenTrue, node.colonToken, " ");
-                write(":");
-                let indentedAfterColon = indentIfOnDifferentLines(node, node.colonToken, node.whenFalse, " ");
-                emit(node.whenFalse);
-                decreaseIndentIf(indentedBeforeColon, indentedAfterColon);
-            }
-
-            // Helper function to decrease the indent if we previously indented.  Allows multiple 
-            // previous indent values to be considered at a time.  This also allows caller to just
-            // call this once, passing in all their appropriate indent values, instead of needing
-            // to call this helper function multiple times.
-            function decreaseIndentIf(value1: boolean, value2?: boolean) {
-                if (value1) {
-                    decreaseIndent();
-                }
-                if (value2) {
-                    decreaseIndent();
-                }
-            }
-
-            function isSingleLineEmptyBlock(node: Node) {
-                if (node && node.kind === SyntaxKind.Block) {
-                    let block = <Block>node;
-                    return block.statements.length === 0 && nodeEndIsOnSameLineAsNodeStart(block, block);
-                }
-            }
-
-            function emitBlock(node: Block) {
-                if (preserveNewLines && isSingleLineEmptyBlock(node)) {
-                    emitToken(SyntaxKind.OpenBraceToken, node.pos);
-                    write(" ");
-                    emitToken(SyntaxKind.CloseBraceToken, node.statements.end);
-                    return;
-                }
-
-                emitToken(SyntaxKind.OpenBraceToken, node.pos);
-                increaseIndent();
-                scopeEmitStart(node.parent);
-                if (node.kind === SyntaxKind.ModuleBlock) {
-                    Debug.assert(node.parent.kind === SyntaxKind.ModuleDeclaration);
-                    emitCaptureThisForNodeIfNecessary(node.parent);
-                }
-                emitLines(node.statements);
-                if (node.kind === SyntaxKind.ModuleBlock) {
-                    emitTempDeclarations(/*newLine*/ true);
-                }
-                decreaseIndent();
-                writeLine();
-                emitToken(SyntaxKind.CloseBraceToken, node.statements.end);
-                scopeEmitEnd();
-            }
-
-            function emitEmbeddedStatement(node: Node) {
-                if (node.kind === SyntaxKind.Block) {
-                    write(" ");
-                    emit(<Block>node);
-                }
-                else {
-                    increaseIndent();
-                    writeLine();
-                    emit(node);
-                    decreaseIndent();
-                }
-            }
-
-            function emitExpressionStatement(node: ExpressionStatement) {
-                emitParenthesizedIf(node.expression, /*parenthesized*/ node.expression.kind === SyntaxKind.ArrowFunction);
-                write(";");
-            }
-
-            function emitIfStatement(node: IfStatement) {
-                let endPos = emitToken(SyntaxKind.IfKeyword, node.pos);
-                write(" ");
-                endPos = emitToken(SyntaxKind.OpenParenToken, endPos);
-                emit(node.expression);
-                emitToken(SyntaxKind.CloseParenToken, node.expression.end);
-                emitEmbeddedStatement(node.thenStatement);
-                if (node.elseStatement) {
-                    writeLine();
-                    emitToken(SyntaxKind.ElseKeyword, node.thenStatement.end);
-                    if (node.elseStatement.kind === SyntaxKind.IfStatement) {
-                        write(" ");
-                        emit(node.elseStatement);
-                    }
-                    else {
-                        emitEmbeddedStatement(node.elseStatement);
-                    }
-                }
-            }
-
-            function emitDoStatement(node: DoStatement) {
-                write("do");
-                emitEmbeddedStatement(node.statement);
-                if (node.statement.kind === SyntaxKind.Block) {
-                    write(" ");
-                }
-                else {
-                    writeLine();
-                }
-                write("while (");
-                emit(node.expression);
-                write(");");
-            }
-
-            function emitWhileStatement(node: WhileStatement) {
-                write("while (");
-                emit(node.expression);
-                write(")");
-                emitEmbeddedStatement(node.statement);
-            }
-
-            function emitStartOfVariableDeclarationList(decl: Node, startPos?: number): void {
-                let tokenKind = SyntaxKind.VarKeyword;
-                if (decl && languageVersion >= ScriptTarget.ES6) {
-                    if (isLet(decl)) {
-                        tokenKind = SyntaxKind.LetKeyword;
-                    }
-                    else if (isConst(decl)) {
-                        tokenKind = SyntaxKind.ConstKeyword;
-                    }
-                }
-
-                if (startPos !== undefined) {
-                    emitToken(tokenKind, startPos);
-                }
-                else {
-                    switch (tokenKind) {
-                        case SyntaxKind.VarKeyword:
-                            return write("var ");
-                        case SyntaxKind.LetKeyword:
-                            return write("let ");
-                        case SyntaxKind.ConstKeyword:
-                            return write("const ");
-                    }
-                }
-            }
-
-            function emitForStatement(node: ForStatement) {
-                let endPos = emitToken(SyntaxKind.ForKeyword, node.pos);
-                write(" ");
-                endPos = emitToken(SyntaxKind.OpenParenToken, endPos);
-                if (node.initializer && node.initializer.kind === SyntaxKind.VariableDeclarationList) {
-                    let variableDeclarationList = <VariableDeclarationList>node.initializer;
-                    let declarations = variableDeclarationList.declarations;
-                    emitStartOfVariableDeclarationList(declarations[0], endPos);
-                    write(" ");
-                    emitCommaList(declarations);
-                }
-                else if (node.initializer) {
-                    emit(node.initializer);
-                }
-                write(";");
-                emitOptional(" ", node.condition);
-                write(";");
-                emitOptional(" ", node.iterator);
-                write(")");
-                emitEmbeddedStatement(node.statement);
-            }
-
-            function emitForInOrForOfStatement(node: ForInStatement | ForOfStatement) {
-                if (languageVersion < ScriptTarget.ES6 && node.kind === SyntaxKind.ForOfStatement) {
-                    return emitDownLevelForOfStatement(node);
-                }
-                
-                let endPos = emitToken(SyntaxKind.ForKeyword, node.pos);
-                write(" ");
-                endPos = emitToken(SyntaxKind.OpenParenToken, endPos);
-                if (node.initializer.kind === SyntaxKind.VariableDeclarationList) {
-                    let variableDeclarationList = <VariableDeclarationList>node.initializer;
-                    if (variableDeclarationList.declarations.length >= 1) {
-                        let decl = variableDeclarationList.declarations[0];
-                        emitStartOfVariableDeclarationList(decl, endPos);
-                        write(" ");
-                        emit(decl);
-                    }
-                }
-                else {
-                    emit(node.initializer);
-                }
-
-                if (node.kind === SyntaxKind.ForInStatement) {
-                    write(" in ");
-                }
-                else {
-                    write(" of ");
-                }
-                emit(node.expression);
-                emitToken(SyntaxKind.CloseParenToken, node.expression.end);
-                emitEmbeddedStatement(node.statement);
-            }
-            
-            function emitDownLevelForOfStatement(node: ForOfStatement) {
-                // The following ES6 code:
-                //
-                //    for (let v of expr) { }
-                //
-                // should be emitted as
-                //
-                //    for (let _i = 0, _a = expr; _i < _a.length; _i++) {
-                //        let v = _a[_i];
-                //    }
-                //
-                // where _a and _i are temps emitted to capture the RHS and the counter,
-                // respectively.
-                // When the left hand side is an expression instead of a let declaration,
-                // the "let v" is not emitted.
-                // When the left hand side is a let/const, the v is renamed if there is
-                // another v in scope.
-                // Note that all assignments to the LHS are emitted in the body, including
-                // all destructuring.
-                // Note also that because an extra statement is needed to assign to the LHS,
-                // for-of bodies are always emitted as blocks.
-                
-                let endPos = emitToken(SyntaxKind.ForKeyword, node.pos);
-                write(" ");
-                endPos = emitToken(SyntaxKind.OpenParenToken, endPos);
-                
-                // Do not emit the LHS let declaration yet, because it might contain destructuring.
-                
-                // Do not call recordTempDeclaration because we are declaring the temps
-                // right here. Recording means they will be declared later.
-                // In the case where the user wrote an identifier as the RHS, like this:
-                //
-                //     for (let v of arr) { }
-                //
-                // we don't want to emit a temporary variable for the RHS, just use it directly.
-                let rhsIsIdentifier = node.expression.kind === SyntaxKind.Identifier;
-                let counter = createTempVariable(node, /*preferredName*/ "_i");
-                let rhsReference = rhsIsIdentifier ? <Identifier>node.expression : createTempVariable(node);
-
-                var cachedLength = compilerOptions.cacheDownlevelForOfLength ? createTempVariable(node, /*preferredName:*/ "_n") : undefined;
-
-                // This is the let keyword for the counter and rhsReference. The let keyword for
-                // the LHS will be emitted inside the body.
-                emitStart(node.expression);
-                write("var ");
-                
-                // _i = 0
-                emitNodeWithoutSourceMap(counter);
-                write(" = 0");
-                emitEnd(node.expression);
-                
-                if (!rhsIsIdentifier) {
-                    // , _a = expr
-                    write(", ");
-                    emitStart(node.expression);
-                    emitNodeWithoutSourceMap(rhsReference);
-                    write(" = ");
-                    emitNodeWithoutSourceMap(node.expression);
-                    emitEnd(node.expression);
-                }
-
-                if (cachedLength) {
-                    write(", ");
-                    emitNodeWithoutSourceMap(cachedLength);
-                    write(" = ");
-                    emitNodeWithoutSourceMap(rhsReference);
-                    write(".length");
-                }
-
-                write("; ");
-                
-                // _i < _a.length;
-                emitStart(node.initializer);
-                emitNodeWithoutSourceMap(counter);
-                write(" < ");
-
-                if (cachedLength) {
-                    emitNodeWithoutSourceMap(cachedLength);
-                }
-                else {
-                    emitNodeWithoutSourceMap(rhsReference);
-                    write(".length");
-                }
-
-                emitEnd(node.initializer);
-                write("; ");
-                
-                // _i++)
-                emitStart(node.initializer);
-                emitNodeWithoutSourceMap(counter);
-                write("++");
-                emitEnd(node.initializer);
-                emitToken(SyntaxKind.CloseParenToken, node.expression.end);
-                
-                // Body
-                write(" {");
-                writeLine();
-                increaseIndent();
-                
-                // Initialize LHS
-                // let v = _a[_i];
-                let rhsIterationValue = createElementAccessExpression(rhsReference, counter);
-                emitStart(node.initializer);
-                if (node.initializer.kind === SyntaxKind.VariableDeclarationList) {
-                    write("var ");
-                    let variableDeclarationList = <VariableDeclarationList>node.initializer;
-                    if (variableDeclarationList.declarations.length > 0) {
-                        let declaration = variableDeclarationList.declarations[0];
-                        if (isBindingPattern(declaration.name)) {
-                            // This works whether the declaration is a var, let, or const.
-                            // It will use rhsIterationValue _a[_i] as the initializer.
-                            emitDestructuring(declaration, /*isAssignmentExpressionStatement*/ false, rhsIterationValue);
-                        }
-                        else {
-                            // The following call does not include the initializer, so we have
-                            // to emit it separately.
-                            emitNodeWithoutSourceMap(declaration);
-                            write(" = ");
-                            emitNodeWithoutSourceMap(rhsIterationValue);
-                        }
-                    }
-                    else {
-                        // It's an empty declaration list. This can only happen in an error case, if the user wrote
-                        //     for (let of []) {}
-                        emitNodeWithoutSourceMap(createTempVariable(node));
-                        write(" = ");
-                        emitNodeWithoutSourceMap(rhsIterationValue);
-                    }
-                }
-                else {
-                    // Initializer is an expression. Emit the expression in the body, so that it's
-                    // evaluated on every iteration.
-                    let assignmentExpression = createBinaryExpression(<Expression>node.initializer, SyntaxKind.EqualsToken, rhsIterationValue, /*startsOnNewLine*/ false);
-                    if (node.initializer.kind === SyntaxKind.ArrayLiteralExpression || node.initializer.kind === SyntaxKind.ObjectLiteralExpression) {
-                        // This is a destructuring pattern, so call emitDestructuring instead of emit. Calling emit will not work, because it will cause
-                        // the BinaryExpression to be passed in instead of the expression statement, which will cause emitDestructuring to crash.
-                        emitDestructuring(assignmentExpression, /*isAssignmentExpressionStatement*/ true, /*value*/ undefined, /*locationForCheckingExistingName*/ node);
-                    }
-                    else {
-                        emitNodeWithoutSourceMap(assignmentExpression);
-                    }
-                }
-                emitEnd(node.initializer);
-                write(";");
-                
-                if (node.statement.kind === SyntaxKind.Block) {
-                    emitLines((<Block>node.statement).statements);
-                }
-                else {
-                    writeLine();
-                    emit(node.statement);
-                }
-                
-                writeLine();
-                decreaseIndent();
-                write("}");
-            }
-
-            function emitBreakOrContinueStatement(node: BreakOrContinueStatement) {
-                emitToken(node.kind === SyntaxKind.BreakStatement ? SyntaxKind.BreakKeyword : SyntaxKind.ContinueKeyword, node.pos);
-                emitOptional(" ", node.label);
-                write(";");
-            }
-
-            function emitReturnStatement(node: ReturnStatement) {
-                emitToken(SyntaxKind.ReturnKeyword, node.pos);
-                emitOptional(" ", node.expression);
-                write(";");
-            }
-
-            function emitWithStatement(node: WhileStatement) {
-                write("with (");
-                emit(node.expression);
-                write(")");
-                emitEmbeddedStatement(node.statement);
-            }
-
-            function emitSwitchStatement(node: SwitchStatement) {
-                let endPos = emitToken(SyntaxKind.SwitchKeyword, node.pos);
-                write(" ");
-                emitToken(SyntaxKind.OpenParenToken, endPos);
-                emit(node.expression);
-                endPos = emitToken(SyntaxKind.CloseParenToken, node.expression.end);
-                write(" ");
-                emitCaseBlock(node.caseBlock, endPos)
-            }
-
-            function emitCaseBlock(node: CaseBlock, startPos: number): void {
-                emitToken(SyntaxKind.OpenBraceToken, startPos);
-                increaseIndent();
-                emitLines(node.clauses);
-                decreaseIndent();
-                writeLine();
-                emitToken(SyntaxKind.CloseBraceToken, node.clauses.end);
-            }
-
-            function nodeStartPositionsAreOnSameLine(node1: Node, node2: Node) {
-                return getLineOfLocalPosition(currentSourceFile, skipTrivia(currentSourceFile.text, node1.pos)) ===
-                    getLineOfLocalPosition(currentSourceFile, skipTrivia(currentSourceFile.text, node2.pos));
-            }
-
-            function nodeEndPositionsAreOnSameLine(node1: Node, node2: Node) {
-                return getLineOfLocalPosition(currentSourceFile, node1.end) ===
-                    getLineOfLocalPosition(currentSourceFile, node2.end);
-            }
-
-            function nodeEndIsOnSameLineAsNodeStart(node1: Node, node2: Node) {
-                return getLineOfLocalPosition(currentSourceFile, node1.end) ===
-                    getLineOfLocalPosition(currentSourceFile, skipTrivia(currentSourceFile.text, node2.pos));
-            }
-
-            function emitCaseOrDefaultClause(node: CaseOrDefaultClause) {
-                if (node.kind === SyntaxKind.CaseClause) {
-                    write("case ");
-                    emit((<CaseClause>node).expression);
-                    write(":");
-                }
-                else {
-                    write("default:");
-                }
-
-                if (preserveNewLines && node.statements.length === 1 && nodeStartPositionsAreOnSameLine(node, node.statements[0])) {
-                    write(" ");
-                    emit(node.statements[0]);
-                }
-                else {
-                    increaseIndent();
-                    emitLines(node.statements);
-                    decreaseIndent();
-                }
-            }
-
-            function emitThrowStatement(node: ThrowStatement) {
-                write("throw ");
-                emit(node.expression);
-                write(";");
-            }
-
-            function emitTryStatement(node: TryStatement) {
-                write("try ");
-                emit(node.tryBlock);
-                emit(node.catchClause);
-                if (node.finallyBlock) {
-                    writeLine();
-                    write("finally ");
-                    emit(node.finallyBlock);
-                }
-            }
-
-            function emitCatchClause(node: CatchClause) {
-                writeLine();
-                let endPos = emitToken(SyntaxKind.CatchKeyword, node.pos);
-                write(" ");
-                emitToken(SyntaxKind.OpenParenToken, endPos);
-                emit(node.variableDeclaration);
-                emitToken(SyntaxKind.CloseParenToken, node.variableDeclaration ? node.variableDeclaration.end : endPos);
-                write(" ");
-                emitBlock(node.block);
-            }
-
-            function emitDebuggerStatement(node: Node) {
-                emitToken(SyntaxKind.DebuggerKeyword, node.pos);
-                write(";");
-            }
-
-            function emitLabelledStatement(node: LabeledStatement) {
-                emit(node.label);
-                write(": ");
-                emit(node.statement);
-            }
-
-            function getContainingModule(node: Node): ModuleDeclaration {
-                do {
-                    node = node.parent;
-                } while (node && node.kind !== SyntaxKind.ModuleDeclaration);
-                return <ModuleDeclaration>node;
-            }
-
-            function emitContainingModuleName(node: Node) {
-                let container = getContainingModule(node);
-                write(container ? resolver.getGeneratedNameForNode(container) : "exports");
-            }
-
-            function emitModuleMemberName(node: Declaration) {
-                emitStart(node.name);
-                if (getCombinedNodeFlags(node) & NodeFlags.Export) {
-                    var container = getContainingModule(node);
-                    if (container) {
-                        write(resolver.getGeneratedNameForNode(container));
-                        write(".");
-                    }
-                    else if (languageVersion < ScriptTarget.ES6) {
-                        write("exports.");
-                    }
-                }
-                emitNodeWithoutSourceMap(node.name);
-                emitEnd(node.name);
-            }
-            
-            function createVoidZero(): Expression {
-                let zero = <LiteralExpression>createSynthesizedNode(SyntaxKind.NumericLiteral);
-                zero.text = "0";
-                let result = <VoidExpression>createSynthesizedNode(SyntaxKind.VoidExpression);
-                result.expression = zero;
-                return result;
-            }
-
-            function emitExportMemberAssignments(name: Identifier) {
-                if (!exportDefault && exportSpecifiers && hasProperty(exportSpecifiers, name.text)) {
-                    forEach(exportSpecifiers[name.text], specifier => {
-                        writeLine();
-                        emitStart(specifier.name);
-                        emitContainingModuleName(specifier);
-                        write(".");
-                        emitNodeWithoutSourceMap(specifier.name);
-                        emitEnd(specifier.name);
-                        write(" = ");
-                        emitNodeWithoutSourceMap(name);
-                        write(";");
-                    });
-                }
-            }
-
-            /**
-             * If the root has a chance of being a synthesized node, callers should also pass a value for
-             * lowestNonSynthesizedAncestor. This should be an ancestor of root, it should not be synthesized,
-             * and there should not be a lower ancestor that introduces a scope. This node will be used as the
-             * location for ensuring that temporary names are unique.
-             */
-            function emitDestructuring(root: BinaryExpression | VariableDeclaration | ParameterDeclaration,
-                isAssignmentExpressionStatement: boolean,
-                value?: Expression,
-                lowestNonSynthesizedAncestor?: Node) {
-                let emitCount = 0;
-                // An exported declaration is actually emitted as an assignment (to a property on the module object), so
-                // temporary variables in an exported declaration need to have real declarations elsewhere
-                let isDeclaration = (root.kind === SyntaxKind.VariableDeclaration && !(getCombinedNodeFlags(root) & NodeFlags.Export)) || root.kind === SyntaxKind.Parameter;
-                if (root.kind === SyntaxKind.BinaryExpression) {
-                    emitAssignmentExpression(<BinaryExpression>root);
-                }
-                else {
-                    Debug.assert(!isAssignmentExpressionStatement);
-                    emitBindingElement(<BindingElement>root, value);
-                }
-
-                function emitAssignment(name: Identifier, value: Expression) {
-                    if (emitCount++) {
-                        write(", ");
-                    }
-
-                    renameNonTopLevelLetAndConst(name);
-                    if (name.parent && (name.parent.kind === SyntaxKind.VariableDeclaration || name.parent.kind === SyntaxKind.BindingElement)) {
-                        emitModuleMemberName(<Declaration>name.parent);
-                    }
-                    else {
-                        emit(name);
-                    }
-                    write(" = ");
-                    emit(value);
-                }
-
-                function ensureIdentifier(expr: Expression): Expression {
-                    if (expr.kind !== SyntaxKind.Identifier) {
-                        // In case the root is a synthesized node, we need to pass lowestNonSynthesizedAncestor
-                        // as the location for determining uniqueness of the variable we are about to
-                        // generate.
-                        let identifier = createTempVariable(lowestNonSynthesizedAncestor || root);
-                        if (!isDeclaration) {
-                            recordTempDeclaration(identifier);
-                        }
-                        emitAssignment(identifier, expr);
-                        expr = identifier;
-                    }
-                    return expr;
-                }
-
-                function createDefaultValueCheck(value: Expression, defaultValue: Expression): Expression {
-                    // The value expression will be evaluated twice, so for anything but a simple identifier
-                    // we need to generate a temporary variable
-                    value = ensureIdentifier(value);
-                    // Return the expression 'value === void 0 ? defaultValue : value'
-                    let equals = <BinaryExpression>createSynthesizedNode(SyntaxKind.BinaryExpression);
-                    equals.left = value;
-                    equals.operatorToken = createSynthesizedNode(SyntaxKind.EqualsEqualsEqualsToken);
-                    equals.right = createVoidZero();
-                    return createConditionalExpression(equals, defaultValue, value);
-                }
-
-                function createConditionalExpression(condition: Expression, whenTrue: Expression, whenFalse: Expression) {
-                    let cond = <ConditionalExpression>createSynthesizedNode(SyntaxKind.ConditionalExpression);
-                    cond.condition = condition;
-                    cond.questionToken = createSynthesizedNode(SyntaxKind.QuestionToken);
-                    cond.whenTrue = whenTrue;
-                    cond.colonToken = createSynthesizedNode(SyntaxKind.ColonToken);
-                    cond.whenFalse = whenFalse;
-                    return cond;
-                }
-
-                function createNumericLiteral(value: number) {
-                    let node = <LiteralExpression>createSynthesizedNode(SyntaxKind.NumericLiteral);
-                    node.text = "" + value;
-                    return node;
-                }
-
-                function parenthesizeForAccess(expr: Expression): LeftHandSideExpression {
-                    if (expr.kind === SyntaxKind.Identifier || expr.kind === SyntaxKind.PropertyAccessExpression || expr.kind === SyntaxKind.ElementAccessExpression) {
-                        return <LeftHandSideExpression>expr;
-                    }
-                    let node = <ParenthesizedExpression>createSynthesizedNode(SyntaxKind.ParenthesizedExpression);
-                    node.expression = expr;
-                    return node;
-                }
-
-                function createPropertyAccess(object: Expression, propName: Identifier): Expression {
-                    if (propName.kind !== SyntaxKind.Identifier) {
-                        return createElementAccess(object, propName);
-                    }
-                    return createPropertyAccessExpression(parenthesizeForAccess(object), propName);
-                }
-
-                function createElementAccess(object: Expression, index: Expression): Expression {
-                    let node = <ElementAccessExpression>createSynthesizedNode(SyntaxKind.ElementAccessExpression);
-                    node.expression = parenthesizeForAccess(object);
-                    node.argumentExpression = index;
-                    return node;
-                }
-
-                function emitObjectLiteralAssignment(target: ObjectLiteralExpression, value: Expression) {
-                    let properties = target.properties;
-                    if (properties.length !== 1) {
-                        // For anything but a single element destructuring we need to generate a temporary
-                        // to ensure value is evaluated exactly once.
-                        value = ensureIdentifier(value);
-                    }
-                    for (let p of properties) {
-                        if (p.kind === SyntaxKind.PropertyAssignment || p.kind === SyntaxKind.ShorthandPropertyAssignment) {
-                            // TODO(andersh): Computed property support
-                            let propName = <Identifier>((<PropertyAssignment>p).name);
-                            emitDestructuringAssignment((<PropertyAssignment>p).initializer || propName, createPropertyAccess(value, propName));
-                        }
-                    }
-                }
-
-                function emitArrayLiteralAssignment(target: ArrayLiteralExpression, value: Expression) {
-                    let elements = target.elements;
-                    if (elements.length !== 1) {
-                        // For anything but a single element destructuring we need to generate a temporary
-                        // to ensure value is evaluated exactly once.
-                        value = ensureIdentifier(value);
-                    }
-                    for (let i = 0; i < elements.length; i++) {
-                        let e = elements[i];
-                        if (e.kind !== SyntaxKind.OmittedExpression) {
-                            if (e.kind !== SyntaxKind.SpreadElementExpression) {
-                                emitDestructuringAssignment(e, createElementAccess(value, createNumericLiteral(i)));
-                            }
-                            else {
-                                if (i === elements.length - 1) {
-                                    value = ensureIdentifier(value);
-                                    emitAssignment(<Identifier>(<SpreadElementExpression>e).expression, value);
-                                    write(".slice(" + i + ")");
-                                }
-                            }
-                        }
-                    }
-                }
-
-                function emitDestructuringAssignment(target: Expression, value: Expression) {
-                    if (target.kind === SyntaxKind.BinaryExpression && (<BinaryExpression>target).operatorToken.kind === SyntaxKind.EqualsToken) {
-                        value = createDefaultValueCheck(value,(<BinaryExpression>target).right);
-                        target = (<BinaryExpression>target).left;
-                    }
-                    if (target.kind === SyntaxKind.ObjectLiteralExpression) {
-                        emitObjectLiteralAssignment(<ObjectLiteralExpression>target, value);
-                    }
-                    else if (target.kind === SyntaxKind.ArrayLiteralExpression) {
-                        emitArrayLiteralAssignment(<ArrayLiteralExpression>target, value);
-                    }
-                    else {
-                        emitAssignment(<Identifier>target, value);
-                    }
-                }
-
-                function emitAssignmentExpression(root: BinaryExpression) {
-                    let target = root.left;
-                    let value = root.right;
-                    if (isAssignmentExpressionStatement) {
-                        emitDestructuringAssignment(target, value);
-                    }
-                    else {
-                        if (root.parent.kind !== SyntaxKind.ParenthesizedExpression) {
-                            write("(");
-                        }
-                        value = ensureIdentifier(value);
-                        emitDestructuringAssignment(target, value);
-                        write(", ");
-                        emit(value);
-                        if (root.parent.kind !== SyntaxKind.ParenthesizedExpression) {
-                            write(")");
-                        }
-                    }
-                }
-
-                function emitBindingElement(target: BindingElement, value: Expression) {
-                    if (target.initializer) {
-                        // Combine value and initializer
-                        value = value ? createDefaultValueCheck(value, target.initializer) : target.initializer;
-                    }
-                    else if (!value) {
-                        // Use 'void 0' in absence of value and initializer
-                        value = createVoidZero();
-                    }
-                    if (isBindingPattern(target.name)) {
-                        let pattern = <BindingPattern>target.name;
-                        let elements = pattern.elements;
-                        if (elements.length !== 1) {
-                            // For anything but a single element destructuring we need to generate a temporary
-                            // to ensure value is evaluated exactly once.
-                            value = ensureIdentifier(value);
-                        }
-                        for (let i = 0; i < elements.length; i++) {
-                            let element = elements[i];
-                            if (pattern.kind === SyntaxKind.ObjectBindingPattern) {
-                                // Rewrite element to a declaration with an initializer that fetches property
-                                let propName = element.propertyName || <Identifier>element.name;
-                                emitBindingElement(element, createPropertyAccess(value, propName));
-                            }
-                            else if (element.kind !== SyntaxKind.OmittedExpression) {
-                                if (!element.dotDotDotToken) {
-                                    // Rewrite element to a declaration that accesses array element at index i
-                                    emitBindingElement(element, createElementAccess(value, createNumericLiteral(i)));
-                                }
-                                else {
-                                    if (i === elements.length - 1) {
-                                        value = ensureIdentifier(value);
-                                        emitAssignment(<Identifier>element.name, value);
-                                        write(".slice(" + i + ")");
-                                    }
-                                }
-                            }
-                        }
-                    }
-                    else {
-                        emitAssignment(<Identifier>target.name, value);
-                    }
-                }
-            }
-
-            function emitVariableDeclaration(node: VariableDeclaration) {
-                if (isBindingPattern(node.name)) {
-                    if (languageVersion < ScriptTarget.ES6) {
-                        emitDestructuring(node, /*isAssignmentExpressionStatement*/ false);
-                    }
-                    else {
-                        emit(node.name);
-                        emitOptional(" = ", node.initializer);
-                    }
-                }
-                else {
-                    renameNonTopLevelLetAndConst(<Identifier>node.name);
-                    emitModuleMemberName(node);
-
-                    let initializer = node.initializer;
-                    if (!initializer && languageVersion < ScriptTarget.ES6) {
-
-                        // downlevel emit for non-initialized let bindings defined in loops
-                        // for (...) {  let x; }
-                        // should be
-                        // for (...) { var <some-uniqie-name> = void 0; }
-                        // this is necessary to preserve ES6 semantic in scenarios like
-                        // for (...) { let x; console.log(x); x = 1 } // assignment on one iteration should not affect other iterations
-                        let isUninitializedLet =
-                            (resolver.getNodeCheckFlags(node) & NodeCheckFlags.BlockScopedBindingInLoop) &&
-                            (getCombinedFlagsForIdentifier(<Identifier>node.name) & NodeFlags.Let);
-
-                        // NOTE: default initialization should not be added to let bindings in for-in\for-of statements
-                        if (isUninitializedLet &&
-                            node.parent.parent.kind !== SyntaxKind.ForInStatement &&
-                            node.parent.parent.kind !== SyntaxKind.ForOfStatement) {
-                            initializer = createVoidZero();
-                        }
-                    }
-
-                    emitOptional(" = ", initializer);
-                }
-            }
-
-            function emitExportVariableAssignments(node: VariableDeclaration | BindingElement) {
-                let name = (<VariableLikeDeclaration>node).name;
-                if (name.kind === SyntaxKind.Identifier) {
-                    emitExportMemberAssignments(<Identifier>name);
-                }
-                else if (isBindingPattern(name)) {
-                    forEach((<BindingPattern>name).elements, emitExportVariableAssignments);
-                }
-            }
-            
-            function getCombinedFlagsForIdentifier(node: Identifier): NodeFlags {
-                if (!node.parent || (node.parent.kind !== SyntaxKind.VariableDeclaration && node.parent.kind !== SyntaxKind.BindingElement)) {
-                    return 0;
-                }
-
-                return getCombinedNodeFlags(node.parent);
-            }
-
-            function renameNonTopLevelLetAndConst(node: Node): void {
-                // do not rename if
-                // - language version is ES6+
-                // - node is synthesized
-                // - node is not identifier (can happen when tree is malformed)
-                // - node is definitely not name of variable declaration. 
-                // it still can be part of parameter declaration, this check will be done next
-                if (languageVersion >= ScriptTarget.ES6 ||
-                    nodeIsSynthesized(node) ||
-                    node.kind !== SyntaxKind.Identifier ||
-                    (node.parent.kind !== SyntaxKind.VariableDeclaration && node.parent.kind !== SyntaxKind.BindingElement)) {
-                    return;
-                }
-
-                let combinedFlags = getCombinedFlagsForIdentifier(<Identifier>node);
-                if (((combinedFlags & NodeFlags.BlockScoped) === 0) || combinedFlags & NodeFlags.Export) {
-                    // do not rename exported or non-block scoped variables
-                    return;
-                }
-
-                // here it is known that node is a block scoped variable
-                let list = getAncestor(node, SyntaxKind.VariableDeclarationList);
-                if (list.parent.kind === SyntaxKind.VariableStatement && list.parent.parent.kind === SyntaxKind.SourceFile) {
-                    // do not rename variables that are defined on source file level
-                    return;
-                }
-
-                let blockScopeContainer = getEnclosingBlockScopeContainer(node);
-                let parent = blockScopeContainer.kind === SyntaxKind.SourceFile
-                    ? blockScopeContainer
-                    : blockScopeContainer.parent;
-
-                let generatedName = generateUniqueNameForLocation(parent, (<Identifier>node).text);
-                let variableId = resolver.getBlockScopedVariableId(<Identifier>node);
-                if (!generatedBlockScopeNames) {
-                    generatedBlockScopeNames = [];
-                }
-                generatedBlockScopeNames[variableId] = generatedName;
-            }
-
-            function isES6ModuleMemberDeclaration(node: Node) {
-                return !!(node.flags & NodeFlags.Export) &&
-                    languageVersion >= ScriptTarget.ES6 &&
-                    node.parent.kind === SyntaxKind.SourceFile;
-            }
-
-            function emitVariableStatement(node: VariableStatement) {
-                if (!(node.flags & NodeFlags.Export)) {
-                    emitStartOfVariableDeclarationList(node.declarationList);
-                }
-                else if (languageVersion >= ScriptTarget.ES6 && node.parent.kind === SyntaxKind.SourceFile) {
-                    // Exported ES6 module member
-                    write("export ");
-                    emitStartOfVariableDeclarationList(node.declarationList);
-                }
-                emitCommaList(node.declarationList.declarations);
-                write(";");
-                if (languageVersion < ScriptTarget.ES6 && node.parent === currentSourceFile) {
-                    forEach(node.declarationList.declarations, emitExportVariableAssignments);
-                }
-            }
-
-            function emitParameter(node: ParameterDeclaration) {
-                if (languageVersion < ScriptTarget.ES6) {
-                    if (isBindingPattern(node.name)) {
-                        let name = createTempVariable(node);
-                        if (!tempParameters) {
-                            tempParameters = [];
-                        }
-                        tempParameters.push(name);
-                        emit(name);
-                    }
-                    else {
-                        emit(node.name);
-                    }
-                }
-                else {
-                    if (node.dotDotDotToken) {
-                        write("...");
-                    }
-                    emit(node.name);
-                    emitOptional(" = ", node.initializer);
-                }
-            }
-
-            function emitDefaultValueAssignments(node: FunctionLikeDeclaration) {
-                if (languageVersion < ScriptTarget.ES6) {
-                    let tempIndex = 0;
-                    forEach(node.parameters, p => {
-                        if (isBindingPattern(p.name)) {
-                            writeLine();
-                            write("var ");
-                            emitDestructuring(p, /*isAssignmentExpressionStatement*/ false, tempParameters[tempIndex]);
-                            write(";");
-                            tempIndex++;
-                        }
-                        else if (p.initializer) {
-                            writeLine();
-                            emitStart(p);
-                            write("if (");
-                            emitNodeWithoutSourceMap(p.name);
-                            write(" === void 0)");
-                            emitEnd(p);
-                            write(" { ");
-                            emitStart(p);
-                            emitNodeWithoutSourceMap(p.name);
-                            write(" = ");
-                            emitNodeWithoutSourceMap(p.initializer);
-                            emitEnd(p);
-                            write("; }");
-                        }
-                    });
-                }
-            }
-
-            function emitRestParameter(node: FunctionLikeDeclaration) {
-                if (languageVersion < ScriptTarget.ES6 && hasRestParameters(node)) {
-                    let restIndex = node.parameters.length - 1;
-                    let restParam = node.parameters[restIndex];
-                    let tempName = createTempVariable(node, /*preferredName:*/ "_i").text;
-                    writeLine();
-                    emitLeadingComments(restParam);
-                    emitStart(restParam);
-                    write("var ");
-                    emitNodeWithoutSourceMap(restParam.name);
-                    write(" = [];");
-                    emitEnd(restParam);
-                    emitTrailingComments(restParam);
-                    writeLine();
-                    write("for (");
-                    emitStart(restParam);
-                    write("var " + tempName + " = " + restIndex + ";");
-                    emitEnd(restParam);
-                    write(" ");
-                    emitStart(restParam);
-                    write(tempName + " < arguments.length;");
-                    emitEnd(restParam);
-                    write(" ");
-                    emitStart(restParam);
-                    write(tempName + "++");
-                    emitEnd(restParam);
-                    write(") {");
-                    increaseIndent();
-                    writeLine();
-                    emitStart(restParam);
-                    emitNodeWithoutSourceMap(restParam.name);
-                    write("[" + tempName + " - " + restIndex + "] = arguments[" + tempName + "];");
-                    emitEnd(restParam);
-                    decreaseIndent();
-                    writeLine();
-                    write("}");
-                }
-            }
-
-            function emitAccessor(node: AccessorDeclaration) {
-                write(node.kind === SyntaxKind.GetAccessor ? "get " : "set ");
-                emit(node.name, /*allowGeneratedIdentifiers*/ false);
-                emitSignatureAndBody(node);
-            }
-
-            function shouldEmitAsArrowFunction(node: FunctionLikeDeclaration): boolean {
-                return node.kind === SyntaxKind.ArrowFunction && languageVersion >= ScriptTarget.ES6;
-            }
-
-            function emitDeclarationName(node: Declaration) {
-                if (node.name) {
-                    emitNodeWithoutSourceMap(node.name);
-                }
-                else {
-                    write(resolver.getGeneratedNameForNode(node));
-                }
-            }
-
-            function shouldEmitFunctionName(node: Declaration): boolean {
-                // Emit a declaration name for the function iff:
-                //    it is a function expression with a name provided
-                //    it is a function declaration with a name provided
-                //    it is a function declaration is not the default export, and is missing a name (emit a generated name for it)
-                if (node.kind === SyntaxKind.FunctionExpression) {
-                    return !!node.name;
-                }
-                else if (node.kind === SyntaxKind.FunctionDeclaration) {
-                    return !!node.name || (languageVersion >= ScriptTarget.ES6 && !(node.flags & NodeFlags.Default));
-                }
-            }
-
-            function emitFunctionDeclaration(node: FunctionLikeDeclaration) {
-                if (nodeIsMissing(node.body)) {
-                    return emitPinnedOrTripleSlashComments(node);
-                }
-
-                if (node.kind !== SyntaxKind.MethodDeclaration && node.kind !== SyntaxKind.MethodSignature) {
-                    // Methods will emit the comments as part of emitting method declaration
-                    emitLeadingComments(node);
-                }
-
-                // For targeting below es6, emit functions-like declaration including arrow function using function keyword.
-                // When targeting ES6, emit arrow function natively in ES6 by omitting function keyword and using fat arrow instead
-                if (!shouldEmitAsArrowFunction(node)) {
-                    if (isES6ModuleMemberDeclaration(node)) {
-                        write("export ");
-                        if (node.flags & NodeFlags.Default) {
-                            write("default ");
-                        }
-                    }
-                    write("function ");
-                }
-
-                if (shouldEmitFunctionName(node)) {
-                    emitDeclarationName(node);
-                }
-
-                emitSignatureAndBody(node);
-                if (languageVersion < ScriptTarget.ES6 && node.kind === SyntaxKind.FunctionDeclaration && node.parent === currentSourceFile && node.name) {
-                    emitExportMemberAssignments((<FunctionDeclaration>node).name);
-                }
-                if (node.kind !== SyntaxKind.MethodDeclaration && node.kind !== SyntaxKind.MethodSignature) {
-                    emitTrailingComments(node);
-                }
-            }
-
-            function emitCaptureThisForNodeIfNecessary(node: Node): void {
-                if (resolver.getNodeCheckFlags(node) & NodeCheckFlags.CaptureThis) {
-                    writeLine();
-                    emitStart(node);
-                    write("var _this = this;");
-                    emitEnd(node);
-                }
-            }
-
-            function emitSignatureParameters(node: FunctionLikeDeclaration) {
-                increaseIndent();
-                write("(");
-                if (node) {
-                    let parameters = node.parameters;
-                    let omitCount = languageVersion < ScriptTarget.ES6 && hasRestParameters(node) ? 1 : 0;
-                    emitList(parameters, 0, parameters.length - omitCount, /*multiLine*/ false, /*trailingComma*/ false);
-                }
-                write(")");
-                decreaseIndent();
-            }
-
-            function emitSignatureParametersForArrow(node: FunctionLikeDeclaration) {
-                // Check whether the parameter list needs parentheses and preserve no-parenthesis
-                if (node.parameters.length === 1 && node.pos === node.parameters[0].pos) {
-                    emit(node.parameters[0]);
-                    return;
-                }
-                emitSignatureParameters(node);
-            }
-
-            function emitSignatureAndBody(node: FunctionLikeDeclaration) {
-                let saveTempCount = tempCount;
-                let saveTempVariables = tempVariables;
-                let saveTempParameters = tempParameters;
-                tempCount = 0;
-                tempVariables = undefined;
-                tempParameters = undefined;
-
-                let popFrame = enterNameScope()
-
-                // When targeting ES6, emit arrow function natively in ES6
-                if (shouldEmitAsArrowFunction(node)) {
-                    emitSignatureParametersForArrow(node);
-                    write(" =>");
-                }
-                else {
-                    emitSignatureParameters(node);
-                }
-
-                if (!node.body) {
-                    // There can be no body when there are parse errors.  Just emit an empty block 
-                    // in that case.
-                    write(" { }");
-                }
-                else if (node.body.kind === SyntaxKind.Block) {
-                    emitBlockFunctionBody(node, <Block>node.body);
-                }
-                else {
-                    emitExpressionFunctionBody(node, <Expression>node.body);
-                }
-
-                if (node.flags & NodeFlags.Export && !(node.flags & NodeFlags.Default) && !isES6ModuleMemberDeclaration(node)) {
-                    writeLine();
-                    emitStart(node);
-                    emitModuleMemberName(node);
-                    write(" = ");
-                    emitDeclarationName(node);
-                    emitEnd(node);
-                    write(";");
-                }
-
-                exitNameScope(popFrame);
-
-                tempCount = saveTempCount;
-                tempVariables = saveTempVariables;
-                tempParameters = saveTempParameters;
-            }
-
-            // Returns true if any preamble code was emitted.
-            function emitFunctionBodyPreamble(node: FunctionLikeDeclaration): void {
-                emitCaptureThisForNodeIfNecessary(node);
-                emitDefaultValueAssignments(node);
-                emitRestParameter(node);
-            }
-
-            function emitExpressionFunctionBody(node: FunctionLikeDeclaration, body: Expression) {
-                if (languageVersion < ScriptTarget.ES6) {
-                    emitDownLevelExpressionFunctionBody(node, body);
-                    return;
-                }
-
-                // For es6 and higher we can emit the expression as is.  However, in the case 
-                // where the expression might end up looking like a block when emitted, we'll
-                // also wrap it in parentheses first.  For example if you have: a => <foo>{}
-                // then we need to generate: a => ({})
-                write(" ");
-
-                // Unwrap all type assertions.
-                let current = body;
-                while (current.kind === SyntaxKind.TypeAssertionExpression) {
-                    current = (<TypeAssertion>current).expression;
-                }
-
-                emitParenthesizedIf(body, current.kind === SyntaxKind.ObjectLiteralExpression);
-            }
-
-            function emitDownLevelExpressionFunctionBody(node: FunctionLikeDeclaration, body: Expression) {
-                write(" {");
-                scopeEmitStart(node);
-
-                increaseIndent();
-                let outPos = writer.getTextPos();
-                emitDetachedComments(node.body);
-                emitFunctionBodyPreamble(node);
-                let preambleEmitted = writer.getTextPos() !== outPos;
-                decreaseIndent();
-
-                // If we didn't have to emit any preamble code, then attempt to keep the arrow
-                // function on one line.
-                if (preserveNewLines && !preambleEmitted && nodeStartPositionsAreOnSameLine(node, body)) {
-                    write(" ");
-                    emitStart(body);
-                    write("return ");
-
-                    // Don't emit comments on this body.  We'll have already taken care of it above 
-                    // when we called emitDetachedComments.
-                    emitWithoutComments(body);
-                    emitEnd(body);
-                    write(";");
-                    emitTempDeclarations(/*newLine*/ false);
-                    write(" ");
-                }
-                else {
-                    increaseIndent();
-                    writeLine();
-                    emitLeadingComments(node.body);
-                    write("return ");
-
-                    // Don't emit comments on this body.  We'll have already taken care of it above 
-                    // when we called emitDetachedComments.
-                    emitWithoutComments(node.body);
-                    write(";");
-                    emitTrailingComments(node.body);
-
-                    emitTempDeclarations(/*newLine*/ true);
-                    decreaseIndent();
-                    writeLine();
-                }
-
-                emitStart(node.body);
-                write("}");
-                emitEnd(node.body);
-
-                scopeEmitEnd();
-            }
-
-            function emitBlockFunctionBody(node: FunctionLikeDeclaration, body: Block) {
-                write(" {");
-                scopeEmitStart(node);
-
-                let initialTextPos = writer.getTextPos();
-
-                increaseIndent();
-                emitDetachedComments(body.statements);
-
-                // Emit all the directive prologues (like "use strict").  These have to come before
-                // any other preamble code we write (like parameter initializers).
-                let startIndex = emitDirectivePrologues(body.statements, /*startWithNewLine*/ true);
-                emitFunctionBodyPreamble(node);
-                decreaseIndent();
-
-                let preambleEmitted = writer.getTextPos() !== initialTextPos;
-
-                if (preserveNewLines && !preambleEmitted && nodeEndIsOnSameLineAsNodeStart(body, body)) {
-                    for (let statement of body.statements) {
-                        write(" ");
-                        emit(statement);
-                    }
-                    emitTempDeclarations(/*newLine*/ false);
-                    write(" ");
-                    emitLeadingCommentsOfPosition(body.statements.end);
-                }
-                else {
-                    increaseIndent();
-                    emitLinesStartingAt(body.statements, startIndex);
-                    emitTempDeclarations(/*newLine*/ true);
-
-                    writeLine();
-                    emitLeadingCommentsOfPosition(body.statements.end);
-                    decreaseIndent();
-                }
-
-                emitToken(SyntaxKind.CloseBraceToken, body.statements.end);
-                scopeEmitEnd();
-            }
-
-            function findInitialSuperCall(ctor: ConstructorDeclaration): ExpressionStatement {
-                if (ctor.body) {
-                    let statement = (<Block>ctor.body).statements[0];
-                    if (statement && statement.kind === SyntaxKind.ExpressionStatement) {
-                        let expr = (<ExpressionStatement>statement).expression;
-                        if (expr && expr.kind === SyntaxKind.CallExpression) {
-                            let func = (<CallExpression>expr).expression;
-                            if (func && func.kind === SyntaxKind.SuperKeyword) {
-                                return <ExpressionStatement>statement;
-                            }
-                        }
-                    }
-                }
-            }
-
-            function emitParameterPropertyAssignments(node: ConstructorDeclaration) {
-                forEach(node.parameters, param => {
-                    if (param.flags & NodeFlags.AccessibilityModifier) {
-                        writeLine();
-                        emitStart(param);
-                        emitStart(param.name);
-                        write("this.");
-                        emitNodeWithoutSourceMap(param.name);
-                        emitEnd(param.name);
-                        write(" = ");
-                        emit(param.name);
-                        write(";");
-                        emitEnd(param);
-                    }
-                });
-            }
-
-            function emitMemberAccessForPropertyName(memberName: DeclarationName) {
-                // TODO: (jfreeman,drosen): comment on why this is emitNodeWithoutSourceMap instead of emit here.
-                if (memberName.kind === SyntaxKind.StringLiteral || memberName.kind === SyntaxKind.NumericLiteral) {
-                    write("[");
-                    emitNodeWithoutSourceMap(memberName);
-                    write("]");
-                }
-                else if (memberName.kind === SyntaxKind.ComputedPropertyName) {
-                    emitComputedPropertyName(<ComputedPropertyName>memberName);
-                }
-                else {
-                    write(".");
-                    emitNodeWithoutSourceMap(memberName);
-                }
-            }
-
-            function emitMemberAssignments(node: ClassDeclaration, staticFlag: NodeFlags) {
-                forEach(node.members, member => {
-                    if (member.kind === SyntaxKind.PropertyDeclaration && (member.flags & NodeFlags.Static) === staticFlag && (<PropertyDeclaration>member).initializer) {
-                        writeLine();
-                        emitLeadingComments(member);
-                        emitStart(member);
-                        emitStart((<PropertyDeclaration>member).name);
-                        if (staticFlag) {
-                            emitDeclarationName(node);
-                        }
-                        else {
-                            write("this");
-                        }
-                        emitMemberAccessForPropertyName((<PropertyDeclaration>member).name);
-                        emitEnd((<PropertyDeclaration>member).name);
-                        write(" = ");
-                        emit((<PropertyDeclaration>member).initializer);
-                        write(";");
-                        emitEnd(member);
-                        emitTrailingComments(member);
-                    }
-                });
-            }
-
-            function emitMemberFunctionsForES5AndLower(node: ClassDeclaration) {
-                forEach(node.members, member => {
-                    if (member.kind === SyntaxKind.MethodDeclaration || node.kind === SyntaxKind.MethodSignature) {
-                        if (!(<MethodDeclaration>member).body) {
-                            return emitPinnedOrTripleSlashComments(member);
-                        }
-
-                        writeLine();
-                        emitLeadingComments(member);
-                        emitStart(member);
-                        emitStart((<MethodDeclaration>member).name);
-                        emitDeclarationName(node);
-                        if (!(member.flags & NodeFlags.Static)) {
-                            write(".prototype");
-                        }
-                        emitMemberAccessForPropertyName((<MethodDeclaration>member).name);
-                        emitEnd((<MethodDeclaration>member).name);
-                        write(" = ");
-                        emitStart(member);
-                        emitFunctionDeclaration(<MethodDeclaration>member);
-                        emitEnd(member);
-                        emitEnd(member);
-                        write(";");
-                        emitTrailingComments(member);
-                    }
-                    else if (member.kind === SyntaxKind.GetAccessor || member.kind === SyntaxKind.SetAccessor) {
-                        let accessors = getAllAccessorDeclarations(node.members, <AccessorDeclaration>member);
-                        if (member === accessors.firstAccessor) {
-                            writeLine();
-                            emitStart(member);
-                            write("Object.defineProperty(");
-                            emitStart((<AccessorDeclaration>member).name);
-                            emitDeclarationName(node);
-                            if (!(member.flags & NodeFlags.Static)) {
-                                write(".prototype");
-                            }
-                            write(", ");
-                            emitExpressionForPropertyName((<AccessorDeclaration>member).name);
-                            emitEnd((<AccessorDeclaration>member).name);
-                            write(", {");
-                            increaseIndent();
-                            if (accessors.getAccessor) {
-                                writeLine();
-                                emitLeadingComments(accessors.getAccessor);
-                                write("get: ");
-                                emitStart(accessors.getAccessor);
-                                write("function ");
-                                emitSignatureAndBody(accessors.getAccessor);
-                                emitEnd(accessors.getAccessor);
-                                emitTrailingComments(accessors.getAccessor);
-                                write(",");
-                            }
-                            if (accessors.setAccessor) {
-                                writeLine();
-                                emitLeadingComments(accessors.setAccessor);
-                                write("set: ");
-                                emitStart(accessors.setAccessor);
-                                write("function ");
-                                emitSignatureAndBody(accessors.setAccessor);
-                                emitEnd(accessors.setAccessor);
-                                emitTrailingComments(accessors.setAccessor);
-                                write(",");
-                            }
-                            writeLine();
-                            write("enumerable: true,");
-                            writeLine();
-                            write("configurable: true");
-                            decreaseIndent();
-                            writeLine();
-                            write("});");
-                            emitEnd(member);
-                        }
-                    }
-                });
-            }
-
-            function emitMemberFunctionsForES6AndHigher(node: ClassDeclaration) {
-                for (let member of node.members) {
-                    if ((member.kind === SyntaxKind.MethodDeclaration || node.kind === SyntaxKind.MethodSignature) && !(<MethodDeclaration>member).body) {
-                        emitPinnedOrTripleSlashComments(member);
-                    }
-                    else if (member.kind === SyntaxKind.MethodDeclaration || node.kind === SyntaxKind.MethodSignature || member.kind === SyntaxKind.GetAccessor || member.kind === SyntaxKind.SetAccessor) {
-                        writeLine();
-                        emitLeadingComments(member);
-                        emitStart(member);
-                        if (member.flags & NodeFlags.Static) {
-                            write("static ");
-                        }
-
-                        if (member.kind === SyntaxKind.GetAccessor) {
-                            write("get ");
-                        }
-                        else if (member.kind === SyntaxKind.SetAccessor) {
-                            write("set ");
-                        }
-                        emit((<MethodDeclaration>member).name);
-                        emitSignatureAndBody(<MethodDeclaration>member);
-                        emitEnd(member);
-                        emitTrailingComments(member);
-                    }
-                }
-            }
-
-            function emitConstructor(node: ClassDeclaration, baseTypeNode: TypeReferenceNode) {
-                let saveTempCount = tempCount;
-                let saveTempVariables = tempVariables;
-                let saveTempParameters = tempParameters;
-                tempCount = 0;
-                tempVariables = undefined;
-                tempParameters = undefined;
-
-                let popFrame = enterNameScope();
-                // Check if we have property assignment inside class declaration.
-                // If there is property assignment, we need to emit constructor whether users define it or not
-                // If there is no property assignment, we can omit constructor if users do not define it
-                let hasInstancePropertyWithInitializer = false;
-
-                // Emit the constructor overload pinned comments
-                forEach(node.members, member => {
-                    if (member.kind === SyntaxKind.Constructor && !(<ConstructorDeclaration>member).body) {
-                        emitPinnedOrTripleSlashComments(member);
-                    }
-                    // Check if there is any non-static property assignment
-                    if (member.kind === SyntaxKind.PropertyDeclaration && (<PropertyDeclaration>member).initializer && (member.flags & NodeFlags.Static) === 0) {
-                        hasInstancePropertyWithInitializer = true;
-                    }
-                });
-
-                let ctor = getFirstConstructorWithBody(node);
-
-                // For target ES6 and above, if there is no user-defined constructor and there is no property assignment
-                // do not emit constructor in class declaration.
-                if (languageVersion >= ScriptTarget.ES6 && !ctor && !hasInstancePropertyWithInitializer) {
-                    return;
-                }
-
-                if (ctor) {
-                    emitLeadingComments(ctor);
-                }
-                emitStart(ctor || node);
-
-                if (languageVersion < ScriptTarget.ES6) {
-                    write("function ");
-                    emitDeclarationName(node);
-                    emitSignatureParameters(ctor);
-                }
-                else {
-                    write("constructor");
-                    if (ctor) {
-                        emitSignatureParameters(ctor);
-                    }
-                    else {
-                        // Based on EcmaScript6 section 14.5.14: Runtime Semantics: ClassDefinitionEvaluation.
-                        // If constructor is empty, then,
-                        //      If ClassHeritageopt is present, then
-                        //          Let constructor be the result of parsing the String "constructor(... args){ super (...args);}" using the syntactic grammar with the goal symbol MethodDefinition.
-                        //      Else,
-                        //          Let constructor be the result of parsing the String "constructor( ){ }" using the syntactic grammar with the goal symbol MethodDefinition
-                        if (baseTypeNode) {
-                            write("(...args)");
-                        }
-                        else {
-                            write("()");
-                        }
-                    }
-                }
-
-                write(" {");
-                scopeEmitStart(node, "constructor");
-                increaseIndent();
-                if (ctor) {
-                    emitDetachedComments(ctor.body.statements);
-                }
-                emitCaptureThisForNodeIfNecessary(node);
-                if (ctor) {
-                    emitDefaultValueAssignments(ctor);
-                    emitRestParameter(ctor);
-                    if (baseTypeNode) {
-                        var superCall = findInitialSuperCall(ctor);
-                        if (superCall) {
-                            writeLine();
-                            emit(superCall);
-                        }
-                    }
-                    emitParameterPropertyAssignments(ctor);
-                }
-                else {
-                    if (baseTypeNode) {
-                        writeLine();
-                        emitStart(baseTypeNode);
-                        if (languageVersion < ScriptTarget.ES6) {
-                            write("_super.apply(this, arguments);");
-                        }
-                        else {
-                            write("super(...args);");
-                        }
-                        emitEnd(baseTypeNode);
-                    }
-                }
-                emitMemberAssignments(node, /*staticFlag*/0);
-                if (ctor) {
-                    var statements: Node[] = (<Block>ctor.body).statements;
-                    if (superCall) {
-                        statements = statements.slice(1);
-                    }
-                    emitLines(statements);
-                }
-                emitTempDeclarations(/*newLine*/ true);
-                writeLine();
-                if (ctor) {
-                    emitLeadingCommentsOfPosition((<Block>ctor.body).statements.end);
-                }
-                decreaseIndent();
-                emitToken(SyntaxKind.CloseBraceToken, ctor ? (<Block>ctor.body).statements.end : node.members.end);
-                scopeEmitEnd();
-                emitEnd(<Node>ctor || node);
-                if (ctor) {
-                    emitTrailingComments(ctor);
-                }
-
-                exitNameScope(popFrame);
-
-                tempCount = saveTempCount;
-                tempVariables = saveTempVariables;
-                tempParameters = saveTempParameters;
-            }
-
-            function emitClassDeclarationForES6AndHigher(node: ClassDeclaration) {
-                if (isES6ModuleMemberDeclaration(node)) {
-                    write("export ");
-
-                    if (node.flags & NodeFlags.Default) {
-                        write("default ");
-                    }
-                }
-
-                write("class ");
-                // check if this is an "export default class" as it may not have a name
-                if (node.name || !(node.flags & NodeFlags.Default)) {
-                    emitDeclarationName(node);
-                }
-                var baseTypeNode = getClassBaseTypeNode(node);
-                if (baseTypeNode) {
-                    write(" extends ");
-                    emit(baseTypeNode.typeName);
-                }
-                write(" {");
-                increaseIndent();
-                scopeEmitStart(node);
-                writeLine();
-                emitConstructor(node, baseTypeNode);
-                emitMemberFunctionsForES6AndHigher(node);
-                decreaseIndent();
-                writeLine();
-                emitToken(SyntaxKind.CloseBraceToken, node.members.end);
-                scopeEmitEnd();
-
-                // Emit static property assignment. Because classDeclaration is lexically evaluated,
-                // it is safe to emit static property assignment after classDeclaration
-                // From ES6 specification:
-                //      HasLexicalDeclaration (N) : Determines if the argument identifier has a binding in this environment record that was created using
-                //                                  a lexical declaration such as a LexicalDeclaration or a ClassDeclaration.
-                writeLine();
-                emitMemberAssignments(node, NodeFlags.Static);
-
-                // If this is an exported class, but not on the top level (i.e. on an internal
-                // module), export it
-                if (!isES6ModuleMemberDeclaration(node) && (node.flags & NodeFlags.Export)) {
-                    writeLine();
-                    emitStart(node);
-                    emitModuleMemberName(node);
-                    write(" = ");
-                    emitDeclarationName(node);
-                    emitEnd(node);
-                    write(";");
-                }
-            }
-
-            function emitClassDeclarationBelowES6(node: ClassDeclaration) {
-                write("var ");
-                emitDeclarationName(node);
-                write(" = (function (");
-                let baseTypeNode = getClassBaseTypeNode(node);
-                if (baseTypeNode) {
-                    write("_super");
-                }
-                write(") {");
-                increaseIndent();
-                scopeEmitStart(node);
-                if (baseTypeNode) {
-                    writeLine();
-                    emitStart(baseTypeNode);
-                    write("__extends(");
-                    emitDeclarationName(node);
-                    write(", _super);");
-                    emitEnd(baseTypeNode);
-                }
-                writeLine();
-                emitConstructor(node, baseTypeNode);
-                emitMemberFunctionsForES5AndLower(node);
-                emitMemberAssignments(node, NodeFlags.Static);
-                writeLine();
-                emitToken(SyntaxKind.CloseBraceToken, node.members.end, () => {
-                    write("return ");
-                    emitDeclarationName(node);
-                });
-                write(";");
-                decreaseIndent();
-                writeLine();
-                emitToken(SyntaxKind.CloseBraceToken, node.members.end);
-                scopeEmitEnd();
-                emitStart(node);
-                write(")(");
-                if (baseTypeNode) {
-                    emit(baseTypeNode.typeName);
-                }
-                write(");");
-                emitEnd(node);
-
-                if (node.flags & NodeFlags.Export && !(node.flags & NodeFlags.Default)) {
-                    writeLine();
-                    emitStart(node);
-                    emitModuleMemberName(node);
-                    write(" = ");
-                    emitDeclarationName(node);
-                    emitEnd(node);
-                    write(";");
-                }
-
-                if (languageVersion < ScriptTarget.ES6 && node.parent === currentSourceFile && node.name) {
-                    emitExportMemberAssignments(node.name);
-                }
-            }
-
-            function emitInterfaceDeclaration(node: InterfaceDeclaration) {
-                emitPinnedOrTripleSlashComments(node);
-            }
-
-            function shouldEmitEnumDeclaration(node: EnumDeclaration) {
-                let isConstEnum = isConst(node);
-                return !isConstEnum || compilerOptions.preserveConstEnums;
-            }
-
-            function emitEnumDeclaration(node: EnumDeclaration) {
-                // const enums are completely erased during compilation.
-                if (!shouldEmitEnumDeclaration(node)) {
-                    return;
-                }
-
-                if (!(node.flags & NodeFlags.Export) || isES6ModuleMemberDeclaration(node)) {
-                    emitStart(node);
-                    write("var ");
-                    emit(node.name);
-                    emitEnd(node);
-                    write(";");
-                }
-                writeLine();
-                emitStart(node);
-                write("(function (");
-                emitStart(node.name);
-                write(resolver.getGeneratedNameForNode(node));
-                emitEnd(node.name);
-                write(") {");
-                increaseIndent();
-                scopeEmitStart(node);
-                emitLines(node.members);
-                decreaseIndent();
-                writeLine();
-                emitToken(SyntaxKind.CloseBraceToken, node.members.end);
-                scopeEmitEnd();
-                write(")(");
-                emitModuleMemberName(node);
-                write(" || (");
-                emitModuleMemberName(node);
-                write(" = {}));");
-                emitEnd(node);
-                if (isES6ModuleMemberDeclaration(node)) {
-                    emitES6NamedExportForDeclaration(node);
-                }
-                else if (node.flags & NodeFlags.Export) {
-                    writeLine();
-                    emitStart(node);
-                    write("var ");
-                    emit(node.name);
-                    write(" = ");
-                    emitModuleMemberName(node);
-                    emitEnd(node);
-                    write(";");
-                }
-                if (languageVersion < ScriptTarget.ES6 && node.parent === currentSourceFile) {
-                    emitExportMemberAssignments(node.name);
-                }
-            }
-
-            function emitEnumMember(node: EnumMember) {
-                let enumParent = <EnumDeclaration>node.parent;
-                emitStart(node);
-                write(resolver.getGeneratedNameForNode(enumParent));
-                write("[");
-                write(resolver.getGeneratedNameForNode(enumParent));
-                write("[");
-                emitExpressionForPropertyName(node.name);
-                write("] = ");
-                writeEnumMemberDeclarationValue(node);
-                write("] = ");
-                emitExpressionForPropertyName(node.name);
-                emitEnd(node);
-                write(";");
-            }
-
-            function writeEnumMemberDeclarationValue(member: EnumMember) {
-<<<<<<< HEAD
-                var value = resolver.getConstantValue(member);
-                if (value !== undefined) {
-                    write(value.toString());
-                    return;
-=======
-                if (!member.initializer || isConst(member.parent)) {
-                    let value = resolver.getConstantValue(member);
-                    if (value !== undefined) {
-                        write(value.toString());
-                        return;
-                    }
->>>>>>> 17f3e146
-                }
-                else if (member.initializer) {
-                    emit(member.initializer);
-                }
-                else {
-                    write("undefined");
-                }
-            }
-
-            function getInnerMostModuleDeclarationFromDottedModule(moduleDeclaration: ModuleDeclaration): ModuleDeclaration {
-                if (moduleDeclaration.body.kind === SyntaxKind.ModuleDeclaration) {
-                    let recursiveInnerModule = getInnerMostModuleDeclarationFromDottedModule(<ModuleDeclaration>moduleDeclaration.body);
-                    return recursiveInnerModule || <ModuleDeclaration>moduleDeclaration.body;
-                }
-            }
-
-            function shouldEmitModuleDeclaration(node: ModuleDeclaration) {
-                return isInstantiatedModule(node, compilerOptions.preserveConstEnums);
-            }
-
-            function emitModuleDeclaration(node: ModuleDeclaration) {
-                // Emit only if this module is non-ambient.
-                let shouldEmit = shouldEmitModuleDeclaration(node);
-
-                if (!shouldEmit) {
-                    return emitPinnedOrTripleSlashComments(node);
-                }
-
-                emitStart(node);
-                write("var ");
-                emit(node.name);
-                write(";");
-                emitEnd(node);
-                writeLine();
-                emitStart(node);
-                write("(function (");
-                emitStart(node.name);
-                write(resolver.getGeneratedNameForNode(node));
-                emitEnd(node.name);
-                write(") ");
-                if (node.body.kind === SyntaxKind.ModuleBlock) {
-                    let saveTempCount = tempCount;
-                    let saveTempVariables = tempVariables;
-                    tempCount = 0;
-                    tempVariables = undefined;
-                    let popFrame = enterNameScope();
-
-                    emit(node.body);
-
-                    exitNameScope(popFrame);
-                    tempCount = saveTempCount;
-                    tempVariables = saveTempVariables;
-                }
-                else {
-                    write("{");
-                    increaseIndent();
-                    scopeEmitStart(node);
-                    emitCaptureThisForNodeIfNecessary(node);
-                    writeLine();
-                    emit(node.body);
-                    decreaseIndent();
-                    writeLine();
-                    let moduleBlock = <ModuleBlock>getInnerMostModuleDeclarationFromDottedModule(node).body;
-                    emitToken(SyntaxKind.CloseBraceToken, moduleBlock.statements.end);
-                    scopeEmitEnd();
-                }
-                write(")(");
-                // write moduleDecl = containingModule.m only if it is not exported es6 module member
-                if ((node.flags & NodeFlags.Export) && !isES6ModuleMemberDeclaration(node)) {
-                    emit(node.name);
-                    write(" = ");
-                }
-                emitModuleMemberName(node);
-                write(" || (");
-                emitModuleMemberName(node);
-                write(" = {}));");
-                emitEnd(node);
-                if (isES6ModuleMemberDeclaration(node)) {
-                    emitES6NamedExportForDeclaration(node);
-                }
-                else if (languageVersion < ScriptTarget.ES6 && node.name.kind === SyntaxKind.Identifier && node.parent === currentSourceFile) {
-                    emitExportMemberAssignments(<Identifier>node.name);
-                }
-            }
-
-            function emitES6NamedExportForDeclaration(node: Declaration) {
-                writeLine();
-                emitStart(node);
-                write("export { ");
-                emit(node.name);
-                write(" };");
-                emitEnd(node);
-            }
-
-            function emitRequire(moduleName: Expression) {
-                if (moduleName.kind === SyntaxKind.StringLiteral) {
-                    write("require(");
-                    emitStart(moduleName);
-                    emitLiteral(<LiteralExpression>moduleName);
-                    emitEnd(moduleName);
-                    emitToken(SyntaxKind.CloseParenToken, moduleName.end);
-                    write(";");
-                }
-                else {
-                    write("require();");
-                }
-            }
-
-            function emitImportDeclaration(node: ImportDeclaration) {
-                if (languageVersion < ScriptTarget.ES6) {
-                    return emitExternalImportDeclaration(node);
-                }
-
-                // ES6 import
-                if (node.importClause) {
-                    let shouldEmitDefaultBindings = hasReferencedDefaultName(node.importClause);
-                    let shouldEmitNamedBindings = hasReferencedNamedBindings(node.importClause);
-                    if (shouldEmitDefaultBindings || shouldEmitNamedBindings) {
-                        write("import ");
-                        emitStart(node.importClause);
-                        if (shouldEmitDefaultBindings) {
-                            emit(node.importClause.name);
-                            if (shouldEmitNamedBindings) {
-                                write(", ");
-                            }
-                        }
-                        if (shouldEmitNamedBindings) {
-                            emitLeadingComments(node.importClause.namedBindings);
-                            emitStart(node.importClause.namedBindings);
-                            if (node.importClause.namedBindings.kind === SyntaxKind.NamespaceImport) {
-                                write("* as ");
-                                emit((<NamespaceImport>node.importClause.namedBindings).name);
-                            }
-                            else {
-                                write("{ ");
-                                let importSpecifiers = (<NamedImports>node.importClause.namedBindings).elements;
-                                let currentTextPos = writer.getTextPos();
-                                let needsComma = false;
-                                for (var i = 0, n = importSpecifiers.length; i < n; i++) {
-                                    if (resolver.isReferencedAliasDeclaration(importSpecifiers[i])) {
-                                        if (needsComma) {
-                                            write(", ");
-                                        }
-                                        needsComma = true;
-                                        emit(importSpecifiers[i]);
-                                    }
-                                }
-                                write(" }");
-                            }
-                            emitEnd(node.importClause.namedBindings);
-                            emitTrailingComments(node.importClause.namedBindings);
-                        }
-
-                        emitEnd(node.importClause);
-                        write(" from ");
-                        emit(node.moduleSpecifier);
-                        write(";");
-                    }
-                }
-                else {
-                    write("import ");
-                    emit(node.moduleSpecifier);
-                    write(";");
-                }
-            }
-
-            function hasReferencedDefaultName(importClause: ImportClause) {
-                // If the default import is used, the mark will be on the importClause, 
-                // as the alias declaration.
-                // If there are other named bindings on the import clause, we will
-                // will mark either the namedBindings(import * as n) or the NamedImport
-                // in the case of import {a}
-                return resolver.isReferencedAliasDeclaration(importClause);
-            }
-
-            function hasReferencedNamedBindings(importClause: ImportClause) {
-                if (importClause && importClause.namedBindings) {
-                    if (importClause.namedBindings.kind === SyntaxKind.NamespaceImport) {
-                        return resolver.isReferencedAliasDeclaration(importClause.namedBindings);
-                    }
-                    else {
-                        return forEach((<NamedImports>importClause.namedBindings).elements,
-                            namedImport => resolver.isReferencedAliasDeclaration(namedImport));
-                    }
-                }
-            }
-
-            function emitImportOrExportSpecifier(node: ImportSpecifier) {
-                Debug.assert(languageVersion >= ScriptTarget.ES6);
-                if (node.propertyName) {
-                    emit(node.propertyName);
-                    write(" as ");
-                }
-                emit(node.name);
-            }
-
-            function emitExternalImportDeclaration(node: ImportDeclaration | ImportEqualsDeclaration) {
-                let info = getExternalImportInfo(node);
-                if (info) {
-                    let declarationNode = info.declarationNode;
-                    let namedImports = info.namedImports;
-                    if (compilerOptions.module !== ModuleKind.AMD) {
-                        emitLeadingComments(node);
-                        emitStart(node);
-                        let moduleName = getExternalModuleName(node);
-                        if (declarationNode) {
-                            if (!(declarationNode.flags & NodeFlags.Export)) write("var ");
-                            emitModuleMemberName(declarationNode);
-                            write(" = ");
-                            emitRequire(moduleName);
-                        }
-                        else if (namedImports) {
-                            write("var ");
-                            write(resolver.getGeneratedNameForNode(<ImportDeclaration>node));
-                            write(" = ");
-                            emitRequire(moduleName);
-                        }
-                        else {
-                            emitRequire(moduleName);
-                        }
-                        emitEnd(node);
-                        emitTrailingComments(node);
-                    }
-                    else {
-                        if (declarationNode) {
-                            if (declarationNode.flags & NodeFlags.Export) {
-                                emitModuleMemberName(declarationNode);
-                                write(" = ");
-                                emit(declarationNode.name);
-                                write(";");
-                            }
-                        }
-                    }
-                }
-            }
-
-            function emitImportEqualsDeclaration(node: ImportEqualsDeclaration) {
-                if (isExternalModuleImportEqualsDeclaration(node)) {
-                    emitExternalImportDeclaration(node);
-                    return;
-                }
-                // preserve old compiler's behavior: emit 'var' for import declaration (even if we do not consider them referenced) when
-                // - current file is not external module
-                // - import declaration is top level and target is value imported by entity name
-                if (resolver.isReferencedAliasDeclaration(node) ||
-                    (!isExternalModule(currentSourceFile) && resolver.isTopLevelValueImportEqualsWithEntityName(node))) {
-                    emitLeadingComments(node);
-                    emitStart(node);
-                    if (isES6ModuleMemberDeclaration(node)) {
-                        write("export ");
-                        write("var ");
-                    }
-                    else if (!(node.flags & NodeFlags.Export)) {
-                        write("var ");
-                    }
-                    emitModuleMemberName(node);
-                    write(" = ");
-                    emit(node.moduleReference);
-                    write(";");
-                    emitEnd(node);
-                    emitTrailingComments(node);
-                }
-            }
-
-            function emitExportDeclaration(node: ExportDeclaration) {
-                if (languageVersion < ScriptTarget.ES6 || node.parent.kind !== SyntaxKind.SourceFile) {
-                    if (node.moduleSpecifier) {
-                        emitStart(node);
-                        let generatedName = resolver.getGeneratedNameForNode(node);
-                        if (compilerOptions.module !== ModuleKind.AMD) {
-                            write("var ");
-                            write(generatedName);
-                            write(" = ");
-                            emitRequire(getExternalModuleName(node));
-                        }
-                        if (node.exportClause) {
-                            // export { x, y, ... }
-                            forEach(node.exportClause.elements, specifier => {
-                                writeLine();
-                                emitStart(specifier);
-                                emitContainingModuleName(specifier);
-                                write(".");
-                                emitNodeWithoutSourceMap(specifier.name);
-                                write(" = ");
-                                write(generatedName);
-                                write(".");
-                                emitNodeWithoutSourceMap(specifier.propertyName || specifier.name);
-                                write(";");
-                                emitEnd(specifier);
-                            });
-                        }
-                        else {
-                            // export *
-                            let tempName = createTempVariable(node).text;
-                            writeLine();
-                            write("for (var " + tempName + " in " + generatedName + ") if (!");
-                            emitContainingModuleName(node);
-                            write(".hasOwnProperty(" + tempName + ")) ");
-                            emitContainingModuleName(node);
-                            write("[" + tempName + "] = " + generatedName + "[" + tempName + "];");
-                        }
-                        emitEnd(node);
-                    }
-                    else {
-                        // internal module
-                        if (node.exportClause) {
-                            // export { x, y, ... }
-                            forEach(node.exportClause.elements, specifier => {
-                                writeLine();
-                                emitStart(specifier);
-                                emitContainingModuleName(specifier);
-                                write(".");
-                                emitNodeWithoutSourceMap(specifier.name);
-                                write(" = ");
-                                emitNodeWithoutSourceMap(specifier.propertyName || specifier.name);
-                                write(";");
-                                emitEnd(specifier);
-                            });
-                        }
-                    }
-                }
-                else {
-                    write("export ");
-                    if (node.exportClause) {
-                        // export { x, y, ... }
-                        write("{ ");
-                        emitCommaList(node.exportClause.elements);
-                        write(" }");
-                    }
-                    else {
-                        write("*");
-                    }
-                    if (node.moduleSpecifier) {
-                        write(" from ");
-                        emit(node.moduleSpecifier);
-                    }
-                    write(";");
-                }
-            }
-
-            function createExternalImportInfo(node: Node): ExternalImportInfo {
-                if (node.kind === SyntaxKind.ImportEqualsDeclaration) {
-                    if ((<ImportEqualsDeclaration>node).moduleReference.kind === SyntaxKind.ExternalModuleReference) {
-                        if (resolver.isReferencedAliasDeclaration(node)) {
-                            return {
-                                rootNode: <ImportEqualsDeclaration>node,
-                                declarationNode: <ImportEqualsDeclaration>node
-                            };
-                        }
-                    }
-                }
-                else if (node.kind === SyntaxKind.ImportDeclaration) {
-                    let importClause = (<ImportDeclaration>node).importClause;
-                    if (importClause) {
-                        if (importClause.name && resolver.isReferencedAliasDeclaration(importClause)) {
-                            return {
-                                rootNode: <ImportDeclaration>node,
-                                declarationNode: importClause
-                            };
-                        }
-                        if (hasReferencedNamedBindings(importClause)) {
-                            if (importClause.namedBindings.kind === SyntaxKind.NamespaceImport) {
-                                return {
-                                    rootNode: <ImportDeclaration>node,
-                                    declarationNode: <NamespaceImport>importClause.namedBindings
-                                };
-                            }
-                            else {
-                                return {
-                                    rootNode: <ImportDeclaration>node,
-                                    namedImports: <NamedImports>importClause.namedBindings,
-                                    localName: resolver.getGeneratedNameForNode(<ImportDeclaration>node)
-                                };
-                            }
-                        }
-                    }
-                    else {
-                        return {
-                            rootNode: <ImportDeclaration>node
-                        };
-                    }
-                }
-                else if (node.kind === SyntaxKind.ExportDeclaration) {
-                    if ((<ExportDeclaration>node).moduleSpecifier) {
-                        return {
-                            rootNode: <ExportDeclaration>node,
-                        };
-                    }
-                }
-            }
-
-            function createExternalModuleInfo(sourceFile: SourceFile) {
-                externalImports = [];
-                exportSpecifiers = {};
-                exportDefault = undefined;
-                forEach(sourceFile.statements, node => {
-                    if (node.kind === SyntaxKind.ExportDeclaration && !(<ExportDeclaration>node).moduleSpecifier) {
-                        forEach((<ExportDeclaration>node).exportClause.elements, specifier => {
-                            if (specifier.name.text === "default") {
-                                exportDefault = exportDefault || specifier;
-                            }
-                            let name = (specifier.propertyName || specifier.name).text;
-                            (exportSpecifiers[name] || (exportSpecifiers[name] = [])).push(specifier);
-                        });
-                    }
-                    else if (node.kind === SyntaxKind.ExportAssignment) {
-                        exportDefault = exportDefault || <ExportAssignment>node;
-                    }
-                    else if (node.kind === SyntaxKind.FunctionDeclaration || node.kind === SyntaxKind.ClassDeclaration) {
-                        if (node.flags & NodeFlags.Export && node.flags & NodeFlags.Default) {
-                            exportDefault = exportDefault || <FunctionDeclaration | ClassDeclaration>node;
-                        }
-                    }
-                    else {
-                        let info = createExternalImportInfo(node);
-                        if (info) {
-                            externalImports.push(info);
-                        }
-                    }
-                });
-            }
-
-            function getExternalImportInfo(node: ImportDeclaration | ImportEqualsDeclaration): ExternalImportInfo {
-                if (externalImports) {
-                    for (let info of externalImports) {
-                        if (info.rootNode === node) {
-                            return info;
-                        }
-                    }
-                }
-            }
-
-            function sortAMDModules(amdModules: {name: string; path: string}[]) {
-                // AMD modules with declared variable names go first
-                return amdModules.sort((moduleA, moduleB) => {
-                    if (moduleA.name === moduleB.name) {
-                        return 0;
-                    } else if (!moduleA.name) {
-                        return 1;
-                    } else {
-                        return -1;
-                    }
-                });
-            }
-
-            function emitAMDModule(node: SourceFile, startIndex: number) {
-                createExternalModuleInfo(node);
-                writeLine();
-                write("define(");
-                sortAMDModules(node.amdDependencies);
-                if (node.amdModuleName) {
-                    write("\"" + node.amdModuleName + "\", ");
-                }
-                write("[\"require\", \"exports\"");
-                forEach(externalImports, info => {
-                    write(", ");
-                    let moduleName = getExternalModuleName(info.rootNode);
-                    if (moduleName.kind === SyntaxKind.StringLiteral) {
-                        emitLiteral(<LiteralExpression>moduleName);
-                    }
-                    else {
-                        write("\"\"");
-                    }
-                });
-                forEach(node.amdDependencies, amdDependency => {
-                    let text = "\"" + amdDependency.path + "\"";
-                    write(", ");
-                    write(text);
-                });
-                write("], function (require, exports");
-                forEach(externalImports, info => {
-                    write(", ");
-                    if (info.declarationNode) {
-                        emit(info.declarationNode.name);
-                    }
-                    else {
-                        write(resolver.getGeneratedNameForNode(<ImportDeclaration | ExportDeclaration>info.rootNode));
-                    }
-                });
-                forEach(node.amdDependencies, amdDependency => {
-                    if (amdDependency.name) {
-                        write(", ");
-                        write(amdDependency.name);
-                    }
-                });
-                write(") {");
-                increaseIndent();
-                emitCaptureThisForNodeIfNecessary(node);
-                emitLinesStartingAt(node.statements, startIndex);
-                emitTempDeclarations(/*newLine*/ true);
-                emitExportDefault(node, /*emitAsReturn*/ true);
-                decreaseIndent();
-                writeLine();
-                write("});");
-            }
-
-            function emitCommonJSModule(node: SourceFile, startIndex: number) {
-                createExternalModuleInfo(node);
-                emitCaptureThisForNodeIfNecessary(node);
-                emitLinesStartingAt(node.statements, startIndex);
-                emitTempDeclarations(/*newLine*/ true);
-                emitExportDefault(node, /*emitAsReturn*/ false);
-            }
-
-            function emitES6Module(node: SourceFile, startIndex: number) {
-                externalImports = undefined;
-                exportSpecifiers = undefined;
-                exportDefault = undefined;
-                emitCaptureThisForNodeIfNecessary(node);
-                emitLinesStartingAt(node.statements, startIndex);
-                emitTempDeclarations(/*newLine*/ true);
-                // Emit exportDefault if it exists will happen as part 
-                // or normal statment emit.
-            }
-
-            function emitExportAssignment(node: ExportAssignment) {
-                // Only emit exportAssignment/export default if we are in ES6
-                // Other modules will handel it diffrentlly
-                if (languageVersion >= ScriptTarget.ES6) {
-                    writeLine();
-                    emitStart(node);
-                    write("export default ");
-                    var expression = node.expression;
-                    emit(expression);
-                    if (expression.kind !== SyntaxKind.FunctionDeclaration &&
-                        expression.kind !== SyntaxKind.ClassDeclaration) {
-                        write(";");
-                    }
-                    emitEnd(node);
-                }
-            }
-
-            function emitExportDefault(sourceFile: SourceFile, emitAsReturn: boolean) {
-                // ES6 emit is handled in emitExportAssignment
-                if (exportDefault && resolver.hasExportDefaultValue(sourceFile)) {
-                    if (languageVersion < ScriptTarget.ES6) {
-                        writeLine();
-                        emitStart(exportDefault);
-                        write(emitAsReturn ? "return " : "module.exports = ");
-                        if (exportDefault.kind === SyntaxKind.ExportAssignment) {
-                            emit((<ExportAssignment>exportDefault).expression);
-                        }
-                        else if (exportDefault.kind === SyntaxKind.ExportSpecifier) {
-                            emit((<ExportSpecifier>exportDefault).propertyName);
-                        }
-                        else {
-                            emitDeclarationName(<Declaration>exportDefault);
-                        }
-                        write(";");
-                        emitEnd(exportDefault);
-                    }
-                }
-            }
-
-            function emitDirectivePrologues(statements: Node[], startWithNewLine: boolean): number {
-                for (let i = 0; i < statements.length; ++i) {
-                    if (isPrologueDirective(statements[i])) {
-                        if (startWithNewLine || i > 0) {
-                            writeLine();
-                        }
-                        emit(statements[i]);
-                    }
-                    else {
-                        // return index of the first non prologue directive
-                        return i;
-                    }
-                }
-                return statements.length;
-            }
-
-            function emitSourceFileNode(node: SourceFile) {
-                // Start new file on new line
-                writeLine();
-                emitDetachedComments(node);
-
-                // emit prologue directives prior to __extends
-                var startIndex = emitDirectivePrologues(node.statements, /*startWithNewLine*/ false);
-                // Only Emit __extends function when target ES5.
-                // For target ES6 and above, we can emit classDeclaration as if.
-                if ((languageVersion < ScriptTarget.ES6) && (!extendsEmitted && resolver.getNodeCheckFlags(node) & NodeCheckFlags.EmitExtends)) {
-                    writeLine();
-                    write("var __extends = this.__extends || function (d, b) {");
-                    increaseIndent();
-                    writeLine();
-                    write("for (var p in b) if (b.hasOwnProperty(p)) d[p] = b[p];");
-                    writeLine();
-                    write("function __() { this.constructor = d; }");
-                    writeLine();
-                    write("__.prototype = b.prototype;");
-                    writeLine();
-                    write("d.prototype = new __();");
-                    decreaseIndent();
-                    writeLine();
-                    write("};");
-                    extendsEmitted = true;
-                }
-                if (isExternalModule(node)) {
-                    if (languageVersion >= ScriptTarget.ES6) {
-                        emitES6Module(node, startIndex);
-                    }
-                    else if (compilerOptions.module === ModuleKind.AMD) {
-                        emitAMDModule(node, startIndex);
-                    }
-                    else {
-                        emitCommonJSModule(node, startIndex);
-                    }
-                }
-                else {
-                    externalImports = undefined;
-                    exportSpecifiers = undefined;
-                    exportDefault = undefined;
-                    emitCaptureThisForNodeIfNecessary(node);
-                    emitLinesStartingAt(node.statements, startIndex);
-                    emitTempDeclarations(/*newLine*/ true);
-                }
-
-                emitLeadingComments(node.endOfFileToken);
-            }
-
-            function emitNodeWithoutSourceMapWithComments(node: Node, allowGeneratedIdentifiers?: boolean): void {
-                if (!node) {
-                    return;
-                }
-
-                if (node.flags & NodeFlags.Ambient) {
-                    return emitPinnedOrTripleSlashComments(node);
-                }
-
-                let emitComments = shouldEmitLeadingAndTrailingComments(node);
-                if (emitComments) {
-                    emitLeadingComments(node);
-                }
-
-                emitJavaScriptWorker(node, allowGeneratedIdentifiers);
-
-                if (emitComments) {
-                    emitTrailingComments(node);
-                }
-            }
-
-            function emitNodeWithoutSourceMapWithoutComments(node: Node, allowGeneratedIdentifiers?: boolean): void {
-                if (!node) {
-                    return;
-                }
-
-                if (node.flags & NodeFlags.Ambient) {
-                    return emitPinnedOrTripleSlashComments(node);
-                }
-
-                emitJavaScriptWorker(node, allowGeneratedIdentifiers);
-            }
-
-            function shouldEmitLeadingAndTrailingComments(node: Node) {
-                switch (node.kind) {
-                    // All of these entities are emitted in a specialized fashion.  As such, we allow
-                    // the specilized methods for each to handle the comments on the nodes.
-                    case SyntaxKind.InterfaceDeclaration:
-                    case SyntaxKind.FunctionDeclaration:
-                    case SyntaxKind.ImportDeclaration:
-                    case SyntaxKind.ImportEqualsDeclaration:
-                    case SyntaxKind.TypeAliasDeclaration:
-                    case SyntaxKind.ExportAssignment:
-                        return false;
-
-                    case SyntaxKind.ModuleDeclaration:
-                        // Only emit the leading/trailing comments for a module if we're actually
-                        // emitting the module as well.
-                        return shouldEmitModuleDeclaration(<ModuleDeclaration>node);
-
-                    case SyntaxKind.EnumDeclaration:
-                        // Only emit the leading/trailing comments for an enum if we're actually
-                        // emitting the module as well.
-                        return shouldEmitEnumDeclaration(<EnumDeclaration>node);
-                }
-
-                // Emit comments for everything else.
-                return true;
-            }
-
-            function emitJavaScriptWorker(node: Node, allowGeneratedIdentifiers: boolean = true) {
-                // Check if the node can be emitted regardless of the ScriptTarget
-                switch (node.kind) {
-                    case SyntaxKind.Identifier:
-                        return emitIdentifier(<Identifier>node, allowGeneratedIdentifiers);
-                    case SyntaxKind.Parameter:
-                        return emitParameter(<ParameterDeclaration>node);
-                    case SyntaxKind.MethodDeclaration:
-                    case SyntaxKind.MethodSignature:
-                        return emitMethod(<MethodDeclaration>node);
-                    case SyntaxKind.GetAccessor:
-                    case SyntaxKind.SetAccessor:
-                        return emitAccessor(<AccessorDeclaration>node);
-                    case SyntaxKind.ThisKeyword:
-                        return emitThis(node);
-                    case SyntaxKind.SuperKeyword:
-                        return emitSuper(node);
-                    case SyntaxKind.NullKeyword:
-                        return write("null");
-                    case SyntaxKind.TrueKeyword:
-                        return write("true");
-                    case SyntaxKind.FalseKeyword:
-                        return write("false");
-                    case SyntaxKind.NumericLiteral:
-                    case SyntaxKind.StringLiteral:
-                    case SyntaxKind.RegularExpressionLiteral:
-                    case SyntaxKind.NoSubstitutionTemplateLiteral:
-                    case SyntaxKind.TemplateHead:
-                    case SyntaxKind.TemplateMiddle:
-                    case SyntaxKind.TemplateTail:
-                        return emitLiteral(<LiteralExpression>node);
-                    case SyntaxKind.TemplateExpression:
-                        return emitTemplateExpression(<TemplateExpression>node);
-                    case SyntaxKind.TemplateSpan:
-                        return emitTemplateSpan(<TemplateSpan>node);
-                    case SyntaxKind.QualifiedName:
-                        return emitQualifiedName(<QualifiedName>node);
-                    case SyntaxKind.ObjectBindingPattern:
-                        return emitObjectBindingPattern(<BindingPattern>node);
-                    case SyntaxKind.ArrayBindingPattern:
-                        return emitArrayBindingPattern(<BindingPattern>node);
-                    case SyntaxKind.BindingElement:
-                        return emitBindingElement(<BindingElement>node);
-                    case SyntaxKind.ArrayLiteralExpression:
-                        return emitArrayLiteral(<ArrayLiteralExpression>node);
-                    case SyntaxKind.ObjectLiteralExpression:
-                        return emitObjectLiteral(<ObjectLiteralExpression>node);
-                    case SyntaxKind.PropertyAssignment:
-                        return emitPropertyAssignment(<PropertyDeclaration>node);
-                    case SyntaxKind.ShorthandPropertyAssignment:
-                        return emitShorthandPropertyAssignment(<ShorthandPropertyAssignment>node);
-                    case SyntaxKind.ComputedPropertyName:
-                        return emitComputedPropertyName(<ComputedPropertyName>node);
-                    case SyntaxKind.PropertyAccessExpression:
-                        return emitPropertyAccess(<PropertyAccessExpression>node);
-                    case SyntaxKind.ElementAccessExpression:
-                        return emitIndexedAccess(<ElementAccessExpression>node);
-                    case SyntaxKind.CallExpression:
-                        return emitCallExpression(<CallExpression>node);
-                    case SyntaxKind.NewExpression:
-                        return emitNewExpression(<NewExpression>node);
-                    case SyntaxKind.TaggedTemplateExpression:
-                        return emitTaggedTemplateExpression(<TaggedTemplateExpression>node);
-                    case SyntaxKind.TypeAssertionExpression:
-                        return emit((<TypeAssertion>node).expression);
-                    case SyntaxKind.ParenthesizedExpression:
-                        return emitParenExpression(<ParenthesizedExpression>node);
-                    case SyntaxKind.FunctionDeclaration:
-                    case SyntaxKind.FunctionExpression:
-                    case SyntaxKind.ArrowFunction:
-                        return emitFunctionDeclaration(<FunctionLikeDeclaration>node);
-                    case SyntaxKind.DeleteExpression:
-                        return emitDeleteExpression(<DeleteExpression>node);
-                    case SyntaxKind.TypeOfExpression:
-                        return emitTypeOfExpression(<TypeOfExpression>node);
-                    case SyntaxKind.VoidExpression:
-                        return emitVoidExpression(<VoidExpression>node);
-                    case SyntaxKind.PrefixUnaryExpression:
-                        return emitPrefixUnaryExpression(<PrefixUnaryExpression>node);
-                    case SyntaxKind.PostfixUnaryExpression:
-                        return emitPostfixUnaryExpression(<PostfixUnaryExpression>node);
-                    case SyntaxKind.BinaryExpression:
-                        return emitBinaryExpression(<BinaryExpression>node);
-                    case SyntaxKind.ConditionalExpression:
-                        return emitConditionalExpression(<ConditionalExpression>node);
-                    case SyntaxKind.SpreadElementExpression:
-                        return emitSpreadElementExpression(<SpreadElementExpression>node);
-                    case SyntaxKind.OmittedExpression:
-                        return;
-                    case SyntaxKind.Block:
-                    case SyntaxKind.ModuleBlock:
-                        return emitBlock(<Block>node);
-                    case SyntaxKind.VariableStatement:
-                        return emitVariableStatement(<VariableStatement>node);
-                    case SyntaxKind.EmptyStatement:
-                        return write(";");
-                    case SyntaxKind.ExpressionStatement:
-                        return emitExpressionStatement(<ExpressionStatement>node);
-                    case SyntaxKind.IfStatement:
-                        return emitIfStatement(<IfStatement>node);
-                    case SyntaxKind.DoStatement:
-                        return emitDoStatement(<DoStatement>node);
-                    case SyntaxKind.WhileStatement:
-                        return emitWhileStatement(<WhileStatement>node);
-                    case SyntaxKind.ForStatement:
-                        return emitForStatement(<ForStatement>node);
-                    case SyntaxKind.ForOfStatement:
-                    case SyntaxKind.ForInStatement:
-                        return emitForInOrForOfStatement(<ForInStatement>node);
-                    case SyntaxKind.ContinueStatement:
-                    case SyntaxKind.BreakStatement:
-                        return emitBreakOrContinueStatement(<BreakOrContinueStatement>node);
-                    case SyntaxKind.ReturnStatement:
-                        return emitReturnStatement(<ReturnStatement>node);
-                    case SyntaxKind.WithStatement:
-                        return emitWithStatement(<WithStatement>node);
-                    case SyntaxKind.SwitchStatement:
-                        return emitSwitchStatement(<SwitchStatement>node);
-                    case SyntaxKind.CaseClause:
-                    case SyntaxKind.DefaultClause:
-                        return emitCaseOrDefaultClause(<CaseOrDefaultClause>node);
-                    case SyntaxKind.LabeledStatement:
-                        return emitLabelledStatement(<LabeledStatement>node);
-                    case SyntaxKind.ThrowStatement:
-                        return emitThrowStatement(<ThrowStatement>node);
-                    case SyntaxKind.TryStatement:
-                        return emitTryStatement(<TryStatement>node);
-                    case SyntaxKind.CatchClause:
-                        return emitCatchClause(<CatchClause>node);
-                    case SyntaxKind.DebuggerStatement:
-                        return emitDebuggerStatement(node);
-                    case SyntaxKind.VariableDeclaration:
-                        return emitVariableDeclaration(<VariableDeclaration>node);
-                    case SyntaxKind.ClassDeclaration:
-                        return languageVersion < ScriptTarget.ES6 ? emitClassDeclarationBelowES6(<ClassDeclaration>node) : emitClassDeclarationForES6AndHigher(<ClassDeclaration>node);
-                    case SyntaxKind.InterfaceDeclaration:
-                        return emitInterfaceDeclaration(<InterfaceDeclaration>node);
-                    case SyntaxKind.EnumDeclaration:
-                        return emitEnumDeclaration(<EnumDeclaration>node);
-                    case SyntaxKind.EnumMember:
-                        return emitEnumMember(<EnumMember>node);
-                    case SyntaxKind.ModuleDeclaration:
-                        return emitModuleDeclaration(<ModuleDeclaration>node);
-                    case SyntaxKind.ImportDeclaration:
-                        return emitImportDeclaration(<ImportDeclaration>node);
-                    case SyntaxKind.ImportSpecifier:
-                    case SyntaxKind.ExportSpecifier:
-                        return emitImportOrExportSpecifier(<ImportOrExportSpecifier>node);
-                    case SyntaxKind.ImportEqualsDeclaration:
-                        return emitImportEqualsDeclaration(<ImportEqualsDeclaration>node);
-                    case SyntaxKind.ExportDeclaration:
-                        return emitExportDeclaration(<ExportDeclaration>node);
-                    case SyntaxKind.ExportAssignment:
-                        return emitExportAssignment(<ExportAssignment>node);
-                    case SyntaxKind.SourceFile:
-                        return emitSourceFileNode(<SourceFile>node);
-                }
-            }
-
-            function hasDetachedComments(pos: number) {
-                return detachedCommentsInfo !== undefined && detachedCommentsInfo[detachedCommentsInfo.length - 1].nodePos === pos;
-            }
-
-            function getLeadingCommentsWithoutDetachedComments() {
-                // get the leading comments from detachedPos
-                let leadingComments = getLeadingCommentRanges(currentSourceFile.text, detachedCommentsInfo[detachedCommentsInfo.length - 1].detachedCommentEndPos);
-                if (detachedCommentsInfo.length - 1) {
-                    detachedCommentsInfo.pop();
-                }
-                else {
-                    detachedCommentsInfo = undefined;
-                }
-
-                return leadingComments;
-            }
-
-            function getLeadingCommentsToEmit(node: Node) {
-                // Emit the leading comments only if the parent's pos doesn't match because parent should take care of emitting these comments
-                if (node.parent) {
-                    if (node.parent.kind === SyntaxKind.SourceFile || node.pos !== node.parent.pos) {
-                        let leadingComments: CommentRange[];
-                        if (hasDetachedComments(node.pos)) {
-                            // get comments without detached comments
-                            leadingComments = getLeadingCommentsWithoutDetachedComments();
-                        }
-                        else {
-                            // get the leading comments from the node
-                            leadingComments = getLeadingCommentRangesOfNode(node, currentSourceFile);
-                        }
-                        return leadingComments;
-                    }
-                }
-            }
-
-            function emitLeadingDeclarationComments(node: Node) {
-                let leadingComments = getLeadingCommentsToEmit(node);
-                emitNewLineBeforeLeadingComments(currentSourceFile, writer, node, leadingComments);
-                // Leading comments are emitted at /*leading comment1 */space/*leading comment*/space
-                emitComments(currentSourceFile, writer, leadingComments, /*trailingSeparator*/ true, newLine, writeComment);
-            }
-
-            function emitTrailingDeclarationComments(node: Node) {
-                // Emit the trailing comments only if the parent's end doesn't match
-                if (node.parent) {
-                    if (node.parent.kind === SyntaxKind.SourceFile || node.end !== node.parent.end) {
-                        let trailingComments = getTrailingCommentRanges(currentSourceFile.text, node.end);
-                        // trailing comments are emitted at space/*trailing comment1 */space/*trailing comment*/
-                        emitComments(currentSourceFile, writer, trailingComments, /*trailingSeparator*/ false, newLine, writeComment);
-                    }
-                }
-            }
-
-            function emitLeadingCommentsOfLocalPosition(pos: number) {
-                let leadingComments: CommentRange[];
-                if (hasDetachedComments(pos)) {
-                    // get comments without detached comments
-                    leadingComments = getLeadingCommentsWithoutDetachedComments();
-                }
-                else {
-                    // get the leading comments from the node
-                    leadingComments = getLeadingCommentRanges(currentSourceFile.text, pos);
-                }
-                emitNewLineBeforeLeadingComments(currentSourceFile, writer, { pos: pos, end: pos }, leadingComments);
-                // Leading comments are emitted at /*leading comment1 */space/*leading comment*/space
-                emitComments(currentSourceFile, writer, leadingComments, /*trailingSeparator*/ true, newLine, writeComment);
-            }
-
-            function emitDetachedCommentsAtPosition(node: TextRange) {
-                let leadingComments = getLeadingCommentRanges(currentSourceFile.text, node.pos);
-                if (leadingComments) {
-                    let detachedComments: CommentRange[] = [];
-                    let lastComment: CommentRange;
-
-                    forEach(leadingComments, comment => {
-                        if (lastComment) {
-                            let lastCommentLine = getLineOfLocalPosition(currentSourceFile, lastComment.end);
-                            let commentLine = getLineOfLocalPosition(currentSourceFile, comment.pos);
-
-                            if (commentLine >= lastCommentLine + 2) {
-                                // There was a blank line between the last comment and this comment.  This
-                                // comment is not part of the copyright comments.  Return what we have so
-                                // far.
-                                return detachedComments;
-                            }
-                        }
-
-                        detachedComments.push(comment);
-                        lastComment = comment;
-                    });
-
-                    if (detachedComments.length) {
-                        // All comments look like they could have been part of the copyright header.  Make
-                        // sure there is at least one blank line between it and the node.  If not, it's not
-                        // a copyright header.
-                        let lastCommentLine = getLineOfLocalPosition(currentSourceFile, detachedComments[detachedComments.length - 1].end);
-                        let nodeLine = getLineOfLocalPosition(currentSourceFile, skipTrivia(currentSourceFile.text, node.pos));
-                        if (nodeLine >= lastCommentLine + 2) {
-                            // Valid detachedComments
-                            emitNewLineBeforeLeadingComments(currentSourceFile, writer, node, leadingComments);
-                            emitComments(currentSourceFile, writer, detachedComments, /*trailingSeparator*/ true, newLine, writeComment);
-                            let currentDetachedCommentInfo = { nodePos: node.pos, detachedCommentEndPos: detachedComments[detachedComments.length - 1].end };
-                            if (detachedCommentsInfo) {
-                                detachedCommentsInfo.push(currentDetachedCommentInfo);
-                            }
-                            else {
-                                detachedCommentsInfo = [currentDetachedCommentInfo];
-                            }
-                        }
-                    }
-                }
-            }
-
-            /** Emits /// or pinned which is comment starting with /*! comments */
-            function emitPinnedOrTripleSlashComments(node: Node) {
-                let pinnedComments = ts.filter(getLeadingCommentsToEmit(node), isPinnedOrTripleSlashComment);
-
-                function isPinnedOrTripleSlashComment(comment: CommentRange) {
-                    if (currentSourceFile.text.charCodeAt(comment.pos + 1) === CharacterCodes.asterisk) {
-                        return currentSourceFile.text.charCodeAt(comment.pos + 2) === CharacterCodes.exclamation;
-                    }
-                    // Verify this is /// comment, but do the regexp match only when we first can find /// in the comment text
-                    // so that we don't end up computing comment string and doing match for all // comments
-                    else if (currentSourceFile.text.charCodeAt(comment.pos + 1) === CharacterCodes.slash &&
-                        comment.pos + 2 < comment.end &&
-                        currentSourceFile.text.charCodeAt(comment.pos + 2) === CharacterCodes.slash &&
-                        currentSourceFile.text.substring(comment.pos, comment.end).match(fullTripleSlashReferencePathRegEx)) {
-                        return true;
-                    }
-                }
-
-                emitNewLineBeforeLeadingComments(currentSourceFile, writer, node, pinnedComments);
-                // Leading comments are emitted at /*leading comment1 */space/*leading comment*/space
-                emitComments(currentSourceFile, writer, pinnedComments, /*trailingSeparator*/ true, newLine, writeComment);
-            }
-        }
-
-        function writeDeclarationFile(jsFilePath: string, sourceFile: SourceFile) {
-            let emitDeclarationResult = emitDeclarations(host, resolver, diagnostics, jsFilePath, sourceFile);
-            // TODO(shkamat): Should we not write any declaration file if any of them can produce error,
-            // or should we just not write this file like we are doing now
-            if (!emitDeclarationResult.reportedDeclarationError) {
-                let declarationOutput = emitDeclarationResult.referencePathsOutput;
-                // apply additions
-                let appliedSyncOutputPos = 0;
-                forEach(emitDeclarationResult.aliasDeclarationEmitInfo, aliasEmitInfo => {
-                    if (aliasEmitInfo.asynchronousOutput) {
-                        declarationOutput += emitDeclarationResult.synchronousDeclarationOutput.substring(appliedSyncOutputPos, aliasEmitInfo.outputPos);
-                        declarationOutput += aliasEmitInfo.asynchronousOutput;
-                        appliedSyncOutputPos = aliasEmitInfo.outputPos;
-                    }
-                });
-                declarationOutput += emitDeclarationResult.synchronousDeclarationOutput.substring(appliedSyncOutputPos);
-                writeFile(host, diagnostics, removeFileExtension(jsFilePath) + ".d.ts", declarationOutput, compilerOptions.emitBOM);
-            }
-        }
-
-        function emitFile(jsFilePath: string, sourceFile?: SourceFile) {
-            emitJavaScript(jsFilePath, sourceFile);
-
-            if (compilerOptions.declaration) {
-                writeDeclarationFile(jsFilePath, sourceFile);
-            }
-        }
-    }
-}
-
+/// <reference path="checker.ts"/>
+
+module ts {
+    interface EmitTextWriter {
+        write(s: string): void;
+        writeTextOfNode(sourceFile: SourceFile, node: Node): void;
+        writeLine(): void;
+        increaseIndent(): void;
+        decreaseIndent(): void;
+        getText(): string;
+        rawWrite(s: string): void;
+        writeLiteral(s: string): void;
+        getTextPos(): number;
+        getLine(): number;
+        getColumn(): number;
+        getIndent(): number;
+    }
+
+    interface ExternalImportInfo {
+        rootNode: ImportDeclaration | ImportEqualsDeclaration | ExportDeclaration;
+        declarationNode?: ImportEqualsDeclaration | ImportClause | NamespaceImport;
+        namedImports?: NamedImports;
+    }
+
+    interface SymbolAccessibilityDiagnostic {
+        errorNode: Node;
+        diagnosticMessage: DiagnosticMessage;
+        typeName?: DeclarationName;
+    }
+
+    // represents one LexicalEnvironment frame to store unique generated names
+    interface ScopeFrame {
+        names: Map<string>;
+        previous: ScopeFrame;
+    }
+
+    type GetSymbolAccessibilityDiagnostic = (symbolAccesibilityResult: SymbolAccessiblityResult) => SymbolAccessibilityDiagnostic;
+
+    interface EmitTextWriterWithSymbolWriter extends EmitTextWriter, SymbolWriter {
+        getSymbolAccessibilityDiagnostic: GetSymbolAccessibilityDiagnostic;
+    }
+
+    interface AliasDeclarationEmitInfo {
+        declaration: ImportEqualsDeclaration;
+        outputPos: number;
+        indent: number;
+        asynchronousOutput?: string; // If the output for alias was written asynchronously, the corresponding output
+    }
+
+    interface DeclarationEmit {
+        reportedDeclarationError: boolean;
+        aliasDeclarationEmitInfo: AliasDeclarationEmitInfo[];
+        synchronousDeclarationOutput: string;
+        referencePathsOutput: string;
+    }
+
+    let indentStrings: string[] = ["", "    "];
+    export function getIndentString(level: number) {
+        if (indentStrings[level] === undefined) {
+            indentStrings[level] = getIndentString(level - 1) + indentStrings[1];
+        }
+        return indentStrings[level];
+    }
+
+    function getIndentSize() {
+        return indentStrings[1].length;
+    }
+
+    export function shouldEmitToOwnFile(sourceFile: SourceFile, compilerOptions: CompilerOptions): boolean {
+        if (!isDeclarationFile(sourceFile)) {
+            if ((isExternalModule(sourceFile) || !compilerOptions.out) && !fileExtensionIs(sourceFile.fileName, ".js")) {
+                return true;
+            }
+            return false;
+        }
+        return false;
+    }
+
+    export function isExternalModuleOrDeclarationFile(sourceFile: SourceFile) {
+        return isExternalModule(sourceFile) || isDeclarationFile(sourceFile);
+    }
+
+    function createTextWriter(newLine: String): EmitTextWriter {
+        let output = "";
+        let indent = 0;
+        let lineStart = true;
+        let lineCount = 0;
+        let linePos = 0;
+
+        function write(s: string) {
+            if (s && s.length) {
+                if (lineStart) {
+                    output += getIndentString(indent);
+                    lineStart = false;
+                }
+                output += s;
+            }
+        }
+
+        function rawWrite(s: string) {
+            if (s !== undefined) {
+                if (lineStart) {
+                    lineStart = false;
+                }
+                output += s;
+            }
+        }
+
+        function writeLiteral(s: string) {
+            if (s && s.length) {
+                write(s);
+                let lineStartsOfS = computeLineStarts(s);
+                if (lineStartsOfS.length > 1) {
+                    lineCount = lineCount + lineStartsOfS.length - 1;
+                    linePos = output.length - s.length + lineStartsOfS[lineStartsOfS.length - 1];
+                }
+            }
+        }
+
+        function writeLine() {
+            if (!lineStart) {
+                output += newLine;
+                lineCount++;
+                linePos = output.length;
+                lineStart = true;
+            }
+        }
+
+        function writeTextOfNode(sourceFile: SourceFile, node: Node) {
+            write(getSourceTextOfNodeFromSourceFile(sourceFile, node));
+        }
+
+        return {
+            write,
+            rawWrite,
+            writeTextOfNode,
+            writeLiteral,
+            writeLine,
+            increaseIndent: () => indent++,
+            decreaseIndent: () => indent--,
+            getIndent: () => indent,
+            getTextPos: () => output.length,
+            getLine: () => lineCount + 1,
+            getColumn: () => lineStart ? indent * getIndentSize() + 1 : output.length - linePos + 1,
+            getText: () => output,
+        };
+    }
+
+    function getLineOfLocalPosition(currentSourceFile: SourceFile, pos: number) {
+        return getLineAndCharacterOfPosition(currentSourceFile, pos).line;
+    }
+
+    function emitNewLineBeforeLeadingComments(currentSourceFile: SourceFile, writer: EmitTextWriter, node: TextRange, leadingComments: CommentRange[]) {
+        // If the leading comments start on different line than the start of node, write new line
+        if (leadingComments && leadingComments.length && node.pos !== leadingComments[0].pos &&
+            getLineOfLocalPosition(currentSourceFile, node.pos) !== getLineOfLocalPosition(currentSourceFile, leadingComments[0].pos)) {
+            writer.writeLine();
+        }
+    }
+
+    function emitComments(currentSourceFile: SourceFile, writer: EmitTextWriter, comments: CommentRange[], trailingSeparator: boolean, newLine: string,
+                          writeComment: (currentSourceFile: SourceFile, writer: EmitTextWriter, comment: CommentRange, newLine: string) => void) {
+        let emitLeadingSpace = !trailingSeparator;
+        forEach(comments, comment => {
+            if (emitLeadingSpace) {
+                writer.write(" ");
+                emitLeadingSpace = false;
+            }
+            writeComment(currentSourceFile, writer, comment, newLine);
+            if (comment.hasTrailingNewLine) {
+                writer.writeLine();
+            }
+            else if (trailingSeparator) {
+                writer.write(" ");
+            }
+            else {
+                // Emit leading space to separate comment during next comment emit
+                emitLeadingSpace = true;
+            }
+        });
+    }
+
+    function writeCommentRange(currentSourceFile: SourceFile, writer: EmitTextWriter, comment: CommentRange, newLine: string){
+        if (currentSourceFile.text.charCodeAt(comment.pos + 1) === CharacterCodes.asterisk) {
+            let firstCommentLineAndCharacter = getLineAndCharacterOfPosition(currentSourceFile, comment.pos);
+            let lineCount = getLineStarts(currentSourceFile).length;
+            let firstCommentLineIndent: number;
+            for (let pos = comment.pos, currentLine = firstCommentLineAndCharacter.line; pos < comment.end; currentLine++) {
+                let nextLineStart = (currentLine + 1) === lineCount
+                    ? currentSourceFile.text.length + 1
+                    : getStartPositionOfLine(currentLine + 1, currentSourceFile);
+
+                if (pos !== comment.pos) {
+                    // If we are not emitting first line, we need to write the spaces to adjust the alignment
+                    if (firstCommentLineIndent === undefined) {
+                        firstCommentLineIndent = calculateIndent(getStartPositionOfLine(firstCommentLineAndCharacter.line, currentSourceFile), comment.pos);
+                    }
+
+                    // These are number of spaces writer is going to write at current indent
+                    let currentWriterIndentSpacing = writer.getIndent() * getIndentSize();
+
+                    // Number of spaces we want to be writing
+                    // eg: Assume writer indent
+                    // module m {
+                    //         /* starts at character 9 this is line 1
+                    //    * starts at character pos 4 line                        --1  = 8 - 8 + 3
+                    //   More left indented comment */                            --2  = 8 - 8 + 2
+                    //     class c { }
+                    // }
+                    // module m {
+                    //     /* this is line 1 -- Assume current writer indent 8
+                    //      * line                                                --3 = 8 - 4 + 5
+                    //            More right indented comment */                  --4 = 8 - 4 + 11
+                    //     class c { }
+                    // }
+                    let spacesToEmit = currentWriterIndentSpacing - firstCommentLineIndent + calculateIndent(pos, nextLineStart);
+                    if (spacesToEmit > 0) {
+                        let numberOfSingleSpacesToEmit = spacesToEmit % getIndentSize();
+                        let indentSizeSpaceString = getIndentString((spacesToEmit - numberOfSingleSpacesToEmit) / getIndentSize());
+
+                        // Write indent size string ( in eg 1: = "", 2: "" , 3: string with 8 spaces 4: string with 12 spaces
+                        writer.rawWrite(indentSizeSpaceString);
+
+                        // Emit the single spaces (in eg: 1: 3 spaces, 2: 2 spaces, 3: 1 space, 4: 3 spaces)
+                        while (numberOfSingleSpacesToEmit) {
+                            writer.rawWrite(" ");
+                            numberOfSingleSpacesToEmit--;
+                        }
+                    }
+                    else {
+                        // No spaces to emit write empty string
+                        writer.rawWrite("");
+                    }
+                }
+
+                // Write the comment line text
+                writeTrimmedCurrentLine(pos, nextLineStart);
+
+                pos = nextLineStart;
+            }
+        }
+        else {
+            // Single line comment of style //....
+            writer.write(currentSourceFile.text.substring(comment.pos, comment.end));
+        }
+
+        function writeTrimmedCurrentLine(pos: number, nextLineStart: number) {
+            let end = Math.min(comment.end, nextLineStart - 1);
+            let currentLineText = currentSourceFile.text.substring(pos, end).replace(/^\s+|\s+$/g, '');
+            if (currentLineText) {
+                // trimmed forward and ending spaces text
+                writer.write(currentLineText);
+                if (end !== comment.end) {
+                    writer.writeLine();
+                }
+            }
+            else {
+                // Empty string - make sure we write empty line
+                writer.writeLiteral(newLine);
+            }
+        }
+
+        function calculateIndent(pos: number, end: number) {
+            let currentLineIndent = 0;
+            for (; pos < end && isWhiteSpace(currentSourceFile.text.charCodeAt(pos)); pos++) {
+                if (currentSourceFile.text.charCodeAt(pos) === CharacterCodes.tab) {
+                    // Tabs = TabSize = indent size and go to next tabStop
+                    currentLineIndent += getIndentSize() - (currentLineIndent % getIndentSize());
+                }
+                else {
+                    // Single space
+                    currentLineIndent++;
+                }
+            }
+
+            return currentLineIndent;
+        }
+    }
+
+    function getFirstConstructorWithBody(node: ClassDeclaration): ConstructorDeclaration {
+        return forEach(node.members, member => {
+            if (member.kind === SyntaxKind.Constructor && nodeIsPresent((<ConstructorDeclaration>member).body)) {
+                return <ConstructorDeclaration>member;
+            }
+        });
+    }
+
+    function getAllAccessorDeclarations(declarations: NodeArray<Declaration>, accessor: AccessorDeclaration) {
+        let firstAccessor: AccessorDeclaration;
+        let getAccessor: AccessorDeclaration;
+        let setAccessor: AccessorDeclaration;
+        if (hasDynamicName(accessor)) {
+            firstAccessor = accessor;
+            if (accessor.kind === SyntaxKind.GetAccessor) {
+                getAccessor = accessor;
+            }
+            else if (accessor.kind === SyntaxKind.SetAccessor) {
+                setAccessor = accessor;
+            }
+            else {
+                Debug.fail("Accessor has wrong kind");
+            }
+        }
+        else {
+            forEach(declarations, (member: Declaration) => {
+                if ((member.kind === SyntaxKind.GetAccessor || member.kind === SyntaxKind.SetAccessor)
+                    && (member.flags & NodeFlags.Static) === (accessor.flags & NodeFlags.Static)) {
+                    let memberName = getPropertyNameForPropertyNameNode(member.name);
+                    let accessorName = getPropertyNameForPropertyNameNode(accessor.name);
+                    if (memberName === accessorName) {
+                        if (!firstAccessor) {
+                            firstAccessor = <AccessorDeclaration>member;
+                        }
+
+                        if (member.kind === SyntaxKind.GetAccessor && !getAccessor) {
+                            getAccessor = <AccessorDeclaration>member;
+                        }
+
+                        if (member.kind === SyntaxKind.SetAccessor && !setAccessor) {
+                            setAccessor = <AccessorDeclaration>member;
+                        }
+                    }
+                }
+            });
+        }
+        return {
+            firstAccessor,
+            getAccessor,
+            setAccessor
+        };
+    }
+
+    function getSourceFilePathInNewDir(sourceFile: SourceFile, host: EmitHost, newDirPath: string) {
+        let sourceFilePath = getNormalizedAbsolutePath(sourceFile.fileName, host.getCurrentDirectory());
+        sourceFilePath = sourceFilePath.replace(host.getCommonSourceDirectory(), "");
+        return combinePaths(newDirPath, sourceFilePath);
+    }
+
+    function getOwnEmitOutputFilePath(sourceFile: SourceFile, host: EmitHost, extension: string){
+        let compilerOptions = host.getCompilerOptions();
+        let emitOutputFilePathWithoutExtension: string;
+        if (compilerOptions.outDir) {
+            emitOutputFilePathWithoutExtension = removeFileExtension(getSourceFilePathInNewDir(sourceFile, host, compilerOptions.outDir));
+        }
+        else {
+            emitOutputFilePathWithoutExtension = removeFileExtension(sourceFile.fileName);
+        }
+
+        return emitOutputFilePathWithoutExtension + extension;
+    }
+
+    function writeFile(host: EmitHost, diagnostics: Diagnostic[], fileName: string, data: string, writeByteOrderMark: boolean) {
+        host.writeFile(fileName, data, writeByteOrderMark, hostErrorMessage => {
+            diagnostics.push(createCompilerDiagnostic(Diagnostics.Could_not_write_file_0_Colon_1, fileName, hostErrorMessage));
+        });
+    }
+
+    function emitDeclarations(host: EmitHost, resolver: EmitResolver, diagnostics: Diagnostic[], jsFilePath: string, root?: SourceFile): DeclarationEmit {
+        let newLine = host.getNewLine();
+        let compilerOptions = host.getCompilerOptions();
+        let languageVersion = compilerOptions.target || ScriptTarget.ES3;
+
+        let write: (s: string) => void;
+        let writeLine: () => void;
+        let increaseIndent: () => void;
+        let decreaseIndent: () => void;
+        let writeTextOfNode: (sourceFile: SourceFile, node: Node) => void;
+
+        let writer = createAndSetNewTextWriterWithSymbolWriter();
+
+        let enclosingDeclaration: Node;
+        let currentSourceFile: SourceFile;
+        let reportedDeclarationError = false;
+        let emitJsDocComments = compilerOptions.removeComments ? function (declaration: Node) { } : writeJsDocComments;
+        let emit = compilerOptions.stripInternal ? stripInternal : emitNode;
+
+        let aliasDeclarationEmitInfo: AliasDeclarationEmitInfo[] = [];
+
+        // Contains the reference paths that needs to go in the declaration file.
+        // Collecting this separately because reference paths need to be first thing in the declaration file
+        // and we could be collecting these paths from multiple files into single one with --out option
+        let referencePathsOutput = "";
+
+        if (root) {
+            // Emitting just a single file, so emit references in this file only
+            if (!compilerOptions.noResolve) {
+                let addedGlobalFileReference = false;
+                forEach(root.referencedFiles, fileReference => {
+                    let referencedFile = tryResolveScriptReference(host, root, fileReference);
+
+                    // All the references that are not going to be part of same file
+                    if (referencedFile && ((referencedFile.flags & NodeFlags.DeclarationFile) || // This is a declare file reference
+                        shouldEmitToOwnFile(referencedFile, compilerOptions) || // This is referenced file is emitting its own js file
+                        !addedGlobalFileReference)) { // Or the global out file corresponding to this reference was not added
+
+                        writeReferencePath(referencedFile);
+                        if (!isExternalModuleOrDeclarationFile(referencedFile)) {
+                            addedGlobalFileReference = true;
+                        }
+                    }
+                });
+            }
+
+            emitSourceFile(root);
+        }
+        else {
+            // Emit references corresponding to this file
+            let emittedReferencedFiles: SourceFile[] = [];
+            forEach(host.getSourceFiles(), sourceFile => {
+                if (!isExternalModuleOrDeclarationFile(sourceFile)) {
+                    // Check what references need to be added
+                    if (!compilerOptions.noResolve) {
+                        forEach(sourceFile.referencedFiles, fileReference => {
+                            let referencedFile = tryResolveScriptReference(host, sourceFile, fileReference);
+
+                            // If the reference file is a declaration file or an external module, emit that reference
+                            if (referencedFile && (isExternalModuleOrDeclarationFile(referencedFile) &&
+                                !contains(emittedReferencedFiles, referencedFile))) { // If the file reference was not already emitted
+
+                                writeReferencePath(referencedFile);
+                                emittedReferencedFiles.push(referencedFile);
+                            }
+                        });
+                    }
+
+                    emitSourceFile(sourceFile);
+                }
+            });
+        }
+
+        return {
+            reportedDeclarationError,
+            aliasDeclarationEmitInfo,
+            synchronousDeclarationOutput: writer.getText(),
+            referencePathsOutput,
+        }
+
+        function hasInternalAnnotation(range: CommentRange) {
+            let text = currentSourceFile.text;
+            let comment = text.substring(range.pos, range.end);
+            return comment.indexOf("@internal") >= 0;
+        }
+
+        function stripInternal(node: Node) {
+            if (node) {
+                let leadingCommentRanges = getLeadingCommentRanges(currentSourceFile.text, node.pos);
+                if (forEach(leadingCommentRanges, hasInternalAnnotation)) {
+                    return;
+                }
+
+                emitNode(node);
+            }
+        }
+
+        function createAndSetNewTextWriterWithSymbolWriter(): EmitTextWriterWithSymbolWriter {
+            let writer = <EmitTextWriterWithSymbolWriter>createTextWriter(newLine);
+            writer.trackSymbol = trackSymbol;
+            writer.writeKeyword = writer.write;
+            writer.writeOperator = writer.write;
+            writer.writePunctuation = writer.write;
+            writer.writeSpace = writer.write;
+            writer.writeStringLiteral = writer.writeLiteral;
+            writer.writeParameter = writer.write;
+            writer.writeSymbol = writer.write;
+            setWriter(writer);
+            return writer;
+        }
+
+        function setWriter(newWriter: EmitTextWriterWithSymbolWriter) {
+            writer = newWriter;
+            write = newWriter.write;
+            writeTextOfNode = newWriter.writeTextOfNode;
+            writeLine = newWriter.writeLine;
+            increaseIndent = newWriter.increaseIndent;
+            decreaseIndent = newWriter.decreaseIndent;
+        }
+
+        function writeAsychronousImportEqualsDeclarations(importEqualsDeclarations: ImportEqualsDeclaration[]) {
+            let oldWriter = writer;
+            forEach(importEqualsDeclarations, aliasToWrite => {
+                let aliasEmitInfo = forEach(aliasDeclarationEmitInfo, declEmitInfo => declEmitInfo.declaration === aliasToWrite ? declEmitInfo : undefined);
+                // If the alias was marked as not visible when we saw its declaration, we would have saved the aliasEmitInfo, but if we haven't yet visited the alias declaration
+                // then we don't need to write it at this point. We will write it when we actually see its declaration
+                // Eg.
+                // export function bar(a: foo.Foo) { }
+                // import foo = require("foo");
+                // Writing of function bar would mark alias declaration foo as visible but we haven't yet visited that declaration so do nothing,
+                // we would write alias foo declaration when we visit it since it would now be marked as visible
+                if (aliasEmitInfo) {
+                    createAndSetNewTextWriterWithSymbolWriter();
+                    for (let declarationIndent = aliasEmitInfo.indent; declarationIndent; declarationIndent--) {
+                        increaseIndent();
+                    }
+                    writeImportEqualsDeclaration(aliasToWrite);
+                    aliasEmitInfo.asynchronousOutput = writer.getText();
+                }
+            });
+            setWriter(oldWriter);
+        }
+
+        function handleSymbolAccessibilityError(symbolAccesibilityResult: SymbolAccessiblityResult) {
+            if (symbolAccesibilityResult.accessibility === SymbolAccessibility.Accessible) {
+                // write the aliases
+                if (symbolAccesibilityResult && symbolAccesibilityResult.aliasesToMakeVisible) {
+                    writeAsychronousImportEqualsDeclarations(symbolAccesibilityResult.aliasesToMakeVisible);
+                }
+            }
+            else {
+                // Report error
+                reportedDeclarationError = true;
+                let errorInfo = writer.getSymbolAccessibilityDiagnostic(symbolAccesibilityResult);
+                if (errorInfo) {
+                    if (errorInfo.typeName) {
+                        diagnostics.push(createDiagnosticForNode(symbolAccesibilityResult.errorNode || errorInfo.errorNode,
+                            errorInfo.diagnosticMessage,
+                            getSourceTextOfNodeFromSourceFile(currentSourceFile, errorInfo.typeName),
+                            symbolAccesibilityResult.errorSymbolName,
+                            symbolAccesibilityResult.errorModuleName));
+                    }
+                    else {
+                        diagnostics.push(createDiagnosticForNode(symbolAccesibilityResult.errorNode || errorInfo.errorNode,
+                            errorInfo.diagnosticMessage,
+                            symbolAccesibilityResult.errorSymbolName,
+                            symbolAccesibilityResult.errorModuleName));
+                    }
+                }
+            }
+        }
+
+        function trackSymbol(symbol: Symbol, enclosingDeclaration?: Node, meaning?: SymbolFlags) {
+            handleSymbolAccessibilityError(resolver.isSymbolAccessible(symbol, enclosingDeclaration, meaning));
+        }
+
+        function writeTypeOfDeclaration(declaration: AccessorDeclaration | VariableLikeDeclaration, type: TypeNode | StringLiteralExpression, getSymbolAccessibilityDiagnostic: GetSymbolAccessibilityDiagnostic) {
+            writer.getSymbolAccessibilityDiagnostic = getSymbolAccessibilityDiagnostic;
+            write(": ");
+            if (type) {
+                // Write the type
+                emitType(type);
+            }
+            else {
+                resolver.writeTypeOfDeclaration(declaration, enclosingDeclaration, TypeFormatFlags.UseTypeOfFunction, writer);
+            }
+        }
+
+        function writeReturnTypeAtSignature(signature: SignatureDeclaration, getSymbolAccessibilityDiagnostic: GetSymbolAccessibilityDiagnostic) {
+            writer.getSymbolAccessibilityDiagnostic = getSymbolAccessibilityDiagnostic;
+            write(": ");
+            if (signature.type) {
+                // Write the type
+                emitType(signature.type);
+            }
+            else {
+                resolver.writeReturnTypeOfSignatureDeclaration(signature, enclosingDeclaration, TypeFormatFlags.UseTypeOfFunction, writer);
+            }
+        }
+
+        function emitLines(nodes: Node[]) {
+            for (let node of nodes) {
+                emit(node);
+            }
+        }
+
+        function emitSeparatedList(nodes: Node[], separator: string, eachNodeEmitFn: (node: Node) => void) {
+            let currentWriterPos = writer.getTextPos();
+            for (let node of nodes) {
+                if (currentWriterPos !== writer.getTextPos()) {
+                    write(separator);
+                }
+                currentWriterPos = writer.getTextPos();
+                eachNodeEmitFn(node);
+            }
+        }
+
+        function emitCommaList(nodes: Node[], eachNodeEmitFn: (node: Node) => void) {
+            emitSeparatedList(nodes, ", ", eachNodeEmitFn);
+        }
+
+        function writeJsDocComments(declaration: Node) {
+            if (declaration) {
+                let jsDocComments = getJsDocComments(declaration, currentSourceFile);
+                emitNewLineBeforeLeadingComments(currentSourceFile, writer, declaration, jsDocComments);
+                // jsDoc comments are emitted at /*leading comment1 */space/*leading comment*/space
+                emitComments(currentSourceFile, writer, jsDocComments, /*trailingSeparator*/ true, newLine, writeCommentRange);
+            }
+        }
+
+        function emitTypeWithNewGetSymbolAccessibilityDiagnostic(type: TypeNode | EntityName, getSymbolAccessibilityDiagnostic: GetSymbolAccessibilityDiagnostic) {
+            writer.getSymbolAccessibilityDiagnostic = getSymbolAccessibilityDiagnostic;
+            emitType(type);
+        }
+
+        function emitType(type: TypeNode | StringLiteralExpression | Identifier | QualifiedName) {
+            switch (type.kind) {
+                case SyntaxKind.AnyKeyword:
+                case SyntaxKind.StringKeyword:
+                case SyntaxKind.NumberKeyword:
+                case SyntaxKind.BooleanKeyword:
+                case SyntaxKind.SymbolKeyword:
+                case SyntaxKind.VoidKeyword:
+                case SyntaxKind.StringLiteral:
+                    return writeTextOfNode(currentSourceFile, type);
+                case SyntaxKind.TypeReference:
+                    return emitTypeReference(<TypeReferenceNode>type);
+                case SyntaxKind.TypeQuery:
+                    return emitTypeQuery(<TypeQueryNode>type);
+                case SyntaxKind.ArrayType:
+                    return emitArrayType(<ArrayTypeNode>type);
+                case SyntaxKind.TupleType:
+                    return emitTupleType(<TupleTypeNode>type);
+                case SyntaxKind.UnionType:
+                    return emitUnionType(<UnionTypeNode>type);
+                case SyntaxKind.ParenthesizedType:
+                    return emitParenType(<ParenthesizedTypeNode>type);
+                case SyntaxKind.FunctionType:
+                case SyntaxKind.ConstructorType:
+                    return emitSignatureDeclarationWithJsDocComments(<FunctionOrConstructorTypeNode>type);
+                case SyntaxKind.TypeLiteral:
+                    return emitTypeLiteral(<TypeLiteralNode>type);
+                case SyntaxKind.Identifier:
+                    return emitEntityName(<Identifier>type);
+                case SyntaxKind.QualifiedName:
+                    return emitEntityName(<QualifiedName>type);
+                default:
+                    Debug.fail("Unknown type annotation: " + type.kind);
+            }
+
+            function emitEntityName(entityName: EntityName) {
+                let visibilityResult = resolver.isEntityNameVisible(entityName,
+                    // Aliases can be written asynchronously so use correct enclosing declaration
+                    entityName.parent.kind === SyntaxKind.ImportEqualsDeclaration ? entityName.parent : enclosingDeclaration);
+
+                handleSymbolAccessibilityError(visibilityResult);
+                writeEntityName(entityName);
+
+                function writeEntityName(entityName: EntityName) {
+                    if (entityName.kind === SyntaxKind.Identifier) {
+                        writeTextOfNode(currentSourceFile, entityName);
+                    }
+                    else {
+                        let qualifiedName = <QualifiedName>entityName;
+                        writeEntityName(qualifiedName.left);
+                        write(".");
+                        writeTextOfNode(currentSourceFile, qualifiedName.right);
+                    }
+                }
+            }
+
+            function emitTypeReference(type: TypeReferenceNode) {
+                emitEntityName(type.typeName);
+                if (type.typeArguments) {
+                    write("<");
+                    emitCommaList(type.typeArguments, emitType);
+                    write(">");
+                }
+            }
+
+            function emitTypeQuery(type: TypeQueryNode) {
+                write("typeof ");
+                emitEntityName(type.exprName);
+            }
+
+            function emitArrayType(type: ArrayTypeNode) {
+                emitType(type.elementType);
+                write("[]");
+            }
+
+            function emitTupleType(type: TupleTypeNode) {
+                write("[");
+                emitCommaList(type.elementTypes, emitType);
+                write("]");
+            }
+
+            function emitUnionType(type: UnionTypeNode) {
+                emitSeparatedList(type.types, " | ", emitType);
+            }
+
+            function emitParenType(type: ParenthesizedTypeNode) {
+                write("(");
+                emitType(type.type);
+                write(")");
+            }
+
+            function emitTypeLiteral(type: TypeLiteralNode) {
+                write("{");
+                if (type.members.length) {
+                    writeLine();
+                    increaseIndent();
+                    // write members
+                    emitLines(type.members);
+                    decreaseIndent();
+                }
+                write("}");
+            }
+        }
+
+        function emitSourceFile(node: SourceFile) {
+            currentSourceFile = node;
+            enclosingDeclaration = node;
+            emitLines(node.statements);
+        }
+
+        function emitExportAssignment(node: ExportAssignment) {
+            write(node.isExportEquals ? "export = " : "export default ");
+            writeTextOfNode(currentSourceFile, node.expression);
+            write(";");
+            writeLine();
+        }
+
+        function emitModuleElementDeclarationFlags(node: Node) {
+            // If the node is parented in the current source file we need to emit export declare or just export
+            if (node.parent === currentSourceFile) {
+                // If the node is exported
+                if (node.flags & NodeFlags.Export) {
+                    write("export ");
+                }
+
+                if (node.kind !== SyntaxKind.InterfaceDeclaration) {
+                    write("declare ");
+                }
+            }
+        }
+
+        function emitClassMemberDeclarationFlags(node: Declaration) {
+            if (node.flags & NodeFlags.Private) {
+                write("private ");
+            }
+            else if (node.flags & NodeFlags.Protected) {
+                write("protected ");
+            }
+
+            if (node.flags & NodeFlags.Static) {
+                write("static ");
+            }
+        }
+
+        function emitImportEqualsDeclaration(node: ImportEqualsDeclaration) {
+            let nodeEmitInfo = {
+                declaration: node,
+                outputPos: writer.getTextPos(),
+                indent: writer.getIndent(),
+                hasWritten: resolver.isDeclarationVisible(node)
+            };
+            aliasDeclarationEmitInfo.push(nodeEmitInfo);
+            if (nodeEmitInfo.hasWritten) {
+                writeImportEqualsDeclaration(node);
+            }
+        }
+
+        function writeImportEqualsDeclaration(node: ImportEqualsDeclaration) {
+            // note usage of writer. methods instead of aliases created, just to make sure we are using 
+            // correct writer especially to handle asynchronous alias writing
+            emitJsDocComments(node);
+            if (node.flags & NodeFlags.Export) {
+                write("export ");
+            }
+            write("import ");
+            writeTextOfNode(currentSourceFile, node.name);
+            write(" = ");
+            if (isInternalModuleImportEqualsDeclaration(node)) {
+                emitTypeWithNewGetSymbolAccessibilityDiagnostic(<EntityName>node.moduleReference, getImportEntityNameVisibilityError);
+                write(";");
+            }
+            else {
+                write("require(");
+                writeTextOfNode(currentSourceFile, getExternalModuleImportEqualsDeclarationExpression(node));
+                write(");");
+            }
+            writer.writeLine();
+
+            function getImportEntityNameVisibilityError(symbolAccesibilityResult: SymbolAccessiblityResult): SymbolAccessibilityDiagnostic {
+                return {
+                    diagnosticMessage: Diagnostics.Import_declaration_0_is_using_private_name_1,
+                    errorNode: node,
+                    typeName: node.name
+                };
+            }
+        }
+
+        function emitModuleDeclaration(node: ModuleDeclaration) {
+            if (resolver.isDeclarationVisible(node)) {
+                emitJsDocComments(node);
+                emitModuleElementDeclarationFlags(node);
+                write("module ");
+                writeTextOfNode(currentSourceFile, node.name);
+                while (node.body.kind !== SyntaxKind.ModuleBlock) {
+                    node = <ModuleDeclaration>node.body;
+                    write(".");
+                    writeTextOfNode(currentSourceFile, node.name);
+                }
+                let prevEnclosingDeclaration = enclosingDeclaration;
+                enclosingDeclaration = node;
+                write(" {");
+                writeLine();
+                increaseIndent();
+                emitLines((<ModuleBlock>node.body).statements);
+                decreaseIndent();
+                write("}");
+                writeLine();
+                enclosingDeclaration = prevEnclosingDeclaration;
+            }
+        }
+
+        function emitTypeAliasDeclaration(node: TypeAliasDeclaration) {
+            if (resolver.isDeclarationVisible(node)) {
+                emitJsDocComments(node);
+                emitModuleElementDeclarationFlags(node);
+                write("type ");
+                writeTextOfNode(currentSourceFile, node.name);
+                write(" = ");
+                emitTypeWithNewGetSymbolAccessibilityDiagnostic(node.type, getTypeAliasDeclarationVisibilityError);
+                write(";");
+                writeLine();
+            }
+            function getTypeAliasDeclarationVisibilityError(symbolAccesibilityResult: SymbolAccessiblityResult): SymbolAccessibilityDiagnostic {
+                return {
+                    diagnosticMessage: Diagnostics.Exported_type_alias_0_has_or_is_using_private_name_1,
+                    errorNode: node.type,
+                    typeName: node.name
+                };
+            }
+        }
+
+        function emitEnumDeclaration(node: EnumDeclaration) {
+            if (resolver.isDeclarationVisible(node)) {
+                emitJsDocComments(node);
+                emitModuleElementDeclarationFlags(node);
+                if (isConst(node)) {
+                    write("const ")
+                }
+                write("enum ");
+                writeTextOfNode(currentSourceFile, node.name);
+                write(" {");
+                writeLine();
+                increaseIndent();
+                emitLines(node.members);
+                decreaseIndent();
+                write("}");
+                writeLine();
+            }
+        }
+
+        function emitEnumMemberDeclaration(node: EnumMember) {
+            emitJsDocComments(node);
+            writeTextOfNode(currentSourceFile, node.name);
+            let enumMemberValue = resolver.getConstantValue(node);
+            if (enumMemberValue !== undefined) {
+                write(" = ");
+                write(enumMemberValue.toString());
+            }
+            write(",");
+            writeLine();
+        }
+
+        function isPrivateMethodTypeParameter(node: TypeParameterDeclaration) {
+            return node.parent.kind === SyntaxKind.MethodDeclaration && (node.parent.flags & NodeFlags.Private);
+        }
+
+        function emitTypeParameters(typeParameters: TypeParameterDeclaration[]) {
+            function emitTypeParameter(node: TypeParameterDeclaration) {
+                increaseIndent();
+                emitJsDocComments(node);
+                decreaseIndent();
+                writeTextOfNode(currentSourceFile, node.name);
+                // If there is constraint present and this is not a type parameter of the private method emit the constraint
+                if (node.constraint && !isPrivateMethodTypeParameter(node)) {
+                    write(" extends ");
+                    if (node.parent.kind === SyntaxKind.FunctionType ||
+                        node.parent.kind === SyntaxKind.ConstructorType ||
+                        (node.parent.parent && node.parent.parent.kind === SyntaxKind.TypeLiteral)) {
+                        Debug.assert(node.parent.kind === SyntaxKind.MethodDeclaration ||
+                            node.parent.kind === SyntaxKind.MethodSignature ||
+                            node.parent.kind === SyntaxKind.FunctionType ||
+                            node.parent.kind === SyntaxKind.ConstructorType ||
+                            node.parent.kind === SyntaxKind.CallSignature ||
+                            node.parent.kind === SyntaxKind.ConstructSignature);
+                        emitType(node.constraint);
+                    }
+                    else {
+                        emitTypeWithNewGetSymbolAccessibilityDiagnostic(node.constraint, getTypeParameterConstraintVisibilityError);
+                    }
+                }
+
+                function getTypeParameterConstraintVisibilityError(symbolAccesibilityResult: SymbolAccessiblityResult): SymbolAccessibilityDiagnostic {
+                    // Type parameter constraints are named by user so we should always be able to name it
+                    let diagnosticMessage: DiagnosticMessage;
+                    switch (node.parent.kind) {
+                        case SyntaxKind.ClassDeclaration:
+                            diagnosticMessage = Diagnostics.Type_parameter_0_of_exported_class_has_or_is_using_private_name_1;
+                            break;
+
+                        case SyntaxKind.InterfaceDeclaration:
+                            diagnosticMessage = Diagnostics.Type_parameter_0_of_exported_interface_has_or_is_using_private_name_1;
+                            break;
+
+                        case SyntaxKind.ConstructSignature:
+                            diagnosticMessage = Diagnostics.Type_parameter_0_of_constructor_signature_from_exported_interface_has_or_is_using_private_name_1;
+                            break;
+
+                        case SyntaxKind.CallSignature:
+                            diagnosticMessage = Diagnostics.Type_parameter_0_of_call_signature_from_exported_interface_has_or_is_using_private_name_1;
+                            break;
+
+                        case SyntaxKind.MethodDeclaration:
+                        case SyntaxKind.MethodSignature:
+                            if (node.parent.flags & NodeFlags.Static) {
+                                diagnosticMessage = Diagnostics.Type_parameter_0_of_public_static_method_from_exported_class_has_or_is_using_private_name_1;
+                            }
+                            else if (node.parent.parent.kind === SyntaxKind.ClassDeclaration) {
+                                diagnosticMessage = Diagnostics.Type_parameter_0_of_public_method_from_exported_class_has_or_is_using_private_name_1;
+                            }
+                            else {
+                                diagnosticMessage = Diagnostics.Type_parameter_0_of_method_from_exported_interface_has_or_is_using_private_name_1;
+                            }
+                            break;
+
+                        case SyntaxKind.FunctionDeclaration:
+                            diagnosticMessage = Diagnostics.Type_parameter_0_of_exported_function_has_or_is_using_private_name_1;
+                            break;
+
+                        default:
+                            Debug.fail("This is unknown parent for type parameter: " + node.parent.kind);
+                    }
+
+                    return {
+                        diagnosticMessage,
+                        errorNode: node,
+                        typeName: node.name
+                    };
+                }
+            }
+
+            if (typeParameters) {
+                write("<");
+                emitCommaList(typeParameters, emitTypeParameter);
+                write(">");
+            }
+        }
+
+        function emitHeritageClause(typeReferences: TypeReferenceNode[], isImplementsList: boolean) {
+            if (typeReferences) {
+                write(isImplementsList ? " implements " : " extends ");
+                emitCommaList(typeReferences, emitTypeOfTypeReference);
+            }
+
+            function emitTypeOfTypeReference(node: TypeReferenceNode) {
+                emitTypeWithNewGetSymbolAccessibilityDiagnostic(node, getHeritageClauseVisibilityError);
+
+                function getHeritageClauseVisibilityError(symbolAccesibilityResult: SymbolAccessiblityResult): SymbolAccessibilityDiagnostic {
+                    let diagnosticMessage: DiagnosticMessage;
+                    // Heritage clause is written by user so it can always be named
+                    if (node.parent.parent.kind === SyntaxKind.ClassDeclaration) {
+                        // Class or Interface implemented/extended is inaccessible
+                        diagnosticMessage = isImplementsList ?
+                            Diagnostics.Implements_clause_of_exported_class_0_has_or_is_using_private_name_1 :
+                            Diagnostics.Extends_clause_of_exported_class_0_has_or_is_using_private_name_1;
+                    }
+                    else {
+                        // interface is inaccessible
+                        diagnosticMessage = Diagnostics.Extends_clause_of_exported_interface_0_has_or_is_using_private_name_1;
+                    }
+
+                    return {
+                        diagnosticMessage,
+                        errorNode: node,
+                        typeName: (<Declaration>node.parent.parent).name
+                    };
+                }
+            }
+        }
+
+        function emitClassDeclaration(node: ClassDeclaration) {
+            function emitParameterProperties(constructorDeclaration: ConstructorDeclaration) {
+                if (constructorDeclaration) {
+                    forEach(constructorDeclaration.parameters, param => {
+                        if (param.flags & NodeFlags.AccessibilityModifier) {
+                            emitPropertyDeclaration(param);
+                        }
+                    });
+                }
+            }
+
+            if (resolver.isDeclarationVisible(node)) {
+                emitJsDocComments(node);
+                emitModuleElementDeclarationFlags(node);
+                write("class ");
+                writeTextOfNode(currentSourceFile, node.name);
+                let prevEnclosingDeclaration = enclosingDeclaration;
+                enclosingDeclaration = node;
+                emitTypeParameters(node.typeParameters);
+                let baseTypeNode = getClassBaseTypeNode(node);
+                if (baseTypeNode) {
+                    emitHeritageClause([baseTypeNode], /*isImplementsList*/ false);
+                }
+                emitHeritageClause(getClassImplementedTypeNodes(node), /*isImplementsList*/ true);
+                write(" {");
+                writeLine();
+                increaseIndent();
+                emitParameterProperties(getFirstConstructorWithBody(node));
+                emitLines(node.members);
+                decreaseIndent();
+                write("}");
+                writeLine();
+                enclosingDeclaration = prevEnclosingDeclaration;
+            }
+        }
+
+        function emitInterfaceDeclaration(node: InterfaceDeclaration) {
+            if (resolver.isDeclarationVisible(node)) {
+                emitJsDocComments(node);
+                emitModuleElementDeclarationFlags(node);
+                write("interface ");
+                writeTextOfNode(currentSourceFile, node.name);
+                let prevEnclosingDeclaration = enclosingDeclaration;
+                enclosingDeclaration = node;
+                emitTypeParameters(node.typeParameters);
+                emitHeritageClause(getInterfaceBaseTypeNodes(node), /*isImplementsList*/ false);
+                write(" {");
+                writeLine();
+                increaseIndent();
+                emitLines(node.members);
+                decreaseIndent();
+                write("}");
+                writeLine();
+                enclosingDeclaration = prevEnclosingDeclaration;
+            }
+        }
+
+        function emitPropertyDeclaration(node: Declaration) {
+            if (hasDynamicName(node)) {
+                return;
+            }
+
+            emitJsDocComments(node);
+            emitClassMemberDeclarationFlags(node);
+            emitVariableDeclaration(<VariableDeclaration>node);
+            write(";");
+            writeLine();
+        }
+
+        function emitVariableDeclaration(node: VariableDeclaration) {
+            // If we are emitting property it isn't moduleElement and hence we already know it needs to be emitted
+            // so there is no check needed to see if declaration is visible
+            if (node.kind !== SyntaxKind.VariableDeclaration || resolver.isDeclarationVisible(node)) {
+                // If this node is a computed name, it can only be a symbol, because we've already skipped
+                // it if it's not a well known symbol. In that case, the text of the name will be exactly
+                // what we want, namely the name expression enclosed in brackets.
+                writeTextOfNode(currentSourceFile, node.name);
+                // If optional property emit ?
+                if ((node.kind === SyntaxKind.PropertyDeclaration || node.kind === SyntaxKind.PropertySignature) && hasQuestionToken(node)) {
+                    write("?");
+                }
+                if ((node.kind === SyntaxKind.PropertyDeclaration || node.kind === SyntaxKind.PropertySignature) && node.parent.kind === SyntaxKind.TypeLiteral) {
+                    emitTypeOfVariableDeclarationFromTypeLiteral(node);
+                }
+                else if (!(node.flags & NodeFlags.Private)) {
+                    writeTypeOfDeclaration(node, node.type, getVariableDeclarationTypeVisibilityError);
+                }
+            }
+
+            function getVariableDeclarationTypeVisibilityError(symbolAccesibilityResult: SymbolAccessiblityResult): SymbolAccessibilityDiagnostic {
+                let diagnosticMessage: DiagnosticMessage;
+                if (node.kind === SyntaxKind.VariableDeclaration) {
+                    diagnosticMessage = symbolAccesibilityResult.errorModuleName ?
+                    symbolAccesibilityResult.accessibility === SymbolAccessibility.CannotBeNamed ?
+                    Diagnostics.Exported_variable_0_has_or_is_using_name_1_from_external_module_2_but_cannot_be_named :
+                    Diagnostics.Exported_variable_0_has_or_is_using_name_1_from_private_module_2 :
+                    Diagnostics.Exported_variable_0_has_or_is_using_private_name_1;
+                }
+                // This check is to ensure we don't report error on constructor parameter property as that error would be reported during parameter emit
+                else if (node.kind === SyntaxKind.PropertyDeclaration || node.kind === SyntaxKind.PropertySignature) {
+                    // TODO(jfreeman): Deal with computed properties in error reporting.
+                    if (node.flags & NodeFlags.Static) {
+                        diagnosticMessage = symbolAccesibilityResult.errorModuleName ?
+                        symbolAccesibilityResult.accessibility === SymbolAccessibility.CannotBeNamed ?
+                        Diagnostics.Public_static_property_0_of_exported_class_has_or_is_using_name_1_from_external_module_2_but_cannot_be_named :
+                        Diagnostics.Public_static_property_0_of_exported_class_has_or_is_using_name_1_from_private_module_2 :
+                        Diagnostics.Public_static_property_0_of_exported_class_has_or_is_using_private_name_1;
+                    }
+                    else if (node.parent.kind === SyntaxKind.ClassDeclaration) {
+                        diagnosticMessage = symbolAccesibilityResult.errorModuleName ?
+                        symbolAccesibilityResult.accessibility === SymbolAccessibility.CannotBeNamed ?
+                        Diagnostics.Public_property_0_of_exported_class_has_or_is_using_name_1_from_external_module_2_but_cannot_be_named :
+                        Diagnostics.Public_property_0_of_exported_class_has_or_is_using_name_1_from_private_module_2 :
+                        Diagnostics.Public_property_0_of_exported_class_has_or_is_using_private_name_1;
+                    }
+                    else {
+                        // Interfaces cannot have types that cannot be named
+                        diagnosticMessage = symbolAccesibilityResult.errorModuleName ?
+                        Diagnostics.Property_0_of_exported_interface_has_or_is_using_name_1_from_private_module_2 :
+                        Diagnostics.Property_0_of_exported_interface_has_or_is_using_private_name_1;
+                    }
+                }
+
+                return diagnosticMessage !== undefined ? {
+                    diagnosticMessage,
+                    errorNode: node,
+                    typeName: node.name
+                } : undefined;
+            }
+        }
+
+        function emitTypeOfVariableDeclarationFromTypeLiteral(node: VariableLikeDeclaration) {
+            // if this is property of type literal,
+            // or is parameter of method/call/construct/index signature of type literal
+            // emit only if type is specified
+            if (node.type) {
+                write(": ");
+                emitType(node.type);
+            }
+        }
+
+        function emitVariableStatement(node: VariableStatement) {
+            let hasDeclarationWithEmit = forEach(node.declarationList.declarations, varDeclaration => resolver.isDeclarationVisible(varDeclaration));
+            if (hasDeclarationWithEmit) {
+                emitJsDocComments(node);
+                emitModuleElementDeclarationFlags(node);
+                if (isLet(node.declarationList)) {
+                    write("let ");
+                }
+                else if (isConst(node.declarationList)) {
+                    write("const ");
+                }
+                else {
+                    write("var ");
+                }
+                emitCommaList(node.declarationList.declarations, emitVariableDeclaration);
+                write(";");
+                writeLine();
+            }
+        }
+
+        function emitAccessorDeclaration(node: AccessorDeclaration) {
+            if (hasDynamicName(node)) {
+                return;
+            }
+
+            let accessors = getAllAccessorDeclarations((<ClassDeclaration>node.parent).members, node);
+            let accessorWithTypeAnnotation: AccessorDeclaration;
+
+            if (node === accessors.firstAccessor) {
+                emitJsDocComments(accessors.getAccessor);
+                emitJsDocComments(accessors.setAccessor);
+                emitClassMemberDeclarationFlags(node);
+                writeTextOfNode(currentSourceFile, node.name);
+                if (!(node.flags & NodeFlags.Private)) {
+                    accessorWithTypeAnnotation = node;
+                    let type = getTypeAnnotationFromAccessor(node);
+                    if (!type) {
+                        // couldn't get type for the first accessor, try the another one
+                        let anotherAccessor = node.kind === SyntaxKind.GetAccessor ? accessors.setAccessor : accessors.getAccessor;
+                        type = getTypeAnnotationFromAccessor(anotherAccessor);
+                        if (type) {
+                            accessorWithTypeAnnotation = anotherAccessor;
+                        }
+                    }
+                    writeTypeOfDeclaration(node, type, getAccessorDeclarationTypeVisibilityError);
+                }
+                write(";");
+                writeLine();
+            }
+
+            function getTypeAnnotationFromAccessor(accessor: AccessorDeclaration): TypeNode | StringLiteralExpression {
+                if (accessor) {
+                    return accessor.kind === SyntaxKind.GetAccessor
+                        ? accessor.type // Getter - return type
+                        : accessor.parameters.length > 0
+                            ? accessor.parameters[0].type // Setter parameter type
+                            : undefined;
+                }
+            }
+
+            function getAccessorDeclarationTypeVisibilityError(symbolAccesibilityResult: SymbolAccessiblityResult): SymbolAccessibilityDiagnostic {
+                let diagnosticMessage: DiagnosticMessage;
+                if (accessorWithTypeAnnotation.kind === SyntaxKind.SetAccessor) {
+                    // Setters have to have type named and cannot infer it so, the type should always be named
+                    if (accessorWithTypeAnnotation.parent.flags & NodeFlags.Static) {
+                        diagnosticMessage = symbolAccesibilityResult.errorModuleName ?
+                        Diagnostics.Parameter_0_of_public_static_property_setter_from_exported_class_has_or_is_using_name_1_from_private_module_2 :
+                        Diagnostics.Parameter_0_of_public_static_property_setter_from_exported_class_has_or_is_using_private_name_1;
+                    }
+                    else {
+                        diagnosticMessage = symbolAccesibilityResult.errorModuleName ?
+                        Diagnostics.Parameter_0_of_public_property_setter_from_exported_class_has_or_is_using_name_1_from_private_module_2 :
+                        Diagnostics.Parameter_0_of_public_property_setter_from_exported_class_has_or_is_using_private_name_1;
+                    }
+                    return {
+                        diagnosticMessage,
+                        errorNode: <Node>accessorWithTypeAnnotation.parameters[0],
+                        // TODO(jfreeman): Investigate why we are passing node.name instead of node.parameters[0].name
+                        typeName: accessorWithTypeAnnotation.name
+                    };
+                }
+                else {
+                    if (accessorWithTypeAnnotation.flags & NodeFlags.Static) {
+                        diagnosticMessage = symbolAccesibilityResult.errorModuleName ?
+                        symbolAccesibilityResult.accessibility === SymbolAccessibility.CannotBeNamed ?
+                        Diagnostics.Return_type_of_public_static_property_getter_from_exported_class_has_or_is_using_name_0_from_external_module_1_but_cannot_be_named :
+                        Diagnostics.Return_type_of_public_static_property_getter_from_exported_class_has_or_is_using_name_0_from_private_module_1 :
+                        Diagnostics.Return_type_of_public_static_property_getter_from_exported_class_has_or_is_using_private_name_0;
+                    }
+                    else {
+                        diagnosticMessage = symbolAccesibilityResult.errorModuleName ?
+                        symbolAccesibilityResult.accessibility === SymbolAccessibility.CannotBeNamed ?
+                        Diagnostics.Return_type_of_public_property_getter_from_exported_class_has_or_is_using_name_0_from_external_module_1_but_cannot_be_named :
+                        Diagnostics.Return_type_of_public_property_getter_from_exported_class_has_or_is_using_name_0_from_private_module_1 :
+                        Diagnostics.Return_type_of_public_property_getter_from_exported_class_has_or_is_using_private_name_0;
+                    }
+                    return {
+                        diagnosticMessage,
+                        errorNode: <Node>accessorWithTypeAnnotation.name,
+                        typeName: undefined
+                    };
+                }
+            }
+        }
+
+        function emitFunctionDeclaration(node: FunctionLikeDeclaration) {
+            if (hasDynamicName(node)) {
+                return;
+            }
+
+            // If we are emitting Method/Constructor it isn't moduleElement and hence already determined to be emitting
+            // so no need to verify if the declaration is visible
+            if ((node.kind !== SyntaxKind.FunctionDeclaration || resolver.isDeclarationVisible(node)) &&
+                !resolver.isImplementationOfOverload(node)) {
+                emitJsDocComments(node);
+                if (node.kind === SyntaxKind.FunctionDeclaration) {
+                    emitModuleElementDeclarationFlags(node);
+                }
+                else if (node.kind === SyntaxKind.MethodDeclaration) {
+                    emitClassMemberDeclarationFlags(node);
+                }
+                if (node.kind === SyntaxKind.FunctionDeclaration) {
+                    write("function ");
+                    writeTextOfNode(currentSourceFile, node.name);
+                }
+                else if (node.kind === SyntaxKind.Constructor) {
+                    write("constructor");
+                }
+                else {
+                    writeTextOfNode(currentSourceFile, node.name);
+                    if (hasQuestionToken(node)) {
+                        write("?");
+                    }
+                }
+                emitSignatureDeclaration(node);
+            }
+        }
+
+        function emitSignatureDeclarationWithJsDocComments(node: SignatureDeclaration) {
+            emitJsDocComments(node);
+            emitSignatureDeclaration(node);
+        }
+
+        function emitSignatureDeclaration(node: SignatureDeclaration) {
+            // Construct signature or constructor type write new Signature
+            if (node.kind === SyntaxKind.ConstructSignature || node.kind === SyntaxKind.ConstructorType) {
+                write("new ");
+            }
+            emitTypeParameters(node.typeParameters);
+            if (node.kind === SyntaxKind.IndexSignature) {
+                write("[");
+            }
+            else {
+                write("(");
+            }
+
+            let prevEnclosingDeclaration = enclosingDeclaration;
+            enclosingDeclaration = node;
+
+            // Parameters
+            emitCommaList(node.parameters, emitParameterDeclaration);
+
+            if (node.kind === SyntaxKind.IndexSignature) {
+                write("]");
+            }
+            else {
+                write(")");
+            }
+
+            // If this is not a constructor and is not private, emit the return type
+            let isFunctionTypeOrConstructorType = node.kind === SyntaxKind.FunctionType || node.kind === SyntaxKind.ConstructorType;
+            if (isFunctionTypeOrConstructorType || node.parent.kind === SyntaxKind.TypeLiteral) {
+                // Emit type literal signature return type only if specified
+                if (node.type) {
+                    write(isFunctionTypeOrConstructorType ? " => " : ": ");
+                    emitType(node.type);
+                }
+            }
+            else if (node.kind !== SyntaxKind.Constructor && !(node.flags & NodeFlags.Private)) {
+                writeReturnTypeAtSignature(node, getReturnTypeVisibilityError);
+            }
+
+            enclosingDeclaration = prevEnclosingDeclaration;
+
+            if (!isFunctionTypeOrConstructorType) {
+                write(";");
+                writeLine();
+            }
+
+            function getReturnTypeVisibilityError(symbolAccesibilityResult: SymbolAccessiblityResult): SymbolAccessibilityDiagnostic {
+                let diagnosticMessage: DiagnosticMessage;
+                switch (node.kind) {
+                    case SyntaxKind.ConstructSignature:
+                        // Interfaces cannot have return types that cannot be named
+                        diagnosticMessage = symbolAccesibilityResult.errorModuleName ?
+                        Diagnostics.Return_type_of_constructor_signature_from_exported_interface_has_or_is_using_name_0_from_private_module_1 :
+                        Diagnostics.Return_type_of_constructor_signature_from_exported_interface_has_or_is_using_private_name_0;
+                        break;
+
+                    case SyntaxKind.CallSignature:
+                        // Interfaces cannot have return types that cannot be named
+                        diagnosticMessage = symbolAccesibilityResult.errorModuleName ?
+                        Diagnostics.Return_type_of_call_signature_from_exported_interface_has_or_is_using_name_0_from_private_module_1 :
+                        Diagnostics.Return_type_of_call_signature_from_exported_interface_has_or_is_using_private_name_0;
+                        break;
+
+                    case SyntaxKind.IndexSignature:
+                        // Interfaces cannot have return types that cannot be named
+                        diagnosticMessage = symbolAccesibilityResult.errorModuleName ?
+                        Diagnostics.Return_type_of_index_signature_from_exported_interface_has_or_is_using_name_0_from_private_module_1 :
+                        Diagnostics.Return_type_of_index_signature_from_exported_interface_has_or_is_using_private_name_0;
+                        break;
+
+                    case SyntaxKind.MethodDeclaration:
+                    case SyntaxKind.MethodSignature:
+                        if (node.flags & NodeFlags.Static) {
+                            diagnosticMessage = symbolAccesibilityResult.errorModuleName ?
+                            symbolAccesibilityResult.accessibility === SymbolAccessibility.CannotBeNamed ?
+                            Diagnostics.Return_type_of_public_static_method_from_exported_class_has_or_is_using_name_0_from_external_module_1_but_cannot_be_named :
+                            Diagnostics.Return_type_of_public_static_method_from_exported_class_has_or_is_using_name_0_from_private_module_1 :
+                            Diagnostics.Return_type_of_public_static_method_from_exported_class_has_or_is_using_private_name_0;
+                        }
+                        else if (node.parent.kind === SyntaxKind.ClassDeclaration) {
+                            diagnosticMessage = symbolAccesibilityResult.errorModuleName ?
+                            symbolAccesibilityResult.accessibility === SymbolAccessibility.CannotBeNamed ?
+                            Diagnostics.Return_type_of_public_method_from_exported_class_has_or_is_using_name_0_from_external_module_1_but_cannot_be_named :
+                            Diagnostics.Return_type_of_public_method_from_exported_class_has_or_is_using_name_0_from_private_module_1 :
+                            Diagnostics.Return_type_of_public_method_from_exported_class_has_or_is_using_private_name_0;
+                        }
+                        else {
+                            // Interfaces cannot have return types that cannot be named
+                            diagnosticMessage = symbolAccesibilityResult.errorModuleName ?
+                            Diagnostics.Return_type_of_method_from_exported_interface_has_or_is_using_name_0_from_private_module_1 :
+                            Diagnostics.Return_type_of_method_from_exported_interface_has_or_is_using_private_name_0;
+                        }
+                        break;
+
+                    case SyntaxKind.FunctionDeclaration:
+                        diagnosticMessage = symbolAccesibilityResult.errorModuleName ?
+                        symbolAccesibilityResult.accessibility === SymbolAccessibility.CannotBeNamed ?
+                        Diagnostics.Return_type_of_exported_function_has_or_is_using_name_0_from_external_module_1_but_cannot_be_named :
+                        Diagnostics.Return_type_of_exported_function_has_or_is_using_name_0_from_private_module_1 :
+                        Diagnostics.Return_type_of_exported_function_has_or_is_using_private_name_0;
+                        break;
+
+                    default:
+                        Debug.fail("This is unknown kind for signature: " + node.kind);
+                }
+
+                return {
+                    diagnosticMessage,
+                    errorNode: <Node>node.name || node,
+                };
+            }
+        }
+
+        function emitParameterDeclaration(node: ParameterDeclaration) {
+            increaseIndent();
+            emitJsDocComments(node);
+            if (node.dotDotDotToken) {
+                write("...");
+            }
+            if (isBindingPattern(node.name)) {
+                write("_" + indexOf((<FunctionLikeDeclaration>node.parent).parameters, node));
+            }
+            else {
+                writeTextOfNode(currentSourceFile, node.name);
+            }
+            if (node.initializer || hasQuestionToken(node)) {
+                write("?");
+            }
+            decreaseIndent();
+
+            if (node.parent.kind === SyntaxKind.FunctionType ||
+                node.parent.kind === SyntaxKind.ConstructorType ||
+                node.parent.parent.kind === SyntaxKind.TypeLiteral) {
+                emitTypeOfVariableDeclarationFromTypeLiteral(node);
+            }
+            else if (!(node.parent.flags & NodeFlags.Private)) {
+                writeTypeOfDeclaration(node, node.type, getParameterDeclarationTypeVisibilityError);
+            }
+
+            function getParameterDeclarationTypeVisibilityError(symbolAccesibilityResult: SymbolAccessiblityResult): SymbolAccessibilityDiagnostic {
+                let diagnosticMessage: DiagnosticMessage;
+                switch (node.parent.kind) {
+                    case SyntaxKind.Constructor:
+                        diagnosticMessage = symbolAccesibilityResult.errorModuleName ?
+                        symbolAccesibilityResult.accessibility === SymbolAccessibility.CannotBeNamed ?
+                        Diagnostics.Parameter_0_of_constructor_from_exported_class_has_or_is_using_name_1_from_external_module_2_but_cannot_be_named :
+                        Diagnostics.Parameter_0_of_constructor_from_exported_class_has_or_is_using_name_1_from_private_module_2 :
+                        Diagnostics.Parameter_0_of_constructor_from_exported_class_has_or_is_using_private_name_1;
+                        break;
+
+                    case SyntaxKind.ConstructSignature:
+                        // Interfaces cannot have parameter types that cannot be named
+                        diagnosticMessage = symbolAccesibilityResult.errorModuleName ?
+                        Diagnostics.Parameter_0_of_constructor_signature_from_exported_interface_has_or_is_using_name_1_from_private_module_2 :
+                        Diagnostics.Parameter_0_of_constructor_signature_from_exported_interface_has_or_is_using_private_name_1;
+                        break;
+
+                    case SyntaxKind.CallSignature:
+                        // Interfaces cannot have parameter types that cannot be named
+                        diagnosticMessage = symbolAccesibilityResult.errorModuleName ?
+                        Diagnostics.Parameter_0_of_call_signature_from_exported_interface_has_or_is_using_name_1_from_private_module_2 :
+                        Diagnostics.Parameter_0_of_call_signature_from_exported_interface_has_or_is_using_private_name_1;
+                        break;
+
+                    case SyntaxKind.MethodDeclaration:
+                    case SyntaxKind.MethodSignature:
+                        if (node.parent.flags & NodeFlags.Static) {
+                            diagnosticMessage = symbolAccesibilityResult.errorModuleName ?
+                            symbolAccesibilityResult.accessibility === SymbolAccessibility.CannotBeNamed ?
+                            Diagnostics.Parameter_0_of_public_static_method_from_exported_class_has_or_is_using_name_1_from_external_module_2_but_cannot_be_named :
+                            Diagnostics.Parameter_0_of_public_static_method_from_exported_class_has_or_is_using_name_1_from_private_module_2 :
+                            Diagnostics.Parameter_0_of_public_static_method_from_exported_class_has_or_is_using_private_name_1;
+                        }
+                        else if (node.parent.parent.kind === SyntaxKind.ClassDeclaration) {
+                            diagnosticMessage = symbolAccesibilityResult.errorModuleName ?
+                            symbolAccesibilityResult.accessibility === SymbolAccessibility.CannotBeNamed ?
+                            Diagnostics.Parameter_0_of_public_method_from_exported_class_has_or_is_using_name_1_from_external_module_2_but_cannot_be_named :
+                            Diagnostics.Parameter_0_of_public_method_from_exported_class_has_or_is_using_name_1_from_private_module_2 :
+                            Diagnostics.Parameter_0_of_public_method_from_exported_class_has_or_is_using_private_name_1;
+                        }
+                        else {
+                            // Interfaces cannot have parameter types that cannot be named
+                            diagnosticMessage = symbolAccesibilityResult.errorModuleName ?
+                            Diagnostics.Parameter_0_of_method_from_exported_interface_has_or_is_using_name_1_from_private_module_2 :
+                            Diagnostics.Parameter_0_of_method_from_exported_interface_has_or_is_using_private_name_1;
+                        }
+                        break;
+
+                    case SyntaxKind.FunctionDeclaration:
+                        diagnosticMessage = symbolAccesibilityResult.errorModuleName ?
+                        symbolAccesibilityResult.accessibility === SymbolAccessibility.CannotBeNamed ?
+                        Diagnostics.Parameter_0_of_exported_function_has_or_is_using_name_1_from_external_module_2_but_cannot_be_named :
+                        Diagnostics.Parameter_0_of_exported_function_has_or_is_using_name_1_from_private_module_2 :
+                        Diagnostics.Parameter_0_of_exported_function_has_or_is_using_private_name_1;
+                        break;
+
+                    default:
+                        Debug.fail("This is unknown parent for parameter: " + node.parent.kind);
+                }
+
+                return {
+                    diagnosticMessage,
+                    errorNode: node,
+                    typeName: node.name
+                };
+            }
+        }
+
+        function emitNode(node: Node) {
+            switch (node.kind) {
+                case SyntaxKind.Constructor:
+                case SyntaxKind.FunctionDeclaration:
+                case SyntaxKind.MethodDeclaration:
+                case SyntaxKind.MethodSignature:
+                    return emitFunctionDeclaration(<FunctionLikeDeclaration>node);
+                case SyntaxKind.ConstructSignature:
+                case SyntaxKind.CallSignature:
+                case SyntaxKind.IndexSignature:
+                    return emitSignatureDeclarationWithJsDocComments(<SignatureDeclaration>node);
+                case SyntaxKind.GetAccessor:
+                case SyntaxKind.SetAccessor:
+                    return emitAccessorDeclaration(<AccessorDeclaration>node);
+                case SyntaxKind.VariableStatement:
+                    return emitVariableStatement(<VariableStatement>node);
+                case SyntaxKind.PropertyDeclaration:
+                case SyntaxKind.PropertySignature:
+                    return emitPropertyDeclaration(<PropertyDeclaration>node);
+                case SyntaxKind.InterfaceDeclaration:
+                    return emitInterfaceDeclaration(<InterfaceDeclaration>node);
+                case SyntaxKind.ClassDeclaration:
+                    return emitClassDeclaration(<ClassDeclaration>node);
+                case SyntaxKind.TypeAliasDeclaration:
+                    return emitTypeAliasDeclaration(<TypeAliasDeclaration>node);
+                case SyntaxKind.EnumMember:
+                    return emitEnumMemberDeclaration(<EnumMember>node);
+                case SyntaxKind.EnumDeclaration:
+                    return emitEnumDeclaration(<EnumDeclaration>node);
+                case SyntaxKind.ModuleDeclaration:
+                    return emitModuleDeclaration(<ModuleDeclaration>node);
+                case SyntaxKind.ImportEqualsDeclaration:
+                    return emitImportEqualsDeclaration(<ImportEqualsDeclaration>node);
+                case SyntaxKind.ExportAssignment:
+                    return emitExportAssignment(<ExportAssignment>node);
+                case SyntaxKind.SourceFile:
+                    return emitSourceFile(<SourceFile>node);
+            }
+        }
+
+        function writeReferencePath(referencedFile: SourceFile) {
+            let declFileName = referencedFile.flags & NodeFlags.DeclarationFile
+                ? referencedFile.fileName // Declaration file, use declaration file name
+                : shouldEmitToOwnFile(referencedFile, compilerOptions)
+                    ? getOwnEmitOutputFilePath(referencedFile, host, ".d.ts") // Own output file so get the .d.ts file
+                    : removeFileExtension(compilerOptions.out) + ".d.ts";// Global out file
+
+            declFileName = getRelativePathToDirectoryOrUrl(
+                getDirectoryPath(normalizeSlashes(jsFilePath)),
+                declFileName,
+                host.getCurrentDirectory(),
+                host.getCanonicalFileName,
+            /*isAbsolutePathAnUrl*/ false);
+
+            referencePathsOutput += "/// <reference path=\"" + declFileName + "\" />" + newLine;
+        }
+    }
+
+    export function getDeclarationDiagnostics(host: EmitHost, resolver: EmitResolver, targetSourceFile: SourceFile): Diagnostic[] {
+        let diagnostics: Diagnostic[] = [];
+        let jsFilePath = getOwnEmitOutputFilePath(targetSourceFile, host, ".js");
+        emitDeclarations(host, resolver, diagnostics, jsFilePath, targetSourceFile);
+        return diagnostics;
+    }
+
+    // @internal
+    // targetSourceFile is when users only want one file in entire project to be emitted. This is used in compileOnSave feature
+    export function emitFiles(resolver: EmitResolver, host: EmitHost, targetSourceFile: SourceFile): EmitResult {
+        let compilerOptions = host.getCompilerOptions();
+        let languageVersion = compilerOptions.target || ScriptTarget.ES3;
+        let sourceMapDataList: SourceMapData[] = compilerOptions.sourceMap ? [] : undefined;
+        let diagnostics: Diagnostic[] = [];
+        let newLine = host.getNewLine();
+
+        if (targetSourceFile === undefined) {
+            forEach(host.getSourceFiles(), sourceFile => {
+                if (shouldEmitToOwnFile(sourceFile, compilerOptions)) {
+                    let jsFilePath = getOwnEmitOutputFilePath(sourceFile, host, ".js");
+                    emitFile(jsFilePath, sourceFile);
+                }
+            });
+
+            if (compilerOptions.out) {
+                emitFile(compilerOptions.out);
+            }
+        }
+        else {
+            // targetSourceFile is specified (e.g calling emitter from language service or calling getSemanticDiagnostic from language service)
+            if (shouldEmitToOwnFile(targetSourceFile, compilerOptions)) {
+                let jsFilePath = getOwnEmitOutputFilePath(targetSourceFile, host, ".js");
+                emitFile(jsFilePath, targetSourceFile);
+            }
+            else if (!isDeclarationFile(targetSourceFile) && compilerOptions.out) {
+                emitFile(compilerOptions.out);
+            }
+        }
+
+        // Sort and make the unique list of diagnostics
+        diagnostics = sortAndDeduplicateDiagnostics(diagnostics);
+
+        return {
+            emitSkipped: false,
+            diagnostics,
+            sourceMaps: sourceMapDataList
+        };
+
+        function emitJavaScript(jsFilePath: string, root?: SourceFile) {
+            let writer = createTextWriter(newLine);
+            let write = writer.write;
+            let writeTextOfNode = writer.writeTextOfNode;
+            let writeLine = writer.writeLine;
+            let increaseIndent = writer.increaseIndent;
+            let decreaseIndent = writer.decreaseIndent;
+            let preserveNewLines = compilerOptions.preserveNewLines || false;
+
+            let currentSourceFile: SourceFile;
+
+            let lastFrame: ScopeFrame;
+            let currentScopeNames: Map<string>;
+
+            let generatedBlockScopeNames: string[];
+
+            let extendsEmitted = false;
+            let tempCount = 0;
+            let tempVariables: Identifier[];
+            let tempParameters: Identifier[];
+            let externalImports: ExternalImportInfo[];
+            let exportSpecifiers: Map<ExportSpecifier[]>;
+            let exportDefault: FunctionDeclaration | ClassDeclaration | ExportAssignment | ExportSpecifier;
+
+            /** write emitted output to disk*/
+            let writeEmittedFiles = writeJavaScriptFile;
+
+            /** Emit leading comments of the node */
+            let emitLeadingComments = compilerOptions.removeComments ? (node: Node) => { } : emitLeadingDeclarationComments;
+
+            /** Emit Trailing comments of the node */
+            let emitTrailingComments = compilerOptions.removeComments ? (node: Node) => { } : emitTrailingDeclarationComments;
+
+            let emitLeadingCommentsOfPosition = compilerOptions.removeComments ? (pos: number) => { } : emitLeadingCommentsOfLocalPosition;
+
+            let detachedCommentsInfo: { nodePos: number; detachedCommentEndPos: number }[];
+
+            /** Emit detached comments of the node */
+            let emitDetachedComments = compilerOptions.removeComments ? (node: TextRange) => { } : emitDetachedCommentsAtPosition;
+
+            let writeComment = writeCommentRange;
+
+            /** Emit a node */
+            let emitNodeWithoutSourceMap = compilerOptions.removeComments ? emitNodeWithoutSourceMapWithoutComments : emitNodeWithoutSourceMapWithComments;
+            let emit = emitNodeWithoutSourceMap;
+            let emitWithoutComments = emitNodeWithoutSourceMapWithoutComments;
+
+            /** Called just before starting emit of a node */
+            let emitStart = function (node: Node) { };
+
+            /** Called once the emit of the node is done */
+            let emitEnd = function (node: Node) { };
+
+            /** Emit the text for the given token that comes after startPos
+              * This by default writes the text provided with the given tokenKind
+              * but if optional emitFn callback is provided the text is emitted using the callback instead of default text
+              * @param tokenKind the kind of the token to search and emit
+              * @param startPos the position in the source to start searching for the token
+              * @param emitFn if given will be invoked to emit the text instead of actual token emit */
+            let emitToken = emitTokenText;
+
+            /** Called to before starting the lexical scopes as in function/class in the emitted code because of node
+              * @param scopeDeclaration node that starts the lexical scope
+              * @param scopeName Optional name of this scope instead of deducing one from the declaration node */
+            let scopeEmitStart = function (scopeDeclaration: Node, scopeName?: string) { }
+
+            /** Called after coming out of the scope */
+            let scopeEmitEnd = function () { }
+
+            /** Sourcemap data that will get encoded */
+            let sourceMapData: SourceMapData;
+
+            if (compilerOptions.sourceMap) {
+                initializeEmitterWithSourceMaps();
+            }
+
+            if (root) {
+                // Do not call emit directly. It does not set the currentSourceFile.
+                emitSourceFile(root);
+            }
+            else {
+                forEach(host.getSourceFiles(), sourceFile => {
+                    if (!isExternalModuleOrDeclarationFile(sourceFile)) {
+                        emitSourceFile(sourceFile);
+                    }
+                });
+            }
+
+            writeLine();
+            writeEmittedFiles(writer.getText(), /*writeByteOrderMark*/ compilerOptions.emitBOM);
+            return;
+
+            function emitSourceFile(sourceFile: SourceFile): void {
+                currentSourceFile = sourceFile;
+                emit(sourceFile);
+            }
+
+            // enters the new lexical environment
+            // return value should be passed to matching call to exitNameScope.
+            function enterNameScope(): boolean {
+                let names = currentScopeNames;
+                currentScopeNames = undefined;
+                if (names) {
+                    lastFrame = { names, previous: lastFrame };
+                    return true;
+                }
+                return false;
+            }
+
+            function exitNameScope(popFrame: boolean): void {
+                if (popFrame) {
+                    currentScopeNames = lastFrame.names;
+                    lastFrame = lastFrame.previous;
+                }
+                else {
+                    currentScopeNames = undefined;
+                }
+            }
+
+            function generateUniqueNameForLocation(location: Node, baseName: string): string {
+                let name: string
+                // first try to check if base name can be used as is
+                if (!isExistingName(location, baseName)) {
+                    name = baseName;
+                }
+                else {
+                    name = generateUniqueName(baseName, n => isExistingName(location, n));
+                }
+                
+                return recordNameInCurrentScope(name);
+            }
+            
+            function recordNameInCurrentScope(name: string): string {
+                if (!currentScopeNames) {
+                    currentScopeNames = {};
+                }
+
+                return currentScopeNames[name] = name;
+            }
+
+            function isExistingName(location: Node, name: string) {
+                // check if resolver is aware of this name (if name was seen during the typecheck)
+                if (!resolver.isUnknownIdentifier(location, name)) {
+                    return true;
+                }
+
+                // check if name is present in generated names that were introduced by the emitter
+                if (currentScopeNames && hasProperty(currentScopeNames, name)) {
+                    return true;
+                }
+
+                // check generated names in outer scopes
+                // let x;
+                // function foo() {
+                //    let x; // 1
+                //    function bar() {
+                //        {
+                //            let x; // 2
+                //        }
+                //        console.log(x); // 3
+                //    }
+                //}
+                // here both x(1) and x(2) should be renamed and their names should be different
+                // so x in (3) will refer to x(1)
+                let frame = lastFrame;
+                while (frame) {
+                    if (hasProperty(frame.names, name)) {
+                        return true;
+                    }
+                    frame = frame.previous;
+                }
+                return false;
+            }
+
+            function initializeEmitterWithSourceMaps() {
+                let sourceMapDir: string; // The directory in which sourcemap will be
+
+                // Current source map file and its index in the sources list
+                let sourceMapSourceIndex = -1;
+
+                // Names and its index map
+                let sourceMapNameIndexMap: Map<number> = {};
+                let sourceMapNameIndices: number[] = [];
+                function getSourceMapNameIndex() {
+                    return sourceMapNameIndices.length ? sourceMapNameIndices[sourceMapNameIndices.length - 1] : -1;
+                }
+
+                // Last recorded and encoded spans
+                let lastRecordedSourceMapSpan: SourceMapSpan;
+                let lastEncodedSourceMapSpan: SourceMapSpan = {
+                    emittedLine: 1,
+                    emittedColumn: 1,
+                    sourceLine: 1,
+                    sourceColumn: 1,
+                    sourceIndex: 0
+                };
+                let lastEncodedNameIndex = 0;
+
+                // Encoding for sourcemap span
+                function encodeLastRecordedSourceMapSpan() {
+                    if (!lastRecordedSourceMapSpan || lastRecordedSourceMapSpan === lastEncodedSourceMapSpan) {
+                        return;
+                    }
+
+                    let prevEncodedEmittedColumn = lastEncodedSourceMapSpan.emittedColumn;
+                    // Line/Comma delimiters
+                    if (lastEncodedSourceMapSpan.emittedLine == lastRecordedSourceMapSpan.emittedLine) {
+                        // Emit comma to separate the entry
+                        if (sourceMapData.sourceMapMappings) {
+                            sourceMapData.sourceMapMappings += ",";
+                        }
+                    }
+                    else {
+                        // Emit line delimiters
+                        for (let encodedLine = lastEncodedSourceMapSpan.emittedLine; encodedLine < lastRecordedSourceMapSpan.emittedLine; encodedLine++) {
+                            sourceMapData.sourceMapMappings += ";";
+                        }
+                        prevEncodedEmittedColumn = 1;
+                    }
+
+                    // 1. Relative Column 0 based
+                    sourceMapData.sourceMapMappings += base64VLQFormatEncode(lastRecordedSourceMapSpan.emittedColumn - prevEncodedEmittedColumn);
+
+                    // 2. Relative sourceIndex
+                    sourceMapData.sourceMapMappings += base64VLQFormatEncode(lastRecordedSourceMapSpan.sourceIndex - lastEncodedSourceMapSpan.sourceIndex);
+
+                    // 3. Relative sourceLine 0 based
+                    sourceMapData.sourceMapMappings += base64VLQFormatEncode(lastRecordedSourceMapSpan.sourceLine - lastEncodedSourceMapSpan.sourceLine);
+
+                    // 4. Relative sourceColumn 0 based
+                    sourceMapData.sourceMapMappings += base64VLQFormatEncode(lastRecordedSourceMapSpan.sourceColumn - lastEncodedSourceMapSpan.sourceColumn);
+
+                    // 5. Relative namePosition 0 based
+                    if (lastRecordedSourceMapSpan.nameIndex >= 0) {
+                        sourceMapData.sourceMapMappings += base64VLQFormatEncode(lastRecordedSourceMapSpan.nameIndex - lastEncodedNameIndex);
+                        lastEncodedNameIndex = lastRecordedSourceMapSpan.nameIndex;
+                    }
+
+                    lastEncodedSourceMapSpan = lastRecordedSourceMapSpan;
+                    sourceMapData.sourceMapDecodedMappings.push(lastEncodedSourceMapSpan);
+
+                    function base64VLQFormatEncode(inValue: number) {
+                        function base64FormatEncode(inValue: number) {
+                            if (inValue < 64) {
+                                return 'ABCDEFGHIJKLMNOPQRSTUVWXYZabcdefghijklmnopqrstuvwxyz0123456789+/'.charAt(inValue);
+                            }
+                            throw TypeError(inValue + ": not a 64 based value");
+                        }
+
+                        // Add a new least significant bit that has the sign of the value.
+                        // if negative number the least significant bit that gets added to the number has value 1
+                        // else least significant bit value that gets added is 0
+                        // eg. -1 changes to binary : 01 [1] => 3
+                        //     +1 changes to binary : 01 [0] => 2
+                        if (inValue < 0) {
+                            inValue = ((-inValue) << 1) + 1;
+                        }
+                        else {
+                            inValue = inValue << 1;
+                        }
+
+                        // Encode 5 bits at a time starting from least significant bits
+                        let encodedStr = "";
+                        do {
+                            let currentDigit = inValue & 31; // 11111
+                            inValue = inValue >> 5;
+                            if (inValue > 0) {
+                                // There are still more digits to decode, set the msb (6th bit)
+                                currentDigit = currentDigit | 32;
+                            }
+                            encodedStr = encodedStr + base64FormatEncode(currentDigit);
+                        } while (inValue > 0);
+
+                        return encodedStr;
+                    }
+                }
+
+                function recordSourceMapSpan(pos: number) {
+                    let sourceLinePos = getLineAndCharacterOfPosition(currentSourceFile, pos);
+
+                    // Convert the location to be one-based.
+                    sourceLinePos.line++;
+                    sourceLinePos.character++;
+
+                    let emittedLine = writer.getLine();
+                    let emittedColumn = writer.getColumn();
+
+                    // If this location wasn't recorded or the location in source is going backwards, record the span
+                    if (!lastRecordedSourceMapSpan ||
+                        lastRecordedSourceMapSpan.emittedLine != emittedLine ||
+                        lastRecordedSourceMapSpan.emittedColumn != emittedColumn ||
+                        (lastRecordedSourceMapSpan.sourceIndex === sourceMapSourceIndex &&
+                            (lastRecordedSourceMapSpan.sourceLine > sourceLinePos.line ||
+                                (lastRecordedSourceMapSpan.sourceLine === sourceLinePos.line && lastRecordedSourceMapSpan.sourceColumn > sourceLinePos.character)))) {
+                        // Encode the last recordedSpan before assigning new
+                        encodeLastRecordedSourceMapSpan();
+
+                        // New span
+                        lastRecordedSourceMapSpan = {
+                            emittedLine: emittedLine,
+                            emittedColumn: emittedColumn,
+                            sourceLine: sourceLinePos.line,
+                            sourceColumn: sourceLinePos.character,
+                            nameIndex: getSourceMapNameIndex(),
+                            sourceIndex: sourceMapSourceIndex
+                        };
+                    }
+                    else {
+                        // Take the new pos instead since there is no change in emittedLine and column since last location
+                        lastRecordedSourceMapSpan.sourceLine = sourceLinePos.line;
+                        lastRecordedSourceMapSpan.sourceColumn = sourceLinePos.character;
+                        lastRecordedSourceMapSpan.sourceIndex = sourceMapSourceIndex;
+                    }
+                }
+
+                function recordEmitNodeStartSpan(node: Node) {
+                    // Get the token pos after skipping to the token (ignoring the leading trivia)
+                    recordSourceMapSpan(skipTrivia(currentSourceFile.text, node.pos));
+                }
+
+                function recordEmitNodeEndSpan(node: Node) {
+                    recordSourceMapSpan(node.end);
+                }
+
+                function writeTextWithSpanRecord(tokenKind: SyntaxKind, startPos: number, emitFn?: () => void) {
+                    let tokenStartPos = ts.skipTrivia(currentSourceFile.text, startPos);
+                    recordSourceMapSpan(tokenStartPos);
+                    let tokenEndPos = emitTokenText(tokenKind, tokenStartPos, emitFn);
+                    recordSourceMapSpan(tokenEndPos);
+                    return tokenEndPos;
+                }
+
+                function recordNewSourceFileStart(node: SourceFile) {
+                    // Add the file to tsFilePaths
+                    // If sourceroot option: Use the relative path corresponding to the common directory path
+                    // otherwise source locations relative to map file location
+                    let sourcesDirectoryPath = compilerOptions.sourceRoot ? host.getCommonSourceDirectory() : sourceMapDir;
+
+                    sourceMapData.sourceMapSources.push(getRelativePathToDirectoryOrUrl(sourcesDirectoryPath,
+                        node.fileName,
+                        host.getCurrentDirectory(),
+                        host.getCanonicalFileName,
+                        /*isAbsolutePathAnUrl*/ true));
+                    sourceMapSourceIndex = sourceMapData.sourceMapSources.length - 1;
+
+                    // The one that can be used from program to get the actual source file
+                    sourceMapData.inputSourceFileNames.push(node.fileName);
+                }
+
+                function recordScopeNameOfNode(node: Node, scopeName?: string) {
+                    function recordScopeNameIndex(scopeNameIndex: number) {
+                        sourceMapNameIndices.push(scopeNameIndex);
+                    }
+
+                    function recordScopeNameStart(scopeName: string) {
+                        let scopeNameIndex = -1;
+                        if (scopeName) {
+                            let parentIndex = getSourceMapNameIndex();
+                            if (parentIndex !== -1) {
+                                // Child scopes are always shown with a dot (even if they have no name),
+                                // unless it is a computed property. Then it is shown with brackets,
+                                // but the brackets are included in the name.
+                                let name = (<Declaration>node).name;
+                                if (!name || name.kind !== SyntaxKind.ComputedPropertyName) {
+                                    scopeName = "." + scopeName;
+                                }
+                                scopeName = sourceMapData.sourceMapNames[parentIndex] + scopeName;
+                            }
+
+                            scopeNameIndex = getProperty(sourceMapNameIndexMap, scopeName);
+                            if (scopeNameIndex === undefined) {
+                                scopeNameIndex = sourceMapData.sourceMapNames.length;
+                                sourceMapData.sourceMapNames.push(scopeName);
+                                sourceMapNameIndexMap[scopeName] = scopeNameIndex;
+                            }
+                        }
+                        recordScopeNameIndex(scopeNameIndex);
+                    }
+
+                    if (scopeName) {
+                        // The scope was already given a name  use it
+                        recordScopeNameStart(scopeName);
+                    }
+                    else if (node.kind === SyntaxKind.FunctionDeclaration ||
+                        node.kind === SyntaxKind.FunctionExpression ||
+                        node.kind === SyntaxKind.MethodDeclaration ||
+                        node.kind === SyntaxKind.MethodSignature ||
+                        node.kind === SyntaxKind.GetAccessor ||
+                        node.kind === SyntaxKind.SetAccessor ||
+                        node.kind === SyntaxKind.ModuleDeclaration ||
+                        node.kind === SyntaxKind.ClassDeclaration ||
+                        node.kind === SyntaxKind.EnumDeclaration) {
+                        // Declaration and has associated name use it
+                        if ((<Declaration>node).name) {
+                            let name = (<Declaration>node).name;
+                            // For computed property names, the text will include the brackets
+                            scopeName = name.kind === SyntaxKind.ComputedPropertyName
+                                ? getTextOfNode(name)
+                                : (<Identifier>(<Declaration>node).name).text;
+                        }
+                        recordScopeNameStart(scopeName);
+                    }
+                    else {
+                        // Block just use the name from upper level scope
+                        recordScopeNameIndex(getSourceMapNameIndex());
+                    }
+                }
+
+                function recordScopeNameEnd() {
+                    sourceMapNameIndices.pop();
+                };
+
+                function writeCommentRangeWithMap(curentSourceFile: SourceFile, writer: EmitTextWriter, comment: CommentRange, newLine: string) {
+                    recordSourceMapSpan(comment.pos);
+                    writeCommentRange(currentSourceFile, writer, comment, newLine);
+                    recordSourceMapSpan(comment.end);
+                }
+
+                function serializeSourceMapContents(version: number, file: string, sourceRoot: string, sources: string[], names: string[], mappings: string) {
+                    if (typeof JSON !== "undefined") {
+                        return JSON.stringify({
+                            version: version,
+                            file: file,
+                            sourceRoot: sourceRoot,
+                            sources: sources,
+                            names: names,
+                            mappings: mappings
+                        });
+                    }
+
+                    return "{\"version\":" + version + ",\"file\":\"" + escapeString(file) + "\",\"sourceRoot\":\"" + escapeString(sourceRoot) + "\",\"sources\":[" + serializeStringArray(sources) + "],\"names\":[" + serializeStringArray(names) + "],\"mappings\":\"" + escapeString(mappings) + "\"}";
+
+                    function serializeStringArray(list: string[]): string {
+                        let output = "";
+                        for (let i = 0, n = list.length; i < n; i++) {
+                            if (i) {
+                                output += ",";
+                            }
+                            output += "\"" + escapeString(list[i]) + "\"";
+                        }
+                        return output;
+                    }
+                }
+
+                function writeJavaScriptAndSourceMapFile(emitOutput: string, writeByteOrderMark: boolean) {
+                    // Write source map file
+                    encodeLastRecordedSourceMapSpan();
+                    writeFile(host, diagnostics, sourceMapData.sourceMapFilePath, serializeSourceMapContents(
+                        3,
+                        sourceMapData.sourceMapFile,
+                        sourceMapData.sourceMapSourceRoot,
+                        sourceMapData.sourceMapSources,
+                        sourceMapData.sourceMapNames,
+                        sourceMapData.sourceMapMappings), /*writeByteOrderMark*/ false);
+                    sourceMapDataList.push(sourceMapData);
+
+                    // Write sourcemap url to the js file and write the js file
+                    writeJavaScriptFile(emitOutput + "//# sourceMappingURL=" + sourceMapData.jsSourceMappingURL, writeByteOrderMark);
+                }
+
+                // Initialize source map data
+                let sourceMapJsFile = getBaseFileName(normalizeSlashes(jsFilePath));
+                sourceMapData = {
+                    sourceMapFilePath: jsFilePath + ".map",
+                    jsSourceMappingURL: sourceMapJsFile + ".map",
+                    sourceMapFile: sourceMapJsFile,
+                    sourceMapSourceRoot: compilerOptions.sourceRoot || "",
+                    sourceMapSources: [],
+                    inputSourceFileNames: [],
+                    sourceMapNames: [],
+                    sourceMapMappings: "",
+                    sourceMapDecodedMappings: []
+                };
+
+                // Normalize source root and make sure it has trailing "/" so that it can be used to combine paths with the
+                // relative paths of the sources list in the sourcemap
+                sourceMapData.sourceMapSourceRoot = ts.normalizeSlashes(sourceMapData.sourceMapSourceRoot);
+                if (sourceMapData.sourceMapSourceRoot.length && sourceMapData.sourceMapSourceRoot.charCodeAt(sourceMapData.sourceMapSourceRoot.length - 1) !== CharacterCodes.slash) {
+                    sourceMapData.sourceMapSourceRoot += directorySeparator;
+                }
+
+                if (compilerOptions.mapRoot) {
+                    sourceMapDir = normalizeSlashes(compilerOptions.mapRoot);
+                    if (root) { // emitting single module file
+                        // For modules or multiple emit files the mapRoot will have directory structure like the sources
+                        // So if src\a.ts and src\lib\b.ts are compiled together user would be moving the maps into mapRoot\a.js.map and mapRoot\lib\b.js.map
+                        sourceMapDir = getDirectoryPath(getSourceFilePathInNewDir(root, host, sourceMapDir));
+                    }
+
+                    if (!isRootedDiskPath(sourceMapDir) && !isUrl(sourceMapDir)) {
+                        // The relative paths are relative to the common directory
+                        sourceMapDir = combinePaths(host.getCommonSourceDirectory(), sourceMapDir);
+                        sourceMapData.jsSourceMappingURL = getRelativePathToDirectoryOrUrl(
+                            getDirectoryPath(normalizePath(jsFilePath)), // get the relative sourceMapDir path based on jsFilePath
+                            combinePaths(sourceMapDir, sourceMapData.jsSourceMappingURL), // this is where user expects to see sourceMap
+                            host.getCurrentDirectory(),
+                            host.getCanonicalFileName,
+                            /*isAbsolutePathAnUrl*/ true);
+                    }
+                    else {
+                        sourceMapData.jsSourceMappingURL = combinePaths(sourceMapDir, sourceMapData.jsSourceMappingURL);
+                    }
+                }
+                else {
+                    sourceMapDir = getDirectoryPath(normalizePath(jsFilePath));
+                }
+
+                function emitNodeWithSourceMap(node: Node, allowGeneratedIdentifiers?: boolean) {
+                    if (node) {
+                        if (nodeIsSynthesized(node)) {
+                            return emitNodeWithoutSourceMap(node, /*allowGeneratedIdentifiers*/ false);
+                        }
+                        if (node.kind != SyntaxKind.SourceFile) {
+                            recordEmitNodeStartSpan(node);
+                            emitNodeWithoutSourceMap(node, allowGeneratedIdentifiers);
+                            recordEmitNodeEndSpan(node);
+                        }
+                        else {
+                            recordNewSourceFileStart(<SourceFile>node);
+                            emitNodeWithoutSourceMap(node, /*allowGeneratedIdentifiers*/ false);
+                        }
+                    }
+                }
+
+                function emitNodeWithSourceMapWithoutComments(node: Node) {
+                    if (node) {
+                        recordEmitNodeStartSpan(node);
+                        emitNodeWithoutSourceMapWithoutComments(node);
+                        recordEmitNodeEndSpan(node);
+                    }
+                }
+
+                writeEmittedFiles = writeJavaScriptAndSourceMapFile;
+                emit = emitNodeWithSourceMap;
+                emitWithoutComments = emitNodeWithSourceMapWithoutComments;
+                emitStart = recordEmitNodeStartSpan;
+                emitEnd = recordEmitNodeEndSpan;
+                emitToken = writeTextWithSpanRecord;
+                scopeEmitStart = recordScopeNameOfNode;
+                scopeEmitEnd = recordScopeNameEnd;
+                writeComment = writeCommentRangeWithMap;
+            }
+
+            function writeJavaScriptFile(emitOutput: string, writeByteOrderMark: boolean) {
+                writeFile(host, diagnostics, jsFilePath, emitOutput, writeByteOrderMark);
+            }
+
+            // Create a temporary variable with a unique unused name. The forLoopVariable parameter signals that the
+            // name should be one that is appropriate for a for loop variable.
+            function createTempVariable(location: Node, preferredName?: string): Identifier {
+                for (var name = preferredName; !name || isExistingName(location, name); tempCount++) {
+                    // _a .. _h, _j ... _z, _0, _1, ...
+
+                    // Note: we avoid generating _i and _n as those are common names we want in other places.
+                    var char = CharacterCodes.a + tempCount;
+                    if (char === CharacterCodes.i || char === CharacterCodes.n) {
+                        continue;
+                    }
+
+                    if (tempCount < 26) {
+                        name = "_" + String.fromCharCode(char);
+                    }
+                    else {
+                        name = "_" + (tempCount - 26);
+                    }
+                }
+                
+                // This is necessary so that a name generated via renameNonTopLevelLetAndConst will see the name
+                // we just generated.
+                recordNameInCurrentScope(name);
+                
+                let result = <Identifier>createSynthesizedNode(SyntaxKind.Identifier);
+                result.text = name;
+                return result;
+            }
+
+            function recordTempDeclaration(name: Identifier): void {
+                if (!tempVariables) {
+                    tempVariables = [];
+                }
+                tempVariables.push(name);
+            }
+
+            function createAndRecordTempVariable(location: Node, preferredName?: string): Identifier {
+                let temp = createTempVariable(location, preferredName);
+                recordTempDeclaration(temp);
+
+                return temp;
+            }
+
+            function emitTempDeclarations(newLine: boolean) {
+                if (tempVariables) {
+                    if (newLine) {
+                        writeLine();
+                    }
+                    else {
+                        write(" ");
+                    }
+                    write("var ");
+                    emitCommaList(tempVariables);
+                    write(";");
+                }
+            }
+
+            function emitTokenText(tokenKind: SyntaxKind, startPos: number, emitFn?: () => void) {
+                let tokenString = tokenToString(tokenKind);
+                if (emitFn) {
+                    emitFn();
+                }
+                else {
+                    write(tokenString);
+                }
+                return startPos + tokenString.length;
+            }
+
+            function emitOptional(prefix: string, node: Node) {
+                if (node) {
+                    write(prefix);
+                    emit(node);
+                }
+            }
+
+            function emitParenthesizedIf(node: Node, parenthesized: boolean) {
+                if (parenthesized) {
+                    write("(");
+                }
+                emit(node);
+                if (parenthesized) {
+                    write(")");
+                }
+            }
+
+            function emitTrailingCommaIfPresent(nodeList: NodeArray<Node>): void {
+                if (nodeList.hasTrailingComma) {
+                    write(",");
+                }
+            }
+
+            function emitLinePreservingList(parent: Node, nodes: NodeArray<Node>, allowTrailingComma: boolean, spacesBetweenBraces: boolean) {
+                Debug.assert(nodes.length > 0);
+
+                increaseIndent();
+
+                if (preserveNewLines && nodeStartPositionsAreOnSameLine(parent, nodes[0])) {
+                    if (spacesBetweenBraces) {
+                        write(" ");
+                    }
+                }
+                else {
+                    writeLine();
+                }
+
+                for (let i = 0, n = nodes.length; i < n; i++) {
+                    if (i) {
+                        if (preserveNewLines && nodeEndIsOnSameLineAsNodeStart(nodes[i - 1], nodes[i])) {
+                            write(", ");
+                        }
+                        else {
+                            write(",");
+                            writeLine();
+                        }
+                    }
+
+                    emit(nodes[i]);
+                }
+
+                if (nodes.hasTrailingComma && allowTrailingComma) {
+                    write(",");
+                }
+
+                decreaseIndent();
+
+                if (preserveNewLines && nodeEndPositionsAreOnSameLine(parent, lastOrUndefined(nodes))) {
+                    if (spacesBetweenBraces) {
+                        write(" ");
+                    }
+                }
+                else {
+                    writeLine();
+                }
+            }
+
+            function emitList(nodes: Node[], start: number, count: number, multiLine: boolean, trailingComma: boolean) {
+                for (let i = 0; i < count; i++) {
+                    if (multiLine) {
+                        if (i) {
+                            write(",");
+                        }
+                        writeLine();
+                    }
+                    else {
+                        if (i) {
+                            write(", ");
+                        }
+                    }
+                    emit(nodes[start + i]);
+                }
+                if (trailingComma) {
+                    write(",");
+                }
+                if (multiLine) {
+                    writeLine();
+                }
+            }
+
+            function emitCommaList(nodes: Node[]) {
+                if (nodes) {
+                    emitList(nodes, 0, nodes.length, /*multiline*/ false, /*trailingComma*/ false);
+                }
+            }
+
+            function emitLines(nodes: Node[]) {
+                emitLinesStartingAt(nodes, /*startIndex*/ 0);
+            }
+
+            function emitLinesStartingAt(nodes: Node[], startIndex: number): void {
+                for (let i = startIndex; i < nodes.length; i++) {
+                    writeLine();
+                    emit(nodes[i]);
+                }
+            }
+
+            function isBinaryOrOctalIntegerLiteral(node: LiteralExpression, text: string): boolean {
+                if (node.kind === SyntaxKind.NumericLiteral && text.length > 1) {
+                    switch (text.charCodeAt(1)) {
+                        case CharacterCodes.b:
+                        case CharacterCodes.B:
+                        case CharacterCodes.o:
+                        case CharacterCodes.O:
+                            return true;
+                    }
+                }
+                
+                return false;
+            }
+
+            function emitLiteral(node: LiteralExpression) {
+                let text = getLiteralText(node);
+                
+                if (compilerOptions.sourceMap && (node.kind === SyntaxKind.StringLiteral || isTemplateLiteralKind(node.kind))) {
+                    writer.writeLiteral(text);
+                }
+                // For versions below ES6, emit binary & octal literals in their canonical decimal form.
+                else if (languageVersion < ScriptTarget.ES6 && isBinaryOrOctalIntegerLiteral(node, text)) {
+                    write(node.text);
+                }
+                else {
+                    write(text);
+                }
+            }
+            
+            function getLiteralText(node: LiteralExpression) {
+                // Any template literal or string literal with an extended escape
+                // (e.g. "\u{0067}") will need to be downleveled as a escaped string literal.
+                if (languageVersion < ScriptTarget.ES6 && (isTemplateLiteralKind(node.kind) || node.hasExtendedUnicodeEscape)) {
+                    return getQuotedEscapedLiteralText('"', node.text, '"');
+                }
+                
+                // If we don't need to downlevel and we can reach the original source text using
+                // the node's parent reference, then simply get the text as it was originally written.
+                if (node.parent) {
+                    return getSourceTextOfNodeFromSourceFile(currentSourceFile, node);
+                }
+                
+                // If we can't reach the original source text, use the canonical form if it's a number,
+                // or an escaped quoted form of the original text if it's string-like.
+                switch (node.kind) {
+                    case SyntaxKind.StringLiteral:
+                        return getQuotedEscapedLiteralText('"', node.text, '"');
+                    case SyntaxKind.NoSubstitutionTemplateLiteral:
+                        return getQuotedEscapedLiteralText('`', node.text, '`');
+                    case SyntaxKind.TemplateHead:
+                        return getQuotedEscapedLiteralText('`', node.text, '${');
+                    case SyntaxKind.TemplateMiddle:
+                        return getQuotedEscapedLiteralText('}', node.text, '${');
+                    case SyntaxKind.TemplateTail:
+                        return getQuotedEscapedLiteralText('}', node.text, '`');
+                    case SyntaxKind.NumericLiteral:
+                        return node.text;
+                }
+                
+                Debug.fail(`Literal kind '${node.kind}' not accounted for.`);
+            }
+            
+            function getQuotedEscapedLiteralText(leftQuote: string, text: string, rightQuote: string) {
+                return leftQuote + escapeNonAsciiCharacters(escapeString(text)) + rightQuote;
+            }
+            
+            function emitDownlevelRawTemplateLiteral(node: LiteralExpression) {
+                // Find original source text, since we need to emit the raw strings of the tagged template.
+                // The raw strings contain the (escaped) strings of what the user wrote.
+                // Examples: `\n` is converted to "\\n", a template string with a newline to "\n".
+                let text = getSourceTextOfNodeFromSourceFile(currentSourceFile, node);
+                
+                // text contains the original source, it will also contain quotes ("`"), dolar signs and braces ("${" and "}"),
+                // thus we need to remove those characters.
+                // First template piece starts with "`", others with "}"
+                // Last template piece ends with "`", others with "${"
+                let isLast = node.kind === SyntaxKind.NoSubstitutionTemplateLiteral || node.kind === SyntaxKind.TemplateTail;
+                text = text.substring(1, text.length - (isLast ? 1 : 2));
+                
+                // Newline normalization:
+                // ES6 Spec 11.8.6.1 - Static Semantics of TV's and TRV's
+                // <CR><LF> and <CR> LineTerminatorSequences are normalized to <LF> for both TV and TRV.
+                text = text.replace(/\r\n?/g, "\n");
+                text = escapeString(text);
+                
+                write('"' + text + '"');
+            }
+            
+            function emitDownlevelTaggedTemplateArray(node: TaggedTemplateExpression, literalEmitter: (literal: LiteralExpression) => void) {
+                write("[");
+                if (node.template.kind === SyntaxKind.NoSubstitutionTemplateLiteral) {
+                    literalEmitter(<LiteralExpression>node.template);
+                }
+                else {
+                    literalEmitter((<TemplateExpression>node.template).head);
+                    forEach((<TemplateExpression>node.template).templateSpans, (child) => {
+                        write(", ");
+                        literalEmitter(child.literal);
+                    });
+                }
+                write("]");
+            }
+            
+            function emitDownlevelTaggedTemplate(node: TaggedTemplateExpression) {
+                let tempVariable = createAndRecordTempVariable(node);
+                write("(");
+                emit(tempVariable);
+                write(" = ");
+                emitDownlevelTaggedTemplateArray(node, emit);
+                write(", ");
+                
+                emit(tempVariable);
+                write(".raw = ");
+                emitDownlevelTaggedTemplateArray(node, emitDownlevelRawTemplateLiteral);
+                write(", ");
+                
+                emitParenthesizedIf(node.tag, needsParenthesisForPropertyAccessOrInvocation(node.tag));
+                write("(");
+                emit(tempVariable);
+                
+                // Now we emit the expressions
+                if (node.template.kind === SyntaxKind.TemplateExpression) {
+                    forEach((<TemplateExpression>node.template).templateSpans, templateSpan => {
+                        write(", ");
+                        let needsParens = templateSpan.expression.kind === SyntaxKind.BinaryExpression
+                            && (<BinaryExpression>templateSpan.expression).operatorToken.kind === SyntaxKind.CommaToken;
+                        emitParenthesizedIf(templateSpan.expression, needsParens);
+                    });
+                }
+                write("))");
+            }
+
+            function emitTemplateExpression(node: TemplateExpression): void {
+                // In ES6 mode and above, we can simply emit each portion of a template in order, but in
+                // ES3 & ES5 we must convert the template expression into a series of string concatenations.
+                if (languageVersion >= ScriptTarget.ES6) {
+                    forEachChild(node, emit);
+                    return;
+                }
+
+                let emitOuterParens = isExpression(node.parent)
+                    && templateNeedsParens(node, <Expression>node.parent);
+
+                if (emitOuterParens) {
+                    write("(");
+                }
+
+                let headEmitted = false;
+                if (shouldEmitTemplateHead()) {
+                    emitLiteral(node.head);
+                    headEmitted = true;
+                }
+
+                for (let i = 0, n = node.templateSpans.length; i < n; i++) {
+                    let templateSpan = node.templateSpans[i];
+
+                    // Check if the expression has operands and binds its operands less closely than binary '+'.
+                    // If it does, we need to wrap the expression in parentheses. Otherwise, something like
+                    //    `abc${ 1 << 2 }`
+                    // becomes
+                    //    "abc" + 1 << 2 + ""
+                    // which is really
+                    //    ("abc" + 1) << (2 + "")
+                    // rather than
+                    //    "abc" + (1 << 2) + ""
+                    let needsParens = templateSpan.expression.kind !== SyntaxKind.ParenthesizedExpression
+                        && comparePrecedenceToBinaryPlus(templateSpan.expression) !== Comparison.GreaterThan;
+
+                    if (i > 0 || headEmitted) {
+                        // If this is the first span and the head was not emitted, then this templateSpan's
+                        // expression will be the first to be emitted. Don't emit the preceding ' + ' in that
+                        // case.
+                        write(" + ");
+                    }
+
+                    emitParenthesizedIf(templateSpan.expression, needsParens);
+
+                    // Only emit if the literal is non-empty.
+                    // The binary '+' operator is left-associative, so the first string concatenation
+                    // with the head will force the result up to this point to be a string.
+                    // Emitting a '+ ""' has no semantic effect for middles and tails.
+                    if (templateSpan.literal.text.length !== 0) {
+                        write(" + ")
+                        emitLiteral(templateSpan.literal);
+                    }
+                }
+
+                if (emitOuterParens) {
+                    write(")");
+                }
+
+                function shouldEmitTemplateHead() {
+                    // If this expression has an empty head literal and the first template span has a non-empty
+                    // literal, then emitting the empty head literal is not necessary.
+                    //     `${ foo } and ${ bar }`
+                    // can be emitted as
+                    //     foo + " and " + bar
+                    // This is because it is only required that one of the first two operands in the emit
+                    // output must be a string literal, so that the other operand and all following operands
+                    // are forced into strings.
+                    //
+                    // If the first template span has an empty literal, then the head must still be emitted.
+                    //     `${ foo }${ bar }`
+                    // must still be emitted as
+                    //     "" + foo + bar
+
+                    // There is always atleast one templateSpan in this code path, since
+                    // NoSubstitutionTemplateLiterals are directly emitted via emitLiteral()
+                    Debug.assert(node.templateSpans.length !== 0);
+
+                    return node.head.text.length !== 0 || node.templateSpans[0].literal.text.length === 0;
+                }
+
+                function templateNeedsParens(template: TemplateExpression, parent: Expression) {
+                    switch (parent.kind) {
+                        case SyntaxKind.CallExpression:
+                        case SyntaxKind.NewExpression:
+                            return (<CallExpression>parent).expression === template;
+                        case SyntaxKind.TaggedTemplateExpression:
+                        case SyntaxKind.ParenthesizedExpression:
+                            return false;
+                        default:
+                            return comparePrecedenceToBinaryPlus(parent) !== Comparison.LessThan;
+                    }
+                }
+
+                /**
+                 * Returns whether the expression has lesser, greater,
+                 * or equal precedence to the binary '+' operator
+                 */
+                function comparePrecedenceToBinaryPlus(expression: Expression): Comparison {
+                    // All binary expressions have lower precedence than '+' apart from '*', '/', and '%'
+                    // which have greater precedence and '-' which has equal precedence.
+                    // All unary operators have a higher precedence apart from yield.
+                    // Arrow functions and conditionals have a lower precedence,
+                    // although we convert the former into regular function expressions in ES5 mode,
+                    // and in ES6 mode this function won't get called anyway.
+                    //
+                    // TODO (drosen): Note that we need to account for the upcoming 'yield' and
+                    //                spread ('...') unary operators that are anticipated for ES6.
+                    switch (expression.kind) {
+                        case SyntaxKind.BinaryExpression:
+                            switch ((<BinaryExpression>expression).operatorToken.kind) {
+                                case SyntaxKind.AsteriskToken:
+                                case SyntaxKind.SlashToken:
+                                case SyntaxKind.PercentToken:
+                                    return Comparison.GreaterThan;
+                                case SyntaxKind.PlusToken:
+                                case SyntaxKind.MinusToken:
+                                    return Comparison.EqualTo;
+                                default:
+                                    return Comparison.LessThan;
+                            }
+                        case SyntaxKind.ConditionalExpression:
+                            return Comparison.LessThan;
+                        default:
+                            return Comparison.GreaterThan;
+                    }
+                }
+            }
+
+            function emitTemplateSpan(span: TemplateSpan) {
+                emit(span.expression);
+                emit(span.literal);
+            }
+
+            // This function specifically handles numeric/string literals for enum and accessor 'identifiers'.
+            // In a sense, it does not actually emit identifiers as much as it declares a name for a specific property.
+            // For example, this is utilized when feeding in a result to Object.defineProperty.
+            function emitExpressionForPropertyName(node: DeclarationName) {
+                Debug.assert(node.kind !== SyntaxKind.BindingElement);
+
+                if (node.kind === SyntaxKind.StringLiteral) {
+                    emitLiteral(<LiteralExpression>node);
+                }
+                else if (node.kind === SyntaxKind.ComputedPropertyName) {
+                    emit((<ComputedPropertyName>node).expression);
+                }
+                else {
+                    write("\"");
+
+                    if (node.kind === SyntaxKind.NumericLiteral) {
+                        write((<LiteralExpression>node).text);
+                    }
+                    else {
+                        writeTextOfNode(currentSourceFile, node);
+                    }
+
+                    write("\"");
+                }
+            }
+
+            function isNotExpressionIdentifier(node: Identifier) {
+                let parent = node.parent;
+                switch (parent.kind) {
+                    case SyntaxKind.Parameter:
+                    case SyntaxKind.VariableDeclaration:
+                    case SyntaxKind.BindingElement:
+                    case SyntaxKind.PropertyDeclaration:
+                    case SyntaxKind.PropertySignature:
+                    case SyntaxKind.PropertyAssignment:
+                    case SyntaxKind.ShorthandPropertyAssignment:
+                    case SyntaxKind.EnumMember:
+                    case SyntaxKind.MethodDeclaration:
+                    case SyntaxKind.MethodSignature:
+                    case SyntaxKind.FunctionDeclaration:
+                    case SyntaxKind.GetAccessor:
+                    case SyntaxKind.SetAccessor:
+                    case SyntaxKind.FunctionExpression:
+                    case SyntaxKind.ClassDeclaration:
+                    case SyntaxKind.InterfaceDeclaration:
+                    case SyntaxKind.EnumDeclaration:
+                    case SyntaxKind.ModuleDeclaration:
+                    case SyntaxKind.ImportEqualsDeclaration:
+                        return (<Declaration>parent).name === node;
+                    case SyntaxKind.BreakStatement:
+                    case SyntaxKind.ContinueStatement:
+                    case SyntaxKind.ExportAssignment:
+                        return false;
+                    case SyntaxKind.LabeledStatement:
+                        return (<LabeledStatement>node.parent).label === node;
+                }
+            }
+
+            function emitExpressionIdentifier(node: Identifier) {
+                let substitution = resolver.getExpressionNameSubstitution(node);
+                if (substitution) {
+                    write(substitution);
+                }
+                else {
+                    writeTextOfNode(currentSourceFile, node);
+                }
+            }
+
+            function getGeneratedNameForIdentifier(node: Identifier): string {
+                if (nodeIsSynthesized(node) || !generatedBlockScopeNames) {
+                    return undefined;
+                }
+
+                var variableId = resolver.getBlockScopedVariableId(node)
+                if (variableId === undefined) {
+                    return undefined;
+                }
+
+                return generatedBlockScopeNames[variableId];
+            }
+
+            function emitIdentifier(node: Identifier, allowGeneratedIdentifiers: boolean) {
+                if (allowGeneratedIdentifiers) {
+                    let generatedName = getGeneratedNameForIdentifier(node);
+                    if (generatedName) {
+                        write(generatedName);
+                        return;
+                    }
+                }
+                if (!node.parent) {
+                    write(node.text);
+                }
+                else if (!isNotExpressionIdentifier(node)) {
+                    emitExpressionIdentifier(node);
+                }
+                else {
+                    writeTextOfNode(currentSourceFile, node);
+                }
+            }
+
+            function emitThis(node: Node) {
+                if (resolver.getNodeCheckFlags(node) & NodeCheckFlags.LexicalThis) {
+                    write("_this");
+                }
+                else {
+                    write("this");
+                }
+            }
+
+            function emitSuper(node: Node) {
+                if (languageVersion >= ScriptTarget.ES6) {
+                    write("super");
+                }
+                else {
+                    var flags = resolver.getNodeCheckFlags(node);
+                    if (flags & NodeCheckFlags.SuperInstance) {
+                        write("_super.prototype");
+                    }
+                    else {
+                        write("_super");
+                    }
+                }
+            }
+
+            function emitObjectBindingPattern(node: BindingPattern) {
+                write("{ ");
+                let elements = node.elements;
+                emitList(elements, 0, elements.length, /*multiLine*/ false, /*trailingComma*/ elements.hasTrailingComma);
+                write(" }");
+            }
+
+            function emitArrayBindingPattern(node: BindingPattern) {
+                write("[");
+                let elements = node.elements;
+                emitList(elements, 0, elements.length, /*multiLine*/ false, /*trailingComma*/ elements.hasTrailingComma);
+                write("]");
+            }
+
+            function emitBindingElement(node: BindingElement) {
+                if (node.propertyName) {
+                    emit(node.propertyName, /*allowGeneratedIdentifiers*/ false);
+                    write(": ");
+                }
+                if (node.dotDotDotToken) {
+                    write("...");
+                }
+                if (isBindingPattern(node.name)) {
+                    emit(node.name);
+                }
+                else {
+                    emitModuleMemberName(node);
+                }
+                emitOptional(" = ", node.initializer);
+            }
+
+            function emitSpreadElementExpression(node: SpreadElementExpression) {
+                write("...");
+                emit((<SpreadElementExpression>node).expression);
+            }
+
+            function needsParenthesisForPropertyAccessOrInvocation(node: Expression) {
+                switch (node.kind) {
+                    case SyntaxKind.Identifier:
+                    case SyntaxKind.ArrayLiteralExpression:
+                    case SyntaxKind.PropertyAccessExpression:
+                    case SyntaxKind.ElementAccessExpression:
+                    case SyntaxKind.CallExpression:
+                    case SyntaxKind.ParenthesizedExpression:
+                        // This list is not exhaustive and only includes those cases that are relevant
+                        // to the check in emitArrayLiteral. More cases can be added as needed.
+                        return false;
+                }
+                return true;
+            }
+
+            function emitListWithSpread(elements: Expression[], multiLine: boolean, trailingComma: boolean) {
+                let pos = 0;
+                let group = 0;
+                let length = elements.length;
+                while (pos < length) {
+                    // Emit using the pattern <group0>.concat(<group1>, <group2>, ...)
+                    if (group === 1) {
+                        write(".concat(");
+                    }
+                    else if (group > 1) {
+                        write(", ");
+                    }
+                    let e = elements[pos];
+                    if (e.kind === SyntaxKind.SpreadElementExpression) {
+                        e = (<SpreadElementExpression>e).expression;
+                        emitParenthesizedIf(e, /*parenthesized*/ group === 0 && needsParenthesisForPropertyAccessOrInvocation(e));
+                        pos++;
+                    }
+                    else {
+                        let i = pos;
+                        while (i < length && elements[i].kind !== SyntaxKind.SpreadElementExpression) {
+                            i++;
+                        }
+                        write("[");
+                        if (multiLine) {
+                            increaseIndent();
+                        }
+                        emitList(elements, pos, i - pos, multiLine, trailingComma && i === length);
+                        if (multiLine) {
+                            decreaseIndent();
+                        }
+                        write("]");
+                        pos = i;
+                    }
+                    group++;
+                }
+                if (group > 1) {
+                    write(")");
+                }
+            }
+
+            function isSpreadElementExpression(node: Node) {
+                return node.kind === SyntaxKind.SpreadElementExpression;
+            }
+
+            function emitArrayLiteral(node: ArrayLiteralExpression) {
+                let elements = node.elements;
+                if (elements.length === 0) {
+                    write("[]");
+                }
+                else if (languageVersion >= ScriptTarget.ES6 || !forEach(elements, isSpreadElementExpression)) {
+                    write("[");
+                    emitLinePreservingList(node, node.elements, elements.hasTrailingComma, /*spacesBetweenBraces:*/ false);
+                    write("]");
+                }
+                else {
+                    emitListWithSpread(elements, /*multiLine*/ (node.flags & NodeFlags.MultiLine) !== 0,
+                        /*trailingComma*/ elements.hasTrailingComma);
+                }
+            }
+
+            function emitDownlevelObjectLiteralWithComputedProperties(node: ObjectLiteralExpression, firstComputedPropertyIndex: number): void {
+                let parenthesizedObjectLiteral = createDownlevelObjectLiteralWithComputedProperties(node, firstComputedPropertyIndex);
+                return emit(parenthesizedObjectLiteral);
+            }
+
+            function createDownlevelObjectLiteralWithComputedProperties(originalObjectLiteral: ObjectLiteralExpression, firstComputedPropertyIndex: number): ParenthesizedExpression {
+                // For computed properties, we need to create a unique handle to the object
+                // literal so we can modify it without risking internal assignments tainting the object.
+                let tempVar = createAndRecordTempVariable(originalObjectLiteral);
+
+                // Hold onto the initial non-computed properties in a new object literal,
+                // then create the rest through property accesses on the temp variable.
+                let initialObjectLiteral = <ObjectLiteralExpression>createSynthesizedNode(SyntaxKind.ObjectLiteralExpression);
+                initialObjectLiteral.properties = <NodeArray<ObjectLiteralElement>>originalObjectLiteral.properties.slice(0, firstComputedPropertyIndex);
+                initialObjectLiteral.flags |= NodeFlags.MultiLine;
+
+                // The comma expressions that will patch the object literal.
+                // This will end up being something like '_a = { ... }, _a.x = 10, _a.y = 20, _a'.
+                let propertyPatches = createBinaryExpression(tempVar, SyntaxKind.EqualsToken, initialObjectLiteral);
+
+                ts.forEach(originalObjectLiteral.properties, property => {
+                    let patchedProperty = tryCreatePatchingPropertyAssignment(originalObjectLiteral, tempVar, property);
+                    if (patchedProperty) {
+                        // TODO(drosen): Preserve comments
+                        //let leadingComments = getLeadingCommentRanges(currentSourceFile.text, property.pos);
+                        //let trailingComments = getTrailingCommentRanges(currentSourceFile.text, property.end);
+                        //addCommentsToSynthesizedNode(patchedProperty, leadingComments, trailingComments);
+
+                        propertyPatches = createBinaryExpression(propertyPatches, SyntaxKind.CommaToken, patchedProperty);
+                    }
+                });
+
+                // Finally, return the temp variable.
+                propertyPatches = createBinaryExpression(propertyPatches, SyntaxKind.CommaToken, createIdentifier(tempVar.text, /*startsOnNewLine:*/ true));
+
+                let result = createParenthesizedExpression(propertyPatches);
+                
+                // TODO(drosen): Preserve comments
+                // let leadingComments = getLeadingCommentRanges(currentSourceFile.text, originalObjectLiteral.pos);
+                // let trailingComments = getTrailingCommentRanges(currentSourceFile.text, originalObjectLiteral.end);
+                //addCommentsToSynthesizedNode(result, leadingComments, trailingComments);
+
+                return result;
+            }
+
+            function addCommentsToSynthesizedNode(node: SynthesizedNode, leadingCommentRanges: CommentRange[], trailingCommentRanges: CommentRange[]): void {
+                node.leadingCommentRanges = leadingCommentRanges;
+                node.trailingCommentRanges = trailingCommentRanges;
+            }
+
+            // Returns 'undefined' if a property has already been accounted for
+            // (e.g. a 'get' accessor which has already been emitted along with its 'set' accessor).
+            function tryCreatePatchingPropertyAssignment(objectLiteral: ObjectLiteralExpression, tempVar: Identifier, property: ObjectLiteralElement): Expression {
+                let leftHandSide = createMemberAccessForPropertyName(tempVar, property.name);
+                let maybeRightHandSide = tryGetRightHandSideOfPatchingPropertyAssignment(objectLiteral, property);
+
+                return maybeRightHandSide && createBinaryExpression(leftHandSide, SyntaxKind.EqualsToken, maybeRightHandSide, /*startsOnNewLine:*/ true);
+            }
+
+            function tryGetRightHandSideOfPatchingPropertyAssignment(objectLiteral: ObjectLiteralExpression, property: ObjectLiteralElement) {
+                switch (property.kind) {
+                    case SyntaxKind.PropertyAssignment:
+                        return (<PropertyAssignment>property).initializer;
+
+                    case SyntaxKind.ShorthandPropertyAssignment:
+                        // TODO: (andersh) Technically it isn't correct to make an identifier here since getExpressionNamePrefix returns
+                        // a string containing a dotted name. In general I'm not a fan of mini tree rewriters as this one, elsewhere we
+                        // manage by just emitting strings (which is a lot more performant).
+                        //let prefix = createIdentifier(resolver.getExpressionNamePrefix((<ShorthandPropertyAssignment>property).name));
+                        //return createPropertyAccessExpression(prefix, (<ShorthandPropertyAssignment>property).name);
+                        return createIdentifier(resolver.getExpressionNameSubstitution((<ShorthandPropertyAssignment>property).name));
+
+                    case SyntaxKind.MethodDeclaration:
+                        return createFunctionExpression((<MethodDeclaration>property).parameters, (<MethodDeclaration>property).body);
+
+                    case SyntaxKind.GetAccessor:
+                    case SyntaxKind.SetAccessor:
+                        let { firstAccessor, getAccessor, setAccessor } = getAllAccessorDeclarations(objectLiteral.properties, <AccessorDeclaration>property);
+
+                        // Only emit the first accessor.
+                        if (firstAccessor !== property) {
+                            return undefined;
+                        }
+
+                        let propertyDescriptor = <ObjectLiteralExpression>createSynthesizedNode(SyntaxKind.ObjectLiteralExpression);
+
+                        let descriptorProperties = <NodeArray<ObjectLiteralElement>>[];
+                        if (getAccessor) {
+                            let getProperty = createPropertyAssignment(createIdentifier("get"), createFunctionExpression(getAccessor.parameters, getAccessor.body));
+                            descriptorProperties.push(getProperty);
+                        }
+                        if (setAccessor) {
+                            let setProperty = createPropertyAssignment(createIdentifier("set"), createFunctionExpression(setAccessor.parameters, setAccessor.body));
+                            descriptorProperties.push(setProperty);
+                        }
+
+                        let trueExpr = <PrimaryExpression>createSynthesizedNode(SyntaxKind.TrueKeyword);
+
+                        let enumerableTrue = createPropertyAssignment(createIdentifier("enumerable"), trueExpr);
+                        descriptorProperties.push(enumerableTrue);
+
+                        let configurableTrue = createPropertyAssignment(createIdentifier("configurable"), trueExpr);
+                        descriptorProperties.push(configurableTrue);
+
+                        propertyDescriptor.properties = descriptorProperties;
+
+                        let objectDotDefineProperty = createPropertyAccessExpression(createIdentifier("Object"), createIdentifier("defineProperty"));
+                        return createCallExpression(objectDotDefineProperty, createNodeArray(propertyDescriptor));
+
+                    default:
+                        Debug.fail(`ObjectLiteralElement kind ${property.kind} not accounted for.`);
+                }
+            }
+
+            function createParenthesizedExpression(expression: Expression) {
+                let result = <ParenthesizedExpression>createSynthesizedNode(SyntaxKind.ParenthesizedExpression);
+                result.expression = expression;
+
+                return result;
+            }
+
+            function createNodeArray<T extends Node>(...elements: T[]): NodeArray<T> {
+                let result = <NodeArray<T>>elements;
+                result.pos = -1;
+                result.end = -1;
+
+                return result;
+            }
+
+            function createBinaryExpression(left: Expression, operator: SyntaxKind, right: Expression, startsOnNewLine?: boolean): BinaryExpression {
+                let result = <BinaryExpression>createSynthesizedNode(SyntaxKind.BinaryExpression, startsOnNewLine);
+                result.operatorToken = createSynthesizedNode(operator);
+                result.left = left;
+                result.right = right;
+
+                return result;
+            }
+            
+            function createExpressionStatement(expression: Expression): ExpressionStatement {
+                let result = <ExpressionStatement>createSynthesizedNode(SyntaxKind.ExpressionStatement);
+                result.expression = expression;
+                return result;
+            }
+
+            function createMemberAccessForPropertyName(expression: LeftHandSideExpression, memberName: DeclarationName): PropertyAccessExpression | ElementAccessExpression {
+                if (memberName.kind === SyntaxKind.Identifier) {
+                    return createPropertyAccessExpression(expression, <Identifier>memberName);
+                }
+                else if (memberName.kind === SyntaxKind.StringLiteral || memberName.kind === SyntaxKind.NumericLiteral) {
+                    return createElementAccessExpression(expression, <LiteralExpression>memberName);
+                }
+                else if (memberName.kind === SyntaxKind.ComputedPropertyName) {
+                    return createElementAccessExpression(expression, (<ComputedPropertyName>memberName).expression);
+                }
+                else {
+                    Debug.fail(`Kind '${memberName.kind}' not accounted for.`);
+                }
+            }
+
+            function createPropertyAssignment(name: LiteralExpression | Identifier, initializer: Expression) {
+                let result = <PropertyAssignment>createSynthesizedNode(SyntaxKind.PropertyAssignment);
+                result.name = name;
+                result.initializer = initializer;
+
+                return result;
+            }
+
+            function createFunctionExpression(parameters: NodeArray<ParameterDeclaration>, body: Block): FunctionExpression {
+                let result = <FunctionExpression>createSynthesizedNode(SyntaxKind.FunctionExpression);
+                result.parameters = parameters;
+                result.body = body;
+
+                return result;
+            }
+
+            function createPropertyAccessExpression(expression: LeftHandSideExpression, name: Identifier): PropertyAccessExpression {
+                let result = <PropertyAccessExpression>createSynthesizedNode(SyntaxKind.PropertyAccessExpression);
+                result.expression = expression;
+                result.dotToken = createSynthesizedNode(SyntaxKind.DotToken);
+                result.name = name;
+
+                return result;
+            }
+
+            function createElementAccessExpression(expression: LeftHandSideExpression, argumentExpression: Expression): ElementAccessExpression {
+                let result = <ElementAccessExpression>createSynthesizedNode(SyntaxKind.ElementAccessExpression);
+                result.expression = expression;
+                result.argumentExpression = argumentExpression;
+
+                return result;
+            }
+            
+            function createIdentifier(name: string, startsOnNewLine?: boolean) {
+                let result = <Identifier>createSynthesizedNode(SyntaxKind.Identifier, startsOnNewLine);
+                result.text = name;
+
+                return result;
+            }
+
+            function createCallExpression(invokedExpression: MemberExpression, arguments: NodeArray<Expression>) {
+                let result = <CallExpression>createSynthesizedNode(SyntaxKind.CallExpression);
+                result.expression = invokedExpression;
+                result.arguments = arguments;
+
+                return result;
+            }
+
+            function emitObjectLiteral(node: ObjectLiteralExpression): void {
+                let properties = node.properties;
+
+                if (languageVersion < ScriptTarget.ES6) {
+                    let numProperties = properties.length;
+
+                    // Find the first computed property.
+                    // Everything until that point can be emitted as part of the initial object literal.
+                    let numInitialNonComputedProperties = numProperties;
+                    for (let i = 0, n = properties.length; i < n; i++) {
+                        if (properties[i].name.kind === SyntaxKind.ComputedPropertyName) {
+                            numInitialNonComputedProperties = i;
+                            break;
+                        }
+                    }
+                    
+                    let hasComputedProperty = numInitialNonComputedProperties !== properties.length;
+                    if (hasComputedProperty) {
+                        emitDownlevelObjectLiteralWithComputedProperties(node, numInitialNonComputedProperties);
+                        return;
+                    }
+                }
+
+                // Ordinary case: either the object has no computed properties
+                // or we're compiling with an ES6+ target.
+                write("{");
+
+                if (properties.length) {
+                    emitLinePreservingList(node, properties, /*allowTrailingComma:*/ languageVersion >= ScriptTarget.ES5, /*spacesBetweenBraces:*/ true)
+                }
+
+                write("}");
+            }
+
+            function emitComputedPropertyName(node: ComputedPropertyName) {
+                write("[");
+                emit(node.expression);
+                write("]");
+            }
+
+            function emitMethod(node: MethodDeclaration) {
+                emit(node.name, /*allowGeneratedIdentifiers*/ false);
+                if (languageVersion < ScriptTarget.ES6) {
+                    write(": function ");
+                }
+                emitSignatureAndBody(node);
+            }
+
+            function emitPropertyAssignment(node: PropertyDeclaration) {
+                emit(node.name, /*allowGeneratedIdentifiers*/ false);
+                write(": ");
+                emit(node.initializer);
+            }
+
+            function emitShorthandPropertyAssignment(node: ShorthandPropertyAssignment) {
+                emit(node.name, /*allowGeneratedIdentifiers*/ false);
+                // If short-hand property has a prefix, then regardless of the target version, we will emit it as normal property assignment. For example:
+                //  module m {
+                //      export let y;
+                //  }
+                //  module m {
+                //      export let obj = { y };
+                //  }
+                //  The short-hand property in obj need to emit as such ... = { y : m.y } regardless of the TargetScript version
+                if (languageVersion < ScriptTarget.ES6) {
+                    // Emit identifier as an identifier
+                    write(": ");
+                    var generatedName = getGeneratedNameForIdentifier(node.name);
+                    if (generatedName) {
+                        write(generatedName);
+                    }
+                    else {
+                        // Even though this is stored as identifier treat it as an expression
+                        // Short-hand, { x }, is equivalent of normal form { x: x }
+                        emitExpressionIdentifier(node.name);
+                    }
+                }
+                else if (resolver.getExpressionNameSubstitution(node.name)) {
+                    // Emit identifier as an identifier
+                    write(": ");
+                    // Even though this is stored as identifier treat it as an expression
+                    // Short-hand, { x }, is equivalent of normal form { x: x }
+                    emitExpressionIdentifier(node.name);
+                }
+            }
+
+            function tryEmitConstantValue(node: PropertyAccessExpression | ElementAccessExpression): boolean {
+                let constantValue = resolver.getConstantValue(node);
+                if (constantValue !== undefined) {
+                    write(constantValue.toString());
+                    if (!compilerOptions.removeComments) {
+                        let propertyName: string = node.kind === SyntaxKind.PropertyAccessExpression ? declarationNameToString((<PropertyAccessExpression>node).name) : getTextOfNode((<ElementAccessExpression>node).argumentExpression);
+                        write(" /* " + propertyName + " */");
+                    }
+                    return true;
+                }
+                return false;
+            }
+
+            // Returns 'true' if the code was actually indented, false otherwise. 
+            // If the code is not indented, an optional valueToWriteWhenNotIndenting will be 
+            // emitted instead.
+            function indentIfOnDifferentLines(parent: Node, node1: Node, node2: Node, valueToWriteWhenNotIndenting?: string): boolean {
+                let realNodesAreOnDifferentLines = preserveNewLines && !nodeIsSynthesized(parent) && !nodeEndIsOnSameLineAsNodeStart(node1, node2);
+
+                // Always use a newline for synthesized code if the synthesizer desires it.
+                let synthesizedNodeIsOnDifferentLine = synthesizedNodeStartsOnNewLine(node2);
+
+                if (realNodesAreOnDifferentLines || synthesizedNodeIsOnDifferentLine) {
+                    increaseIndent();
+                    writeLine();
+                    return true;
+                }
+                else {
+                    if (valueToWriteWhenNotIndenting) {
+                        write(valueToWriteWhenNotIndenting);
+                    }
+                    return false;
+                }
+            }
+
+            function emitPropertyAccess(node: PropertyAccessExpression) {
+                if (tryEmitConstantValue(node)) {
+                    return;
+                }
+
+                emit(node.expression);
+                let indentedBeforeDot = indentIfOnDifferentLines(node, node.expression, node.dotToken);
+                write(".");
+                let indentedAfterDot = indentIfOnDifferentLines(node, node.dotToken, node.name);
+                emit(node.name, /*allowGeneratedIdentifiers*/ false);
+                decreaseIndentIf(indentedBeforeDot, indentedAfterDot);
+            }
+
+            function emitQualifiedName(node: QualifiedName) {
+                emit(node.left);
+                write(".");
+                emit(node.right);
+            }
+
+            function emitIndexedAccess(node: ElementAccessExpression) {
+                if (tryEmitConstantValue(node)) {
+                    return;
+                }
+                emit(node.expression);
+                write("[");
+                emit(node.argumentExpression);
+                write("]");
+            }
+
+            function hasSpreadElement(elements: Expression[]) {
+                return forEach(elements, e => e.kind === SyntaxKind.SpreadElementExpression);
+            }
+
+            function skipParentheses(node: Expression): Expression {
+                while (node.kind === SyntaxKind.ParenthesizedExpression || node.kind === SyntaxKind.TypeAssertionExpression) {
+                    node = (<ParenthesizedExpression | TypeAssertion>node).expression;
+                }
+                return node;
+            }
+
+            function emitCallTarget(node: Expression): Expression {
+                if (node.kind === SyntaxKind.Identifier || node.kind === SyntaxKind.ThisKeyword || node.kind === SyntaxKind.SuperKeyword) {
+                    emit(node);
+                    return node;
+                }
+                let temp = createAndRecordTempVariable(node);
+
+                write("(");
+                emit(temp);
+                write(" = ");
+                emit(node);
+                write(")");
+                return temp;
+            }
+
+            function emitCallWithSpread(node: CallExpression) {
+                let target: Expression;
+                let expr = skipParentheses(node.expression);
+                if (expr.kind === SyntaxKind.PropertyAccessExpression) {
+                    // Target will be emitted as "this" argument
+                    target = emitCallTarget((<PropertyAccessExpression>expr).expression);
+                    write(".");
+                    emit((<PropertyAccessExpression>expr).name);
+                }
+                else if (expr.kind === SyntaxKind.ElementAccessExpression) {
+                    // Target will be emitted as "this" argument
+                    target = emitCallTarget((<PropertyAccessExpression>expr).expression);
+                    write("[");
+                    emit((<ElementAccessExpression>expr).argumentExpression);
+                    write("]");
+                }
+                else if (expr.kind === SyntaxKind.SuperKeyword) {
+                    target = expr;
+                    write("_super");
+                }
+                else {
+                    emit(node.expression);
+                }
+                write(".apply(");
+                if (target) {
+                    if (target.kind === SyntaxKind.SuperKeyword) {
+                        // Calls of form super(...) and super.foo(...)
+                        emitThis(target);
+                    }
+                    else {
+                        // Calls of form obj.foo(...)
+                        emit(target);
+                    }
+                }
+                else {
+                    // Calls of form foo(...)
+                    write("void 0");
+                }
+                write(", ");
+                emitListWithSpread(node.arguments, /*multiLine*/ false, /*trailingComma*/ false);
+                write(")");
+            }
+
+            function emitCallExpression(node: CallExpression) {
+                if (languageVersion < ScriptTarget.ES6 && hasSpreadElement(node.arguments)) {
+                    emitCallWithSpread(node);
+                    return;
+                }
+                let superCall = false;
+                if (node.expression.kind === SyntaxKind.SuperKeyword) {
+                    emitSuper(node.expression);
+                    superCall = true;
+                }
+                else {
+                    emit(node.expression);
+                    superCall = node.expression.kind === SyntaxKind.PropertyAccessExpression && (<PropertyAccessExpression>node.expression).expression.kind === SyntaxKind.SuperKeyword;
+                }
+                if (superCall && languageVersion < ScriptTarget.ES6) {
+                    write(".call(");
+                    emitThis(node.expression);
+                    if (node.arguments.length) {
+                        write(", ");
+                        emitCommaList(node.arguments);
+                    }
+                    write(")");
+                }
+                else {
+                    write("(");
+                    emitCommaList(node.arguments);
+                    write(")");
+                }
+            }
+
+            function emitNewExpression(node: NewExpression) {
+                write("new ");
+                emit(node.expression);
+                if (node.arguments) {
+                    write("(");
+                    emitCommaList(node.arguments);
+                    write(")");
+                }
+            }
+
+            function emitTaggedTemplateExpression(node: TaggedTemplateExpression): void {
+                if (languageVersion >= ScriptTarget.ES6) {
+                    emit(node.tag);
+                    write(" ");
+                    emit(node.template);
+                }
+                else {
+                    emitDownlevelTaggedTemplate(node);
+                }
+            }
+
+            function emitParenExpression(node: ParenthesizedExpression) {
+                if (!node.parent || node.parent.kind !== SyntaxKind.ArrowFunction) {
+                    if (node.expression.kind === SyntaxKind.TypeAssertionExpression) {
+                        let operand = (<TypeAssertion>node.expression).expression;
+
+                        // Make sure we consider all nested cast expressions, e.g.:
+                        // (<any><number><any>-A).x;
+                        while (operand.kind == SyntaxKind.TypeAssertionExpression) {
+                            operand = (<TypeAssertion>operand).expression;
+                        }
+
+                        // We have an expression of the form: (<Type>SubExpr)
+                        // Emitting this as (SubExpr) is really not desirable. We would like to emit the subexpr as is.
+                        // Omitting the parentheses, however, could cause change in the semantics of the generated
+                        // code if the casted expression has a lower precedence than the rest of the expression, e.g.:
+                        //      (<any>new A).foo should be emitted as (new A).foo and not new A.foo
+                        //      (<any>typeof A).toString() should be emitted as (typeof A).toString() and not typeof A.toString()
+                        //      new (<any>A()) should be emitted as new (A()) and not new A()
+                        //      (<any>function foo() { })() should be emitted as an IIF (function foo(){})() and not declaration function foo(){} ()
+                        if (operand.kind !== SyntaxKind.PrefixUnaryExpression &&
+                            operand.kind !== SyntaxKind.VoidExpression &&
+                            operand.kind !== SyntaxKind.TypeOfExpression &&
+                            operand.kind !== SyntaxKind.DeleteExpression &&
+                            operand.kind !== SyntaxKind.PostfixUnaryExpression &&
+                            operand.kind !== SyntaxKind.NewExpression &&
+                            !(operand.kind === SyntaxKind.CallExpression && node.parent.kind === SyntaxKind.NewExpression) &&
+                            !(operand.kind === SyntaxKind.FunctionExpression && node.parent.kind === SyntaxKind.CallExpression)) {
+                            emit(operand);
+                            return;
+                        }
+                    }
+                }
+
+                write("(");
+                emit(node.expression);
+                write(")");
+            }
+
+            function emitDeleteExpression(node: DeleteExpression) {
+                write(tokenToString(SyntaxKind.DeleteKeyword));
+                write(" ");
+                emit(node.expression);
+            }
+
+            function emitVoidExpression(node: VoidExpression) {
+                write(tokenToString(SyntaxKind.VoidKeyword));
+                write(" ");
+                emit(node.expression);
+            }
+
+            function emitTypeOfExpression(node: TypeOfExpression) {
+                write(tokenToString(SyntaxKind.TypeOfKeyword));
+                write(" ");
+                emit(node.expression);
+            }
+
+            function emitPrefixUnaryExpression(node: PrefixUnaryExpression) {
+                write(tokenToString(node.operator));
+                // In some cases, we need to emit a space between the operator and the operand. One obvious case
+                // is when the operator is an identifier, like delete or typeof. We also need to do this for plus
+                // and minus expressions in certain cases. Specifically, consider the following two cases (parens
+                // are just for clarity of exposition, and not part of the source code):
+                //
+                //  (+(+1))
+                //  (+(++1))
+                //
+                // We need to emit a space in both cases. In the first case, the absence of a space will make
+                // the resulting expression a prefix increment operation. And in the second, it will make the resulting
+                // expression a prefix increment whose operand is a plus expression - (++(+x))
+                // The same is true of minus of course.
+                if (node.operand.kind === SyntaxKind.PrefixUnaryExpression) {
+                    let operand = <PrefixUnaryExpression>node.operand;
+                    if (node.operator === SyntaxKind.PlusToken && (operand.operator === SyntaxKind.PlusToken || operand.operator === SyntaxKind.PlusPlusToken)) {
+                        write(" ");
+                    }
+                    else if (node.operator === SyntaxKind.MinusToken && (operand.operator === SyntaxKind.MinusToken || operand.operator === SyntaxKind.MinusMinusToken)) {
+                        write(" ");
+                    }
+                }
+                emit(node.operand);
+            }
+
+            function emitPostfixUnaryExpression(node: PostfixUnaryExpression) {
+                emit(node.operand);
+                write(tokenToString(node.operator));
+            }
+
+            function emitBinaryExpression(node: BinaryExpression) {
+                if (languageVersion < ScriptTarget.ES6 && node.operatorToken.kind === SyntaxKind.EqualsToken &&
+                    (node.left.kind === SyntaxKind.ObjectLiteralExpression || node.left.kind === SyntaxKind.ArrayLiteralExpression)) {
+                    emitDestructuring(node, node.parent.kind === SyntaxKind.ExpressionStatement);
+                }
+                else {
+                    emit(node.left);
+                    let indentedBeforeOperator = indentIfOnDifferentLines(node, node.left, node.operatorToken, node.operatorToken.kind !== SyntaxKind.CommaToken ? " " : undefined);
+                    write(tokenToString(node.operatorToken.kind));
+                    let indentedAfterOperator = indentIfOnDifferentLines(node, node.operatorToken, node.right, " ");
+                    emit(node.right);
+                    decreaseIndentIf(indentedBeforeOperator, indentedAfterOperator);
+                }
+            }
+
+            function synthesizedNodeStartsOnNewLine(node: Node) {
+                return nodeIsSynthesized(node) && (<SynthesizedNode>node).startsOnNewLine;
+            }
+
+            function emitConditionalExpression(node: ConditionalExpression) {
+                emit(node.condition);
+                let indentedBeforeQuestion = indentIfOnDifferentLines(node, node.condition, node.questionToken, " ");
+                write("?");
+                let indentedAfterQuestion = indentIfOnDifferentLines(node, node.questionToken, node.whenTrue, " ");
+                emit(node.whenTrue);
+                decreaseIndentIf(indentedBeforeQuestion, indentedAfterQuestion);
+                let indentedBeforeColon = indentIfOnDifferentLines(node, node.whenTrue, node.colonToken, " ");
+                write(":");
+                let indentedAfterColon = indentIfOnDifferentLines(node, node.colonToken, node.whenFalse, " ");
+                emit(node.whenFalse);
+                decreaseIndentIf(indentedBeforeColon, indentedAfterColon);
+            }
+
+            // Helper function to decrease the indent if we previously indented.  Allows multiple 
+            // previous indent values to be considered at a time.  This also allows caller to just
+            // call this once, passing in all their appropriate indent values, instead of needing
+            // to call this helper function multiple times.
+            function decreaseIndentIf(value1: boolean, value2?: boolean) {
+                if (value1) {
+                    decreaseIndent();
+                }
+                if (value2) {
+                    decreaseIndent();
+                }
+            }
+
+            function isSingleLineEmptyBlock(node: Node) {
+                if (node && node.kind === SyntaxKind.Block) {
+                    let block = <Block>node;
+                    return block.statements.length === 0 && nodeEndIsOnSameLineAsNodeStart(block, block);
+                }
+            }
+
+            function emitBlock(node: Block) {
+                if (preserveNewLines && isSingleLineEmptyBlock(node)) {
+                    emitToken(SyntaxKind.OpenBraceToken, node.pos);
+                    write(" ");
+                    emitToken(SyntaxKind.CloseBraceToken, node.statements.end);
+                    return;
+                }
+
+                emitToken(SyntaxKind.OpenBraceToken, node.pos);
+                increaseIndent();
+                scopeEmitStart(node.parent);
+                if (node.kind === SyntaxKind.ModuleBlock) {
+                    Debug.assert(node.parent.kind === SyntaxKind.ModuleDeclaration);
+                    emitCaptureThisForNodeIfNecessary(node.parent);
+                }
+                emitLines(node.statements);
+                if (node.kind === SyntaxKind.ModuleBlock) {
+                    emitTempDeclarations(/*newLine*/ true);
+                }
+                decreaseIndent();
+                writeLine();
+                emitToken(SyntaxKind.CloseBraceToken, node.statements.end);
+                scopeEmitEnd();
+            }
+
+            function emitEmbeddedStatement(node: Node) {
+                if (node.kind === SyntaxKind.Block) {
+                    write(" ");
+                    emit(<Block>node);
+                }
+                else {
+                    increaseIndent();
+                    writeLine();
+                    emit(node);
+                    decreaseIndent();
+                }
+            }
+
+            function emitExpressionStatement(node: ExpressionStatement) {
+                emitParenthesizedIf(node.expression, /*parenthesized*/ node.expression.kind === SyntaxKind.ArrowFunction);
+                write(";");
+            }
+
+            function emitIfStatement(node: IfStatement) {
+                let endPos = emitToken(SyntaxKind.IfKeyword, node.pos);
+                write(" ");
+                endPos = emitToken(SyntaxKind.OpenParenToken, endPos);
+                emit(node.expression);
+                emitToken(SyntaxKind.CloseParenToken, node.expression.end);
+                emitEmbeddedStatement(node.thenStatement);
+                if (node.elseStatement) {
+                    writeLine();
+                    emitToken(SyntaxKind.ElseKeyword, node.thenStatement.end);
+                    if (node.elseStatement.kind === SyntaxKind.IfStatement) {
+                        write(" ");
+                        emit(node.elseStatement);
+                    }
+                    else {
+                        emitEmbeddedStatement(node.elseStatement);
+                    }
+                }
+            }
+
+            function emitDoStatement(node: DoStatement) {
+                write("do");
+                emitEmbeddedStatement(node.statement);
+                if (node.statement.kind === SyntaxKind.Block) {
+                    write(" ");
+                }
+                else {
+                    writeLine();
+                }
+                write("while (");
+                emit(node.expression);
+                write(");");
+            }
+
+            function emitWhileStatement(node: WhileStatement) {
+                write("while (");
+                emit(node.expression);
+                write(")");
+                emitEmbeddedStatement(node.statement);
+            }
+
+            function emitStartOfVariableDeclarationList(decl: Node, startPos?: number): void {
+                let tokenKind = SyntaxKind.VarKeyword;
+                if (decl && languageVersion >= ScriptTarget.ES6) {
+                    if (isLet(decl)) {
+                        tokenKind = SyntaxKind.LetKeyword;
+                    }
+                    else if (isConst(decl)) {
+                        tokenKind = SyntaxKind.ConstKeyword;
+                    }
+                }
+
+                if (startPos !== undefined) {
+                    emitToken(tokenKind, startPos);
+                }
+                else {
+                    switch (tokenKind) {
+                        case SyntaxKind.VarKeyword:
+                            return write("var ");
+                        case SyntaxKind.LetKeyword:
+                            return write("let ");
+                        case SyntaxKind.ConstKeyword:
+                            return write("const ");
+                    }
+                }
+            }
+
+            function emitForStatement(node: ForStatement) {
+                let endPos = emitToken(SyntaxKind.ForKeyword, node.pos);
+                write(" ");
+                endPos = emitToken(SyntaxKind.OpenParenToken, endPos);
+                if (node.initializer && node.initializer.kind === SyntaxKind.VariableDeclarationList) {
+                    let variableDeclarationList = <VariableDeclarationList>node.initializer;
+                    let declarations = variableDeclarationList.declarations;
+                    emitStartOfVariableDeclarationList(declarations[0], endPos);
+                    write(" ");
+                    emitCommaList(declarations);
+                }
+                else if (node.initializer) {
+                    emit(node.initializer);
+                }
+                write(";");
+                emitOptional(" ", node.condition);
+                write(";");
+                emitOptional(" ", node.iterator);
+                write(")");
+                emitEmbeddedStatement(node.statement);
+            }
+
+            function emitForInOrForOfStatement(node: ForInStatement | ForOfStatement) {
+                if (languageVersion < ScriptTarget.ES6 && node.kind === SyntaxKind.ForOfStatement) {
+                    return emitDownLevelForOfStatement(node);
+                }
+                
+                let endPos = emitToken(SyntaxKind.ForKeyword, node.pos);
+                write(" ");
+                endPos = emitToken(SyntaxKind.OpenParenToken, endPos);
+                if (node.initializer.kind === SyntaxKind.VariableDeclarationList) {
+                    let variableDeclarationList = <VariableDeclarationList>node.initializer;
+                    if (variableDeclarationList.declarations.length >= 1) {
+                        let decl = variableDeclarationList.declarations[0];
+                        emitStartOfVariableDeclarationList(decl, endPos);
+                        write(" ");
+                        emit(decl);
+                    }
+                }
+                else {
+                    emit(node.initializer);
+                }
+
+                if (node.kind === SyntaxKind.ForInStatement) {
+                    write(" in ");
+                }
+                else {
+                    write(" of ");
+                }
+                emit(node.expression);
+                emitToken(SyntaxKind.CloseParenToken, node.expression.end);
+                emitEmbeddedStatement(node.statement);
+            }
+            
+            function emitDownLevelForOfStatement(node: ForOfStatement) {
+                // The following ES6 code:
+                //
+                //    for (let v of expr) { }
+                //
+                // should be emitted as
+                //
+                //    for (let _i = 0, _a = expr; _i < _a.length; _i++) {
+                //        let v = _a[_i];
+                //    }
+                //
+                // where _a and _i are temps emitted to capture the RHS and the counter,
+                // respectively.
+                // When the left hand side is an expression instead of a let declaration,
+                // the "let v" is not emitted.
+                // When the left hand side is a let/const, the v is renamed if there is
+                // another v in scope.
+                // Note that all assignments to the LHS are emitted in the body, including
+                // all destructuring.
+                // Note also that because an extra statement is needed to assign to the LHS,
+                // for-of bodies are always emitted as blocks.
+                
+                let endPos = emitToken(SyntaxKind.ForKeyword, node.pos);
+                write(" ");
+                endPos = emitToken(SyntaxKind.OpenParenToken, endPos);
+                
+                // Do not emit the LHS let declaration yet, because it might contain destructuring.
+                
+                // Do not call recordTempDeclaration because we are declaring the temps
+                // right here. Recording means they will be declared later.
+                // In the case where the user wrote an identifier as the RHS, like this:
+                //
+                //     for (let v of arr) { }
+                //
+                // we don't want to emit a temporary variable for the RHS, just use it directly.
+                let rhsIsIdentifier = node.expression.kind === SyntaxKind.Identifier;
+                let counter = createTempVariable(node, /*preferredName*/ "_i");
+                let rhsReference = rhsIsIdentifier ? <Identifier>node.expression : createTempVariable(node);
+
+                var cachedLength = compilerOptions.cacheDownlevelForOfLength ? createTempVariable(node, /*preferredName:*/ "_n") : undefined;
+
+                // This is the let keyword for the counter and rhsReference. The let keyword for
+                // the LHS will be emitted inside the body.
+                emitStart(node.expression);
+                write("var ");
+                
+                // _i = 0
+                emitNodeWithoutSourceMap(counter);
+                write(" = 0");
+                emitEnd(node.expression);
+                
+                if (!rhsIsIdentifier) {
+                    // , _a = expr
+                    write(", ");
+                    emitStart(node.expression);
+                    emitNodeWithoutSourceMap(rhsReference);
+                    write(" = ");
+                    emitNodeWithoutSourceMap(node.expression);
+                    emitEnd(node.expression);
+                }
+
+                if (cachedLength) {
+                    write(", ");
+                    emitNodeWithoutSourceMap(cachedLength);
+                    write(" = ");
+                    emitNodeWithoutSourceMap(rhsReference);
+                    write(".length");
+                }
+
+                write("; ");
+                
+                // _i < _a.length;
+                emitStart(node.initializer);
+                emitNodeWithoutSourceMap(counter);
+                write(" < ");
+
+                if (cachedLength) {
+                    emitNodeWithoutSourceMap(cachedLength);
+                }
+                else {
+                    emitNodeWithoutSourceMap(rhsReference);
+                    write(".length");
+                }
+
+                emitEnd(node.initializer);
+                write("; ");
+                
+                // _i++)
+                emitStart(node.initializer);
+                emitNodeWithoutSourceMap(counter);
+                write("++");
+                emitEnd(node.initializer);
+                emitToken(SyntaxKind.CloseParenToken, node.expression.end);
+                
+                // Body
+                write(" {");
+                writeLine();
+                increaseIndent();
+                
+                // Initialize LHS
+                // let v = _a[_i];
+                let rhsIterationValue = createElementAccessExpression(rhsReference, counter);
+                emitStart(node.initializer);
+                if (node.initializer.kind === SyntaxKind.VariableDeclarationList) {
+                    write("var ");
+                    let variableDeclarationList = <VariableDeclarationList>node.initializer;
+                    if (variableDeclarationList.declarations.length > 0) {
+                        let declaration = variableDeclarationList.declarations[0];
+                        if (isBindingPattern(declaration.name)) {
+                            // This works whether the declaration is a var, let, or const.
+                            // It will use rhsIterationValue _a[_i] as the initializer.
+                            emitDestructuring(declaration, /*isAssignmentExpressionStatement*/ false, rhsIterationValue);
+                        }
+                        else {
+                            // The following call does not include the initializer, so we have
+                            // to emit it separately.
+                            emitNodeWithoutSourceMap(declaration);
+                            write(" = ");
+                            emitNodeWithoutSourceMap(rhsIterationValue);
+                        }
+                    }
+                    else {
+                        // It's an empty declaration list. This can only happen in an error case, if the user wrote
+                        //     for (let of []) {}
+                        emitNodeWithoutSourceMap(createTempVariable(node));
+                        write(" = ");
+                        emitNodeWithoutSourceMap(rhsIterationValue);
+                    }
+                }
+                else {
+                    // Initializer is an expression. Emit the expression in the body, so that it's
+                    // evaluated on every iteration.
+                    let assignmentExpression = createBinaryExpression(<Expression>node.initializer, SyntaxKind.EqualsToken, rhsIterationValue, /*startsOnNewLine*/ false);
+                    if (node.initializer.kind === SyntaxKind.ArrayLiteralExpression || node.initializer.kind === SyntaxKind.ObjectLiteralExpression) {
+                        // This is a destructuring pattern, so call emitDestructuring instead of emit. Calling emit will not work, because it will cause
+                        // the BinaryExpression to be passed in instead of the expression statement, which will cause emitDestructuring to crash.
+                        emitDestructuring(assignmentExpression, /*isAssignmentExpressionStatement*/ true, /*value*/ undefined, /*locationForCheckingExistingName*/ node);
+                    }
+                    else {
+                        emitNodeWithoutSourceMap(assignmentExpression);
+                    }
+                }
+                emitEnd(node.initializer);
+                write(";");
+                
+                if (node.statement.kind === SyntaxKind.Block) {
+                    emitLines((<Block>node.statement).statements);
+                }
+                else {
+                    writeLine();
+                    emit(node.statement);
+                }
+                
+                writeLine();
+                decreaseIndent();
+                write("}");
+            }
+
+            function emitBreakOrContinueStatement(node: BreakOrContinueStatement) {
+                emitToken(node.kind === SyntaxKind.BreakStatement ? SyntaxKind.BreakKeyword : SyntaxKind.ContinueKeyword, node.pos);
+                emitOptional(" ", node.label);
+                write(";");
+            }
+
+            function emitReturnStatement(node: ReturnStatement) {
+                emitToken(SyntaxKind.ReturnKeyword, node.pos);
+                emitOptional(" ", node.expression);
+                write(";");
+            }
+
+            function emitWithStatement(node: WhileStatement) {
+                write("with (");
+                emit(node.expression);
+                write(")");
+                emitEmbeddedStatement(node.statement);
+            }
+
+            function emitSwitchStatement(node: SwitchStatement) {
+                let endPos = emitToken(SyntaxKind.SwitchKeyword, node.pos);
+                write(" ");
+                emitToken(SyntaxKind.OpenParenToken, endPos);
+                emit(node.expression);
+                endPos = emitToken(SyntaxKind.CloseParenToken, node.expression.end);
+                write(" ");
+                emitCaseBlock(node.caseBlock, endPos)
+            }
+
+            function emitCaseBlock(node: CaseBlock, startPos: number): void {
+                emitToken(SyntaxKind.OpenBraceToken, startPos);
+                increaseIndent();
+                emitLines(node.clauses);
+                decreaseIndent();
+                writeLine();
+                emitToken(SyntaxKind.CloseBraceToken, node.clauses.end);
+            }
+
+            function nodeStartPositionsAreOnSameLine(node1: Node, node2: Node) {
+                return getLineOfLocalPosition(currentSourceFile, skipTrivia(currentSourceFile.text, node1.pos)) ===
+                    getLineOfLocalPosition(currentSourceFile, skipTrivia(currentSourceFile.text, node2.pos));
+            }
+
+            function nodeEndPositionsAreOnSameLine(node1: Node, node2: Node) {
+                return getLineOfLocalPosition(currentSourceFile, node1.end) ===
+                    getLineOfLocalPosition(currentSourceFile, node2.end);
+            }
+
+            function nodeEndIsOnSameLineAsNodeStart(node1: Node, node2: Node) {
+                return getLineOfLocalPosition(currentSourceFile, node1.end) ===
+                    getLineOfLocalPosition(currentSourceFile, skipTrivia(currentSourceFile.text, node2.pos));
+            }
+
+            function emitCaseOrDefaultClause(node: CaseOrDefaultClause) {
+                if (node.kind === SyntaxKind.CaseClause) {
+                    write("case ");
+                    emit((<CaseClause>node).expression);
+                    write(":");
+                }
+                else {
+                    write("default:");
+                }
+
+                if (preserveNewLines && node.statements.length === 1 && nodeStartPositionsAreOnSameLine(node, node.statements[0])) {
+                    write(" ");
+                    emit(node.statements[0]);
+                }
+                else {
+                    increaseIndent();
+                    emitLines(node.statements);
+                    decreaseIndent();
+                }
+            }
+
+            function emitThrowStatement(node: ThrowStatement) {
+                write("throw ");
+                emit(node.expression);
+                write(";");
+            }
+
+            function emitTryStatement(node: TryStatement) {
+                write("try ");
+                emit(node.tryBlock);
+                emit(node.catchClause);
+                if (node.finallyBlock) {
+                    writeLine();
+                    write("finally ");
+                    emit(node.finallyBlock);
+                }
+            }
+
+            function emitCatchClause(node: CatchClause) {
+                writeLine();
+                let endPos = emitToken(SyntaxKind.CatchKeyword, node.pos);
+                write(" ");
+                emitToken(SyntaxKind.OpenParenToken, endPos);
+                emit(node.variableDeclaration);
+                emitToken(SyntaxKind.CloseParenToken, node.variableDeclaration ? node.variableDeclaration.end : endPos);
+                write(" ");
+                emitBlock(node.block);
+            }
+
+            function emitDebuggerStatement(node: Node) {
+                emitToken(SyntaxKind.DebuggerKeyword, node.pos);
+                write(";");
+            }
+
+            function emitLabelledStatement(node: LabeledStatement) {
+                emit(node.label);
+                write(": ");
+                emit(node.statement);
+            }
+
+            function getContainingModule(node: Node): ModuleDeclaration {
+                do {
+                    node = node.parent;
+                } while (node && node.kind !== SyntaxKind.ModuleDeclaration);
+                return <ModuleDeclaration>node;
+            }
+
+            function emitContainingModuleName(node: Node) {
+                let container = getContainingModule(node);
+                write(container ? resolver.getGeneratedNameForNode(container) : "exports");
+            }
+
+            function emitModuleMemberName(node: Declaration) {
+                emitStart(node.name);
+                if (getCombinedNodeFlags(node) & NodeFlags.Export) {
+                    var container = getContainingModule(node);
+                    if (container) {
+                        write(resolver.getGeneratedNameForNode(container));
+                        write(".");
+                    }
+                    else if (languageVersion < ScriptTarget.ES6) {
+                        write("exports.");
+                    }
+                }
+                emitNodeWithoutSourceMap(node.name);
+                emitEnd(node.name);
+            }
+            
+            function createVoidZero(): Expression {
+                let zero = <LiteralExpression>createSynthesizedNode(SyntaxKind.NumericLiteral);
+                zero.text = "0";
+                let result = <VoidExpression>createSynthesizedNode(SyntaxKind.VoidExpression);
+                result.expression = zero;
+                return result;
+            }
+
+            function emitExportMemberAssignments(name: Identifier) {
+                if (!exportDefault && exportSpecifiers && hasProperty(exportSpecifiers, name.text)) {
+                    forEach(exportSpecifiers[name.text], specifier => {
+                        writeLine();
+                        emitStart(specifier.name);
+                        emitContainingModuleName(specifier);
+                        write(".");
+                        emitNodeWithoutSourceMap(specifier.name);
+                        emitEnd(specifier.name);
+                        write(" = ");
+                        emitNodeWithoutSourceMap(name);
+                        write(";");
+                    });
+                }
+            }
+
+            /**
+             * If the root has a chance of being a synthesized node, callers should also pass a value for
+             * lowestNonSynthesizedAncestor. This should be an ancestor of root, it should not be synthesized,
+             * and there should not be a lower ancestor that introduces a scope. This node will be used as the
+             * location for ensuring that temporary names are unique.
+             */
+            function emitDestructuring(root: BinaryExpression | VariableDeclaration | ParameterDeclaration,
+                isAssignmentExpressionStatement: boolean,
+                value?: Expression,
+                lowestNonSynthesizedAncestor?: Node) {
+                let emitCount = 0;
+                // An exported declaration is actually emitted as an assignment (to a property on the module object), so
+                // temporary variables in an exported declaration need to have real declarations elsewhere
+                let isDeclaration = (root.kind === SyntaxKind.VariableDeclaration && !(getCombinedNodeFlags(root) & NodeFlags.Export)) || root.kind === SyntaxKind.Parameter;
+                if (root.kind === SyntaxKind.BinaryExpression) {
+                    emitAssignmentExpression(<BinaryExpression>root);
+                }
+                else {
+                    Debug.assert(!isAssignmentExpressionStatement);
+                    emitBindingElement(<BindingElement>root, value);
+                }
+
+                function emitAssignment(name: Identifier, value: Expression) {
+                    if (emitCount++) {
+                        write(", ");
+                    }
+
+                    renameNonTopLevelLetAndConst(name);
+                    if (name.parent && (name.parent.kind === SyntaxKind.VariableDeclaration || name.parent.kind === SyntaxKind.BindingElement)) {
+                        emitModuleMemberName(<Declaration>name.parent);
+                    }
+                    else {
+                        emit(name);
+                    }
+                    write(" = ");
+                    emit(value);
+                }
+
+                function ensureIdentifier(expr: Expression): Expression {
+                    if (expr.kind !== SyntaxKind.Identifier) {
+                        // In case the root is a synthesized node, we need to pass lowestNonSynthesizedAncestor
+                        // as the location for determining uniqueness of the variable we are about to
+                        // generate.
+                        let identifier = createTempVariable(lowestNonSynthesizedAncestor || root);
+                        if (!isDeclaration) {
+                            recordTempDeclaration(identifier);
+                        }
+                        emitAssignment(identifier, expr);
+                        expr = identifier;
+                    }
+                    return expr;
+                }
+
+                function createDefaultValueCheck(value: Expression, defaultValue: Expression): Expression {
+                    // The value expression will be evaluated twice, so for anything but a simple identifier
+                    // we need to generate a temporary variable
+                    value = ensureIdentifier(value);
+                    // Return the expression 'value === void 0 ? defaultValue : value'
+                    let equals = <BinaryExpression>createSynthesizedNode(SyntaxKind.BinaryExpression);
+                    equals.left = value;
+                    equals.operatorToken = createSynthesizedNode(SyntaxKind.EqualsEqualsEqualsToken);
+                    equals.right = createVoidZero();
+                    return createConditionalExpression(equals, defaultValue, value);
+                }
+
+                function createConditionalExpression(condition: Expression, whenTrue: Expression, whenFalse: Expression) {
+                    let cond = <ConditionalExpression>createSynthesizedNode(SyntaxKind.ConditionalExpression);
+                    cond.condition = condition;
+                    cond.questionToken = createSynthesizedNode(SyntaxKind.QuestionToken);
+                    cond.whenTrue = whenTrue;
+                    cond.colonToken = createSynthesizedNode(SyntaxKind.ColonToken);
+                    cond.whenFalse = whenFalse;
+                    return cond;
+                }
+
+                function createNumericLiteral(value: number) {
+                    let node = <LiteralExpression>createSynthesizedNode(SyntaxKind.NumericLiteral);
+                    node.text = "" + value;
+                    return node;
+                }
+
+                function parenthesizeForAccess(expr: Expression): LeftHandSideExpression {
+                    if (expr.kind === SyntaxKind.Identifier || expr.kind === SyntaxKind.PropertyAccessExpression || expr.kind === SyntaxKind.ElementAccessExpression) {
+                        return <LeftHandSideExpression>expr;
+                    }
+                    let node = <ParenthesizedExpression>createSynthesizedNode(SyntaxKind.ParenthesizedExpression);
+                    node.expression = expr;
+                    return node;
+                }
+
+                function createPropertyAccess(object: Expression, propName: Identifier): Expression {
+                    if (propName.kind !== SyntaxKind.Identifier) {
+                        return createElementAccess(object, propName);
+                    }
+                    return createPropertyAccessExpression(parenthesizeForAccess(object), propName);
+                }
+
+                function createElementAccess(object: Expression, index: Expression): Expression {
+                    let node = <ElementAccessExpression>createSynthesizedNode(SyntaxKind.ElementAccessExpression);
+                    node.expression = parenthesizeForAccess(object);
+                    node.argumentExpression = index;
+                    return node;
+                }
+
+                function emitObjectLiteralAssignment(target: ObjectLiteralExpression, value: Expression) {
+                    let properties = target.properties;
+                    if (properties.length !== 1) {
+                        // For anything but a single element destructuring we need to generate a temporary
+                        // to ensure value is evaluated exactly once.
+                        value = ensureIdentifier(value);
+                    }
+                    for (let p of properties) {
+                        if (p.kind === SyntaxKind.PropertyAssignment || p.kind === SyntaxKind.ShorthandPropertyAssignment) {
+                            // TODO(andersh): Computed property support
+                            let propName = <Identifier>((<PropertyAssignment>p).name);
+                            emitDestructuringAssignment((<PropertyAssignment>p).initializer || propName, createPropertyAccess(value, propName));
+                        }
+                    }
+                }
+
+                function emitArrayLiteralAssignment(target: ArrayLiteralExpression, value: Expression) {
+                    let elements = target.elements;
+                    if (elements.length !== 1) {
+                        // For anything but a single element destructuring we need to generate a temporary
+                        // to ensure value is evaluated exactly once.
+                        value = ensureIdentifier(value);
+                    }
+                    for (let i = 0; i < elements.length; i++) {
+                        let e = elements[i];
+                        if (e.kind !== SyntaxKind.OmittedExpression) {
+                            if (e.kind !== SyntaxKind.SpreadElementExpression) {
+                                emitDestructuringAssignment(e, createElementAccess(value, createNumericLiteral(i)));
+                            }
+                            else {
+                                if (i === elements.length - 1) {
+                                    value = ensureIdentifier(value);
+                                    emitAssignment(<Identifier>(<SpreadElementExpression>e).expression, value);
+                                    write(".slice(" + i + ")");
+                                }
+                            }
+                        }
+                    }
+                }
+
+                function emitDestructuringAssignment(target: Expression, value: Expression) {
+                    if (target.kind === SyntaxKind.BinaryExpression && (<BinaryExpression>target).operatorToken.kind === SyntaxKind.EqualsToken) {
+                        value = createDefaultValueCheck(value,(<BinaryExpression>target).right);
+                        target = (<BinaryExpression>target).left;
+                    }
+                    if (target.kind === SyntaxKind.ObjectLiteralExpression) {
+                        emitObjectLiteralAssignment(<ObjectLiteralExpression>target, value);
+                    }
+                    else if (target.kind === SyntaxKind.ArrayLiteralExpression) {
+                        emitArrayLiteralAssignment(<ArrayLiteralExpression>target, value);
+                    }
+                    else {
+                        emitAssignment(<Identifier>target, value);
+                    }
+                }
+
+                function emitAssignmentExpression(root: BinaryExpression) {
+                    let target = root.left;
+                    let value = root.right;
+                    if (isAssignmentExpressionStatement) {
+                        emitDestructuringAssignment(target, value);
+                    }
+                    else {
+                        if (root.parent.kind !== SyntaxKind.ParenthesizedExpression) {
+                            write("(");
+                        }
+                        value = ensureIdentifier(value);
+                        emitDestructuringAssignment(target, value);
+                        write(", ");
+                        emit(value);
+                        if (root.parent.kind !== SyntaxKind.ParenthesizedExpression) {
+                            write(")");
+                        }
+                    }
+                }
+
+                function emitBindingElement(target: BindingElement, value: Expression) {
+                    if (target.initializer) {
+                        // Combine value and initializer
+                        value = value ? createDefaultValueCheck(value, target.initializer) : target.initializer;
+                    }
+                    else if (!value) {
+                        // Use 'void 0' in absence of value and initializer
+                        value = createVoidZero();
+                    }
+                    if (isBindingPattern(target.name)) {
+                        let pattern = <BindingPattern>target.name;
+                        let elements = pattern.elements;
+                        if (elements.length !== 1) {
+                            // For anything but a single element destructuring we need to generate a temporary
+                            // to ensure value is evaluated exactly once.
+                            value = ensureIdentifier(value);
+                        }
+                        for (let i = 0; i < elements.length; i++) {
+                            let element = elements[i];
+                            if (pattern.kind === SyntaxKind.ObjectBindingPattern) {
+                                // Rewrite element to a declaration with an initializer that fetches property
+                                let propName = element.propertyName || <Identifier>element.name;
+                                emitBindingElement(element, createPropertyAccess(value, propName));
+                            }
+                            else if (element.kind !== SyntaxKind.OmittedExpression) {
+                                if (!element.dotDotDotToken) {
+                                    // Rewrite element to a declaration that accesses array element at index i
+                                    emitBindingElement(element, createElementAccess(value, createNumericLiteral(i)));
+                                }
+                                else {
+                                    if (i === elements.length - 1) {
+                                        value = ensureIdentifier(value);
+                                        emitAssignment(<Identifier>element.name, value);
+                                        write(".slice(" + i + ")");
+                                    }
+                                }
+                            }
+                        }
+                    }
+                    else {
+                        emitAssignment(<Identifier>target.name, value);
+                    }
+                }
+            }
+
+            function emitVariableDeclaration(node: VariableDeclaration) {
+                if (isBindingPattern(node.name)) {
+                    if (languageVersion < ScriptTarget.ES6) {
+                        emitDestructuring(node, /*isAssignmentExpressionStatement*/ false);
+                    }
+                    else {
+                        emit(node.name);
+                        emitOptional(" = ", node.initializer);
+                    }
+                }
+                else {
+                    renameNonTopLevelLetAndConst(<Identifier>node.name);
+                    emitModuleMemberName(node);
+
+                    let initializer = node.initializer;
+                    if (!initializer && languageVersion < ScriptTarget.ES6) {
+
+                        // downlevel emit for non-initialized let bindings defined in loops
+                        // for (...) {  let x; }
+                        // should be
+                        // for (...) { var <some-uniqie-name> = void 0; }
+                        // this is necessary to preserve ES6 semantic in scenarios like
+                        // for (...) { let x; console.log(x); x = 1 } // assignment on one iteration should not affect other iterations
+                        let isUninitializedLet =
+                            (resolver.getNodeCheckFlags(node) & NodeCheckFlags.BlockScopedBindingInLoop) &&
+                            (getCombinedFlagsForIdentifier(<Identifier>node.name) & NodeFlags.Let);
+
+                        // NOTE: default initialization should not be added to let bindings in for-in\for-of statements
+                        if (isUninitializedLet &&
+                            node.parent.parent.kind !== SyntaxKind.ForInStatement &&
+                            node.parent.parent.kind !== SyntaxKind.ForOfStatement) {
+                            initializer = createVoidZero();
+                        }
+                    }
+
+                    emitOptional(" = ", initializer);
+                }
+            }
+
+            function emitExportVariableAssignments(node: VariableDeclaration | BindingElement) {
+                let name = (<VariableLikeDeclaration>node).name;
+                if (name.kind === SyntaxKind.Identifier) {
+                    emitExportMemberAssignments(<Identifier>name);
+                }
+                else if (isBindingPattern(name)) {
+                    forEach((<BindingPattern>name).elements, emitExportVariableAssignments);
+                }
+            }
+            
+            function getCombinedFlagsForIdentifier(node: Identifier): NodeFlags {
+                if (!node.parent || (node.parent.kind !== SyntaxKind.VariableDeclaration && node.parent.kind !== SyntaxKind.BindingElement)) {
+                    return 0;
+                }
+
+                return getCombinedNodeFlags(node.parent);
+            }
+
+            function renameNonTopLevelLetAndConst(node: Node): void {
+                // do not rename if
+                // - language version is ES6+
+                // - node is synthesized
+                // - node is not identifier (can happen when tree is malformed)
+                // - node is definitely not name of variable declaration. 
+                // it still can be part of parameter declaration, this check will be done next
+                if (languageVersion >= ScriptTarget.ES6 ||
+                    nodeIsSynthesized(node) ||
+                    node.kind !== SyntaxKind.Identifier ||
+                    (node.parent.kind !== SyntaxKind.VariableDeclaration && node.parent.kind !== SyntaxKind.BindingElement)) {
+                    return;
+                }
+
+                let combinedFlags = getCombinedFlagsForIdentifier(<Identifier>node);
+                if (((combinedFlags & NodeFlags.BlockScoped) === 0) || combinedFlags & NodeFlags.Export) {
+                    // do not rename exported or non-block scoped variables
+                    return;
+                }
+
+                // here it is known that node is a block scoped variable
+                let list = getAncestor(node, SyntaxKind.VariableDeclarationList);
+                if (list.parent.kind === SyntaxKind.VariableStatement && list.parent.parent.kind === SyntaxKind.SourceFile) {
+                    // do not rename variables that are defined on source file level
+                    return;
+                }
+
+                let blockScopeContainer = getEnclosingBlockScopeContainer(node);
+                let parent = blockScopeContainer.kind === SyntaxKind.SourceFile
+                    ? blockScopeContainer
+                    : blockScopeContainer.parent;
+
+                let generatedName = generateUniqueNameForLocation(parent, (<Identifier>node).text);
+                let variableId = resolver.getBlockScopedVariableId(<Identifier>node);
+                if (!generatedBlockScopeNames) {
+                    generatedBlockScopeNames = [];
+                }
+                generatedBlockScopeNames[variableId] = generatedName;
+            }
+
+            function isES6ModuleMemberDeclaration(node: Node) {
+                return !!(node.flags & NodeFlags.Export) &&
+                    languageVersion >= ScriptTarget.ES6 &&
+                    node.parent.kind === SyntaxKind.SourceFile;
+            }
+
+            function emitVariableStatement(node: VariableStatement) {
+                if (!(node.flags & NodeFlags.Export)) {
+                    emitStartOfVariableDeclarationList(node.declarationList);
+                }
+                else if (languageVersion >= ScriptTarget.ES6 && node.parent.kind === SyntaxKind.SourceFile) {
+                    // Exported ES6 module member
+                    write("export ");
+                    emitStartOfVariableDeclarationList(node.declarationList);
+                }
+                emitCommaList(node.declarationList.declarations);
+                write(";");
+                if (languageVersion < ScriptTarget.ES6 && node.parent === currentSourceFile) {
+                    forEach(node.declarationList.declarations, emitExportVariableAssignments);
+                }
+            }
+
+            function emitParameter(node: ParameterDeclaration) {
+                if (languageVersion < ScriptTarget.ES6) {
+                    if (isBindingPattern(node.name)) {
+                        let name = createTempVariable(node);
+                        if (!tempParameters) {
+                            tempParameters = [];
+                        }
+                        tempParameters.push(name);
+                        emit(name);
+                    }
+                    else {
+                        emit(node.name);
+                    }
+                }
+                else {
+                    if (node.dotDotDotToken) {
+                        write("...");
+                    }
+                    emit(node.name);
+                    emitOptional(" = ", node.initializer);
+                }
+            }
+
+            function emitDefaultValueAssignments(node: FunctionLikeDeclaration) {
+                if (languageVersion < ScriptTarget.ES6) {
+                    let tempIndex = 0;
+                    forEach(node.parameters, p => {
+                        if (isBindingPattern(p.name)) {
+                            writeLine();
+                            write("var ");
+                            emitDestructuring(p, /*isAssignmentExpressionStatement*/ false, tempParameters[tempIndex]);
+                            write(";");
+                            tempIndex++;
+                        }
+                        else if (p.initializer) {
+                            writeLine();
+                            emitStart(p);
+                            write("if (");
+                            emitNodeWithoutSourceMap(p.name);
+                            write(" === void 0)");
+                            emitEnd(p);
+                            write(" { ");
+                            emitStart(p);
+                            emitNodeWithoutSourceMap(p.name);
+                            write(" = ");
+                            emitNodeWithoutSourceMap(p.initializer);
+                            emitEnd(p);
+                            write("; }");
+                        }
+                    });
+                }
+            }
+
+            function emitRestParameter(node: FunctionLikeDeclaration) {
+                if (languageVersion < ScriptTarget.ES6 && hasRestParameters(node)) {
+                    let restIndex = node.parameters.length - 1;
+                    let restParam = node.parameters[restIndex];
+                    let tempName = createTempVariable(node, /*preferredName:*/ "_i").text;
+                    writeLine();
+                    emitLeadingComments(restParam);
+                    emitStart(restParam);
+                    write("var ");
+                    emitNodeWithoutSourceMap(restParam.name);
+                    write(" = [];");
+                    emitEnd(restParam);
+                    emitTrailingComments(restParam);
+                    writeLine();
+                    write("for (");
+                    emitStart(restParam);
+                    write("var " + tempName + " = " + restIndex + ";");
+                    emitEnd(restParam);
+                    write(" ");
+                    emitStart(restParam);
+                    write(tempName + " < arguments.length;");
+                    emitEnd(restParam);
+                    write(" ");
+                    emitStart(restParam);
+                    write(tempName + "++");
+                    emitEnd(restParam);
+                    write(") {");
+                    increaseIndent();
+                    writeLine();
+                    emitStart(restParam);
+                    emitNodeWithoutSourceMap(restParam.name);
+                    write("[" + tempName + " - " + restIndex + "] = arguments[" + tempName + "];");
+                    emitEnd(restParam);
+                    decreaseIndent();
+                    writeLine();
+                    write("}");
+                }
+            }
+
+            function emitAccessor(node: AccessorDeclaration) {
+                write(node.kind === SyntaxKind.GetAccessor ? "get " : "set ");
+                emit(node.name, /*allowGeneratedIdentifiers*/ false);
+                emitSignatureAndBody(node);
+            }
+
+            function shouldEmitAsArrowFunction(node: FunctionLikeDeclaration): boolean {
+                return node.kind === SyntaxKind.ArrowFunction && languageVersion >= ScriptTarget.ES6;
+            }
+
+            function emitDeclarationName(node: Declaration) {
+                if (node.name) {
+                    emitNodeWithoutSourceMap(node.name);
+                }
+                else {
+                    write(resolver.getGeneratedNameForNode(node));
+                }
+            }
+
+            function shouldEmitFunctionName(node: Declaration): boolean {
+                // Emit a declaration name for the function iff:
+                //    it is a function expression with a name provided
+                //    it is a function declaration with a name provided
+                //    it is a function declaration is not the default export, and is missing a name (emit a generated name for it)
+                if (node.kind === SyntaxKind.FunctionExpression) {
+                    return !!node.name;
+                }
+                else if (node.kind === SyntaxKind.FunctionDeclaration) {
+                    return !!node.name || (languageVersion >= ScriptTarget.ES6 && !(node.flags & NodeFlags.Default));
+                }
+            }
+
+            function emitFunctionDeclaration(node: FunctionLikeDeclaration) {
+                if (nodeIsMissing(node.body)) {
+                    return emitPinnedOrTripleSlashComments(node);
+                }
+
+                if (node.kind !== SyntaxKind.MethodDeclaration && node.kind !== SyntaxKind.MethodSignature) {
+                    // Methods will emit the comments as part of emitting method declaration
+                    emitLeadingComments(node);
+                }
+
+                // For targeting below es6, emit functions-like declaration including arrow function using function keyword.
+                // When targeting ES6, emit arrow function natively in ES6 by omitting function keyword and using fat arrow instead
+                if (!shouldEmitAsArrowFunction(node)) {
+                    if (isES6ModuleMemberDeclaration(node)) {
+                        write("export ");
+                        if (node.flags & NodeFlags.Default) {
+                            write("default ");
+                        }
+                    }
+                    write("function ");
+                }
+
+                if (shouldEmitFunctionName(node)) {
+                    emitDeclarationName(node);
+                }
+
+                emitSignatureAndBody(node);
+                if (languageVersion < ScriptTarget.ES6 && node.kind === SyntaxKind.FunctionDeclaration && node.parent === currentSourceFile && node.name) {
+                    emitExportMemberAssignments((<FunctionDeclaration>node).name);
+                }
+                if (node.kind !== SyntaxKind.MethodDeclaration && node.kind !== SyntaxKind.MethodSignature) {
+                    emitTrailingComments(node);
+                }
+            }
+
+            function emitCaptureThisForNodeIfNecessary(node: Node): void {
+                if (resolver.getNodeCheckFlags(node) & NodeCheckFlags.CaptureThis) {
+                    writeLine();
+                    emitStart(node);
+                    write("var _this = this;");
+                    emitEnd(node);
+                }
+            }
+
+            function emitSignatureParameters(node: FunctionLikeDeclaration) {
+                increaseIndent();
+                write("(");
+                if (node) {
+                    let parameters = node.parameters;
+                    let omitCount = languageVersion < ScriptTarget.ES6 && hasRestParameters(node) ? 1 : 0;
+                    emitList(parameters, 0, parameters.length - omitCount, /*multiLine*/ false, /*trailingComma*/ false);
+                }
+                write(")");
+                decreaseIndent();
+            }
+
+            function emitSignatureParametersForArrow(node: FunctionLikeDeclaration) {
+                // Check whether the parameter list needs parentheses and preserve no-parenthesis
+                if (node.parameters.length === 1 && node.pos === node.parameters[0].pos) {
+                    emit(node.parameters[0]);
+                    return;
+                }
+                emitSignatureParameters(node);
+            }
+
+            function emitSignatureAndBody(node: FunctionLikeDeclaration) {
+                let saveTempCount = tempCount;
+                let saveTempVariables = tempVariables;
+                let saveTempParameters = tempParameters;
+                tempCount = 0;
+                tempVariables = undefined;
+                tempParameters = undefined;
+
+                let popFrame = enterNameScope()
+
+                // When targeting ES6, emit arrow function natively in ES6
+                if (shouldEmitAsArrowFunction(node)) {
+                    emitSignatureParametersForArrow(node);
+                    write(" =>");
+                }
+                else {
+                    emitSignatureParameters(node);
+                }
+
+                if (!node.body) {
+                    // There can be no body when there are parse errors.  Just emit an empty block 
+                    // in that case.
+                    write(" { }");
+                }
+                else if (node.body.kind === SyntaxKind.Block) {
+                    emitBlockFunctionBody(node, <Block>node.body);
+                }
+                else {
+                    emitExpressionFunctionBody(node, <Expression>node.body);
+                }
+
+                if (node.flags & NodeFlags.Export && !(node.flags & NodeFlags.Default) && !isES6ModuleMemberDeclaration(node)) {
+                    writeLine();
+                    emitStart(node);
+                    emitModuleMemberName(node);
+                    write(" = ");
+                    emitDeclarationName(node);
+                    emitEnd(node);
+                    write(";");
+                }
+
+                exitNameScope(popFrame);
+
+                tempCount = saveTempCount;
+                tempVariables = saveTempVariables;
+                tempParameters = saveTempParameters;
+            }
+
+            // Returns true if any preamble code was emitted.
+            function emitFunctionBodyPreamble(node: FunctionLikeDeclaration): void {
+                emitCaptureThisForNodeIfNecessary(node);
+                emitDefaultValueAssignments(node);
+                emitRestParameter(node);
+            }
+
+            function emitExpressionFunctionBody(node: FunctionLikeDeclaration, body: Expression) {
+                if (languageVersion < ScriptTarget.ES6) {
+                    emitDownLevelExpressionFunctionBody(node, body);
+                    return;
+                }
+
+                // For es6 and higher we can emit the expression as is.  However, in the case 
+                // where the expression might end up looking like a block when emitted, we'll
+                // also wrap it in parentheses first.  For example if you have: a => <foo>{}
+                // then we need to generate: a => ({})
+                write(" ");
+
+                // Unwrap all type assertions.
+                let current = body;
+                while (current.kind === SyntaxKind.TypeAssertionExpression) {
+                    current = (<TypeAssertion>current).expression;
+                }
+
+                emitParenthesizedIf(body, current.kind === SyntaxKind.ObjectLiteralExpression);
+            }
+
+            function emitDownLevelExpressionFunctionBody(node: FunctionLikeDeclaration, body: Expression) {
+                write(" {");
+                scopeEmitStart(node);
+
+                increaseIndent();
+                let outPos = writer.getTextPos();
+                emitDetachedComments(node.body);
+                emitFunctionBodyPreamble(node);
+                let preambleEmitted = writer.getTextPos() !== outPos;
+                decreaseIndent();
+
+                // If we didn't have to emit any preamble code, then attempt to keep the arrow
+                // function on one line.
+                if (preserveNewLines && !preambleEmitted && nodeStartPositionsAreOnSameLine(node, body)) {
+                    write(" ");
+                    emitStart(body);
+                    write("return ");
+
+                    // Don't emit comments on this body.  We'll have already taken care of it above 
+                    // when we called emitDetachedComments.
+                    emitWithoutComments(body);
+                    emitEnd(body);
+                    write(";");
+                    emitTempDeclarations(/*newLine*/ false);
+                    write(" ");
+                }
+                else {
+                    increaseIndent();
+                    writeLine();
+                    emitLeadingComments(node.body);
+                    write("return ");
+
+                    // Don't emit comments on this body.  We'll have already taken care of it above 
+                    // when we called emitDetachedComments.
+                    emitWithoutComments(node.body);
+                    write(";");
+                    emitTrailingComments(node.body);
+
+                    emitTempDeclarations(/*newLine*/ true);
+                    decreaseIndent();
+                    writeLine();
+                }
+
+                emitStart(node.body);
+                write("}");
+                emitEnd(node.body);
+
+                scopeEmitEnd();
+            }
+
+            function emitBlockFunctionBody(node: FunctionLikeDeclaration, body: Block) {
+                write(" {");
+                scopeEmitStart(node);
+
+                let initialTextPos = writer.getTextPos();
+
+                increaseIndent();
+                emitDetachedComments(body.statements);
+
+                // Emit all the directive prologues (like "use strict").  These have to come before
+                // any other preamble code we write (like parameter initializers).
+                let startIndex = emitDirectivePrologues(body.statements, /*startWithNewLine*/ true);
+                emitFunctionBodyPreamble(node);
+                decreaseIndent();
+
+                let preambleEmitted = writer.getTextPos() !== initialTextPos;
+
+                if (preserveNewLines && !preambleEmitted && nodeEndIsOnSameLineAsNodeStart(body, body)) {
+                    for (let statement of body.statements) {
+                        write(" ");
+                        emit(statement);
+                    }
+                    emitTempDeclarations(/*newLine*/ false);
+                    write(" ");
+                    emitLeadingCommentsOfPosition(body.statements.end);
+                }
+                else {
+                    increaseIndent();
+                    emitLinesStartingAt(body.statements, startIndex);
+                    emitTempDeclarations(/*newLine*/ true);
+
+                    writeLine();
+                    emitLeadingCommentsOfPosition(body.statements.end);
+                    decreaseIndent();
+                }
+
+                emitToken(SyntaxKind.CloseBraceToken, body.statements.end);
+                scopeEmitEnd();
+            }
+
+            function findInitialSuperCall(ctor: ConstructorDeclaration): ExpressionStatement {
+                if (ctor.body) {
+                    let statement = (<Block>ctor.body).statements[0];
+                    if (statement && statement.kind === SyntaxKind.ExpressionStatement) {
+                        let expr = (<ExpressionStatement>statement).expression;
+                        if (expr && expr.kind === SyntaxKind.CallExpression) {
+                            let func = (<CallExpression>expr).expression;
+                            if (func && func.kind === SyntaxKind.SuperKeyword) {
+                                return <ExpressionStatement>statement;
+                            }
+                        }
+                    }
+                }
+            }
+
+            function emitParameterPropertyAssignments(node: ConstructorDeclaration) {
+                forEach(node.parameters, param => {
+                    if (param.flags & NodeFlags.AccessibilityModifier) {
+                        writeLine();
+                        emitStart(param);
+                        emitStart(param.name);
+                        write("this.");
+                        emitNodeWithoutSourceMap(param.name);
+                        emitEnd(param.name);
+                        write(" = ");
+                        emit(param.name);
+                        write(";");
+                        emitEnd(param);
+                    }
+                });
+            }
+
+            function emitMemberAccessForPropertyName(memberName: DeclarationName) {
+                // TODO: (jfreeman,drosen): comment on why this is emitNodeWithoutSourceMap instead of emit here.
+                if (memberName.kind === SyntaxKind.StringLiteral || memberName.kind === SyntaxKind.NumericLiteral) {
+                    write("[");
+                    emitNodeWithoutSourceMap(memberName);
+                    write("]");
+                }
+                else if (memberName.kind === SyntaxKind.ComputedPropertyName) {
+                    emitComputedPropertyName(<ComputedPropertyName>memberName);
+                }
+                else {
+                    write(".");
+                    emitNodeWithoutSourceMap(memberName);
+                }
+            }
+
+            function emitMemberAssignments(node: ClassDeclaration, staticFlag: NodeFlags) {
+                forEach(node.members, member => {
+                    if (member.kind === SyntaxKind.PropertyDeclaration && (member.flags & NodeFlags.Static) === staticFlag && (<PropertyDeclaration>member).initializer) {
+                        writeLine();
+                        emitLeadingComments(member);
+                        emitStart(member);
+                        emitStart((<PropertyDeclaration>member).name);
+                        if (staticFlag) {
+                            emitDeclarationName(node);
+                        }
+                        else {
+                            write("this");
+                        }
+                        emitMemberAccessForPropertyName((<PropertyDeclaration>member).name);
+                        emitEnd((<PropertyDeclaration>member).name);
+                        write(" = ");
+                        emit((<PropertyDeclaration>member).initializer);
+                        write(";");
+                        emitEnd(member);
+                        emitTrailingComments(member);
+                    }
+                });
+            }
+
+            function emitMemberFunctionsForES5AndLower(node: ClassDeclaration) {
+                forEach(node.members, member => {
+                    if (member.kind === SyntaxKind.MethodDeclaration || node.kind === SyntaxKind.MethodSignature) {
+                        if (!(<MethodDeclaration>member).body) {
+                            return emitPinnedOrTripleSlashComments(member);
+                        }
+
+                        writeLine();
+                        emitLeadingComments(member);
+                        emitStart(member);
+                        emitStart((<MethodDeclaration>member).name);
+                        emitDeclarationName(node);
+                        if (!(member.flags & NodeFlags.Static)) {
+                            write(".prototype");
+                        }
+                        emitMemberAccessForPropertyName((<MethodDeclaration>member).name);
+                        emitEnd((<MethodDeclaration>member).name);
+                        write(" = ");
+                        emitStart(member);
+                        emitFunctionDeclaration(<MethodDeclaration>member);
+                        emitEnd(member);
+                        emitEnd(member);
+                        write(";");
+                        emitTrailingComments(member);
+                    }
+                    else if (member.kind === SyntaxKind.GetAccessor || member.kind === SyntaxKind.SetAccessor) {
+                        let accessors = getAllAccessorDeclarations(node.members, <AccessorDeclaration>member);
+                        if (member === accessors.firstAccessor) {
+                            writeLine();
+                            emitStart(member);
+                            write("Object.defineProperty(");
+                            emitStart((<AccessorDeclaration>member).name);
+                            emitDeclarationName(node);
+                            if (!(member.flags & NodeFlags.Static)) {
+                                write(".prototype");
+                            }
+                            write(", ");
+                            emitExpressionForPropertyName((<AccessorDeclaration>member).name);
+                            emitEnd((<AccessorDeclaration>member).name);
+                            write(", {");
+                            increaseIndent();
+                            if (accessors.getAccessor) {
+                                writeLine();
+                                emitLeadingComments(accessors.getAccessor);
+                                write("get: ");
+                                emitStart(accessors.getAccessor);
+                                write("function ");
+                                emitSignatureAndBody(accessors.getAccessor);
+                                emitEnd(accessors.getAccessor);
+                                emitTrailingComments(accessors.getAccessor);
+                                write(",");
+                            }
+                            if (accessors.setAccessor) {
+                                writeLine();
+                                emitLeadingComments(accessors.setAccessor);
+                                write("set: ");
+                                emitStart(accessors.setAccessor);
+                                write("function ");
+                                emitSignatureAndBody(accessors.setAccessor);
+                                emitEnd(accessors.setAccessor);
+                                emitTrailingComments(accessors.setAccessor);
+                                write(",");
+                            }
+                            writeLine();
+                            write("enumerable: true,");
+                            writeLine();
+                            write("configurable: true");
+                            decreaseIndent();
+                            writeLine();
+                            write("});");
+                            emitEnd(member);
+                        }
+                    }
+                });
+            }
+
+            function emitMemberFunctionsForES6AndHigher(node: ClassDeclaration) {
+                for (let member of node.members) {
+                    if ((member.kind === SyntaxKind.MethodDeclaration || node.kind === SyntaxKind.MethodSignature) && !(<MethodDeclaration>member).body) {
+                        emitPinnedOrTripleSlashComments(member);
+                    }
+                    else if (member.kind === SyntaxKind.MethodDeclaration || node.kind === SyntaxKind.MethodSignature || member.kind === SyntaxKind.GetAccessor || member.kind === SyntaxKind.SetAccessor) {
+                        writeLine();
+                        emitLeadingComments(member);
+                        emitStart(member);
+                        if (member.flags & NodeFlags.Static) {
+                            write("static ");
+                        }
+
+                        if (member.kind === SyntaxKind.GetAccessor) {
+                            write("get ");
+                        }
+                        else if (member.kind === SyntaxKind.SetAccessor) {
+                            write("set ");
+                        }
+                        emit((<MethodDeclaration>member).name);
+                        emitSignatureAndBody(<MethodDeclaration>member);
+                        emitEnd(member);
+                        emitTrailingComments(member);
+                    }
+                }
+            }
+
+            function emitConstructor(node: ClassDeclaration, baseTypeNode: TypeReferenceNode) {
+                let saveTempCount = tempCount;
+                let saveTempVariables = tempVariables;
+                let saveTempParameters = tempParameters;
+                tempCount = 0;
+                tempVariables = undefined;
+                tempParameters = undefined;
+
+                let popFrame = enterNameScope();
+                // Check if we have property assignment inside class declaration.
+                // If there is property assignment, we need to emit constructor whether users define it or not
+                // If there is no property assignment, we can omit constructor if users do not define it
+                let hasInstancePropertyWithInitializer = false;
+
+                // Emit the constructor overload pinned comments
+                forEach(node.members, member => {
+                    if (member.kind === SyntaxKind.Constructor && !(<ConstructorDeclaration>member).body) {
+                        emitPinnedOrTripleSlashComments(member);
+                    }
+                    // Check if there is any non-static property assignment
+                    if (member.kind === SyntaxKind.PropertyDeclaration && (<PropertyDeclaration>member).initializer && (member.flags & NodeFlags.Static) === 0) {
+                        hasInstancePropertyWithInitializer = true;
+                    }
+                });
+
+                let ctor = getFirstConstructorWithBody(node);
+
+                // For target ES6 and above, if there is no user-defined constructor and there is no property assignment
+                // do not emit constructor in class declaration.
+                if (languageVersion >= ScriptTarget.ES6 && !ctor && !hasInstancePropertyWithInitializer) {
+                    return;
+                }
+
+                if (ctor) {
+                    emitLeadingComments(ctor);
+                }
+                emitStart(ctor || node);
+
+                if (languageVersion < ScriptTarget.ES6) {
+                    write("function ");
+                    emitDeclarationName(node);
+                    emitSignatureParameters(ctor);
+                }
+                else {
+                    write("constructor");
+                    if (ctor) {
+                        emitSignatureParameters(ctor);
+                    }
+                    else {
+                        // Based on EcmaScript6 section 14.5.14: Runtime Semantics: ClassDefinitionEvaluation.
+                        // If constructor is empty, then,
+                        //      If ClassHeritageopt is present, then
+                        //          Let constructor be the result of parsing the String "constructor(... args){ super (...args);}" using the syntactic grammar with the goal symbol MethodDefinition.
+                        //      Else,
+                        //          Let constructor be the result of parsing the String "constructor( ){ }" using the syntactic grammar with the goal symbol MethodDefinition
+                        if (baseTypeNode) {
+                            write("(...args)");
+                        }
+                        else {
+                            write("()");
+                        }
+                    }
+                }
+
+                write(" {");
+                scopeEmitStart(node, "constructor");
+                increaseIndent();
+                if (ctor) {
+                    emitDetachedComments(ctor.body.statements);
+                }
+                emitCaptureThisForNodeIfNecessary(node);
+                if (ctor) {
+                    emitDefaultValueAssignments(ctor);
+                    emitRestParameter(ctor);
+                    if (baseTypeNode) {
+                        var superCall = findInitialSuperCall(ctor);
+                        if (superCall) {
+                            writeLine();
+                            emit(superCall);
+                        }
+                    }
+                    emitParameterPropertyAssignments(ctor);
+                }
+                else {
+                    if (baseTypeNode) {
+                        writeLine();
+                        emitStart(baseTypeNode);
+                        if (languageVersion < ScriptTarget.ES6) {
+                            write("_super.apply(this, arguments);");
+                        }
+                        else {
+                            write("super(...args);");
+                        }
+                        emitEnd(baseTypeNode);
+                    }
+                }
+                emitMemberAssignments(node, /*staticFlag*/0);
+                if (ctor) {
+                    var statements: Node[] = (<Block>ctor.body).statements;
+                    if (superCall) {
+                        statements = statements.slice(1);
+                    }
+                    emitLines(statements);
+                }
+                emitTempDeclarations(/*newLine*/ true);
+                writeLine();
+                if (ctor) {
+                    emitLeadingCommentsOfPosition((<Block>ctor.body).statements.end);
+                }
+                decreaseIndent();
+                emitToken(SyntaxKind.CloseBraceToken, ctor ? (<Block>ctor.body).statements.end : node.members.end);
+                scopeEmitEnd();
+                emitEnd(<Node>ctor || node);
+                if (ctor) {
+                    emitTrailingComments(ctor);
+                }
+
+                exitNameScope(popFrame);
+
+                tempCount = saveTempCount;
+                tempVariables = saveTempVariables;
+                tempParameters = saveTempParameters;
+            }
+
+            function emitClassDeclarationForES6AndHigher(node: ClassDeclaration) {
+                if (isES6ModuleMemberDeclaration(node)) {
+                    write("export ");
+
+                    if (node.flags & NodeFlags.Default) {
+                        write("default ");
+                    }
+                }
+
+                write("class ");
+                // check if this is an "export default class" as it may not have a name
+                if (node.name || !(node.flags & NodeFlags.Default)) {
+                    emitDeclarationName(node);
+                }
+                var baseTypeNode = getClassBaseTypeNode(node);
+                if (baseTypeNode) {
+                    write(" extends ");
+                    emit(baseTypeNode.typeName);
+                }
+                write(" {");
+                increaseIndent();
+                scopeEmitStart(node);
+                writeLine();
+                emitConstructor(node, baseTypeNode);
+                emitMemberFunctionsForES6AndHigher(node);
+                decreaseIndent();
+                writeLine();
+                emitToken(SyntaxKind.CloseBraceToken, node.members.end);
+                scopeEmitEnd();
+
+                // Emit static property assignment. Because classDeclaration is lexically evaluated,
+                // it is safe to emit static property assignment after classDeclaration
+                // From ES6 specification:
+                //      HasLexicalDeclaration (N) : Determines if the argument identifier has a binding in this environment record that was created using
+                //                                  a lexical declaration such as a LexicalDeclaration or a ClassDeclaration.
+                writeLine();
+                emitMemberAssignments(node, NodeFlags.Static);
+
+                // If this is an exported class, but not on the top level (i.e. on an internal
+                // module), export it
+                if (!isES6ModuleMemberDeclaration(node) && (node.flags & NodeFlags.Export)) {
+                    writeLine();
+                    emitStart(node);
+                    emitModuleMemberName(node);
+                    write(" = ");
+                    emitDeclarationName(node);
+                    emitEnd(node);
+                    write(";");
+                }
+            }
+
+            function emitClassDeclarationBelowES6(node: ClassDeclaration) {
+                write("var ");
+                emitDeclarationName(node);
+                write(" = (function (");
+                let baseTypeNode = getClassBaseTypeNode(node);
+                if (baseTypeNode) {
+                    write("_super");
+                }
+                write(") {");
+                increaseIndent();
+                scopeEmitStart(node);
+                if (baseTypeNode) {
+                    writeLine();
+                    emitStart(baseTypeNode);
+                    write("__extends(");
+                    emitDeclarationName(node);
+                    write(", _super);");
+                    emitEnd(baseTypeNode);
+                }
+                writeLine();
+                emitConstructor(node, baseTypeNode);
+                emitMemberFunctionsForES5AndLower(node);
+                emitMemberAssignments(node, NodeFlags.Static);
+                writeLine();
+                emitToken(SyntaxKind.CloseBraceToken, node.members.end, () => {
+                    write("return ");
+                    emitDeclarationName(node);
+                });
+                write(";");
+                decreaseIndent();
+                writeLine();
+                emitToken(SyntaxKind.CloseBraceToken, node.members.end);
+                scopeEmitEnd();
+                emitStart(node);
+                write(")(");
+                if (baseTypeNode) {
+                    emit(baseTypeNode.typeName);
+                }
+                write(");");
+                emitEnd(node);
+
+                if (node.flags & NodeFlags.Export && !(node.flags & NodeFlags.Default)) {
+                    writeLine();
+                    emitStart(node);
+                    emitModuleMemberName(node);
+                    write(" = ");
+                    emitDeclarationName(node);
+                    emitEnd(node);
+                    write(";");
+                }
+
+                if (languageVersion < ScriptTarget.ES6 && node.parent === currentSourceFile && node.name) {
+                    emitExportMemberAssignments(node.name);
+                }
+            }
+
+            function emitInterfaceDeclaration(node: InterfaceDeclaration) {
+                emitPinnedOrTripleSlashComments(node);
+            }
+
+            function shouldEmitEnumDeclaration(node: EnumDeclaration) {
+                let isConstEnum = isConst(node);
+                return !isConstEnum || compilerOptions.preserveConstEnums;
+            }
+
+            function emitEnumDeclaration(node: EnumDeclaration) {
+                // const enums are completely erased during compilation.
+                if (!shouldEmitEnumDeclaration(node)) {
+                    return;
+                }
+
+                if (!(node.flags & NodeFlags.Export) || isES6ModuleMemberDeclaration(node)) {
+                    emitStart(node);
+                    write("var ");
+                    emit(node.name);
+                    emitEnd(node);
+                    write(";");
+                }
+                writeLine();
+                emitStart(node);
+                write("(function (");
+                emitStart(node.name);
+                write(resolver.getGeneratedNameForNode(node));
+                emitEnd(node.name);
+                write(") {");
+                increaseIndent();
+                scopeEmitStart(node);
+                emitLines(node.members);
+                decreaseIndent();
+                writeLine();
+                emitToken(SyntaxKind.CloseBraceToken, node.members.end);
+                scopeEmitEnd();
+                write(")(");
+                emitModuleMemberName(node);
+                write(" || (");
+                emitModuleMemberName(node);
+                write(" = {}));");
+                emitEnd(node);
+                if (isES6ModuleMemberDeclaration(node)) {
+                    emitES6NamedExportForDeclaration(node);
+                }
+                else if (node.flags & NodeFlags.Export) {
+                    writeLine();
+                    emitStart(node);
+                    write("var ");
+                    emit(node.name);
+                    write(" = ");
+                    emitModuleMemberName(node);
+                    emitEnd(node);
+                    write(";");
+                }
+                if (languageVersion < ScriptTarget.ES6 && node.parent === currentSourceFile) {
+                    emitExportMemberAssignments(node.name);
+                }
+            }
+
+            function emitEnumMember(node: EnumMember) {
+                let enumParent = <EnumDeclaration>node.parent;
+                emitStart(node);
+                write(resolver.getGeneratedNameForNode(enumParent));
+                write("[");
+                write(resolver.getGeneratedNameForNode(enumParent));
+                write("[");
+                emitExpressionForPropertyName(node.name);
+                write("] = ");
+                writeEnumMemberDeclarationValue(node);
+                write("] = ");
+                emitExpressionForPropertyName(node.name);
+                emitEnd(node);
+                write(";");
+            }
+
+            function writeEnumMemberDeclarationValue(member: EnumMember) {
+                let value = resolver.getConstantValue(member);
+                if (value !== undefined) {
+                    write(value.toString());
+                    return;
+                }
+                else if (member.initializer) {
+                    emit(member.initializer);
+                }
+                else {
+                    write("undefined");
+                }
+            }
+
+            function getInnerMostModuleDeclarationFromDottedModule(moduleDeclaration: ModuleDeclaration): ModuleDeclaration {
+                if (moduleDeclaration.body.kind === SyntaxKind.ModuleDeclaration) {
+                    let recursiveInnerModule = getInnerMostModuleDeclarationFromDottedModule(<ModuleDeclaration>moduleDeclaration.body);
+                    return recursiveInnerModule || <ModuleDeclaration>moduleDeclaration.body;
+                }
+            }
+
+            function shouldEmitModuleDeclaration(node: ModuleDeclaration) {
+                return isInstantiatedModule(node, compilerOptions.preserveConstEnums);
+            }
+
+            function emitModuleDeclaration(node: ModuleDeclaration) {
+                // Emit only if this module is non-ambient.
+                let shouldEmit = shouldEmitModuleDeclaration(node);
+
+                if (!shouldEmit) {
+                    return emitPinnedOrTripleSlashComments(node);
+                }
+
+                emitStart(node);
+                write("var ");
+                emit(node.name);
+                write(";");
+                emitEnd(node);
+                writeLine();
+                emitStart(node);
+                write("(function (");
+                emitStart(node.name);
+                write(resolver.getGeneratedNameForNode(node));
+                emitEnd(node.name);
+                write(") ");
+                if (node.body.kind === SyntaxKind.ModuleBlock) {
+                    let saveTempCount = tempCount;
+                    let saveTempVariables = tempVariables;
+                    tempCount = 0;
+                    tempVariables = undefined;
+                    let popFrame = enterNameScope();
+
+                    emit(node.body);
+
+                    exitNameScope(popFrame);
+                    tempCount = saveTempCount;
+                    tempVariables = saveTempVariables;
+                }
+                else {
+                    write("{");
+                    increaseIndent();
+                    scopeEmitStart(node);
+                    emitCaptureThisForNodeIfNecessary(node);
+                    writeLine();
+                    emit(node.body);
+                    decreaseIndent();
+                    writeLine();
+                    let moduleBlock = <ModuleBlock>getInnerMostModuleDeclarationFromDottedModule(node).body;
+                    emitToken(SyntaxKind.CloseBraceToken, moduleBlock.statements.end);
+                    scopeEmitEnd();
+                }
+                write(")(");
+                // write moduleDecl = containingModule.m only if it is not exported es6 module member
+                if ((node.flags & NodeFlags.Export) && !isES6ModuleMemberDeclaration(node)) {
+                    emit(node.name);
+                    write(" = ");
+                }
+                emitModuleMemberName(node);
+                write(" || (");
+                emitModuleMemberName(node);
+                write(" = {}));");
+                emitEnd(node);
+                if (isES6ModuleMemberDeclaration(node)) {
+                    emitES6NamedExportForDeclaration(node);
+                }
+                else if (languageVersion < ScriptTarget.ES6 && node.name.kind === SyntaxKind.Identifier && node.parent === currentSourceFile) {
+                    emitExportMemberAssignments(<Identifier>node.name);
+                }
+            }
+
+            function emitES6NamedExportForDeclaration(node: Declaration) {
+                writeLine();
+                emitStart(node);
+                write("export { ");
+                emit(node.name);
+                write(" };");
+                emitEnd(node);
+            }
+
+            function emitRequire(moduleName: Expression) {
+                if (moduleName.kind === SyntaxKind.StringLiteral) {
+                    write("require(");
+                    emitStart(moduleName);
+                    emitLiteral(<LiteralExpression>moduleName);
+                    emitEnd(moduleName);
+                    emitToken(SyntaxKind.CloseParenToken, moduleName.end);
+                    write(";");
+                }
+                else {
+                    write("require();");
+                }
+            }
+
+            function emitImportDeclaration(node: ImportDeclaration) {
+                if (languageVersion < ScriptTarget.ES6) {
+                    return emitExternalImportDeclaration(node);
+                }
+
+                // ES6 import
+                if (node.importClause) {
+                    let shouldEmitDefaultBindings = hasReferencedDefaultName(node.importClause);
+                    let shouldEmitNamedBindings = hasReferencedNamedBindings(node.importClause);
+                    if (shouldEmitDefaultBindings || shouldEmitNamedBindings) {
+                        write("import ");
+                        emitStart(node.importClause);
+                        if (shouldEmitDefaultBindings) {
+                            emit(node.importClause.name);
+                            if (shouldEmitNamedBindings) {
+                                write(", ");
+                            }
+                        }
+                        if (shouldEmitNamedBindings) {
+                            emitLeadingComments(node.importClause.namedBindings);
+                            emitStart(node.importClause.namedBindings);
+                            if (node.importClause.namedBindings.kind === SyntaxKind.NamespaceImport) {
+                                write("* as ");
+                                emit((<NamespaceImport>node.importClause.namedBindings).name);
+                            }
+                            else {
+                                write("{ ");
+                                let importSpecifiers = (<NamedImports>node.importClause.namedBindings).elements;
+                                let currentTextPos = writer.getTextPos();
+                                let needsComma = false;
+                                for (var i = 0, n = importSpecifiers.length; i < n; i++) {
+                                    if (resolver.isReferencedAliasDeclaration(importSpecifiers[i])) {
+                                        if (needsComma) {
+                                            write(", ");
+                                        }
+                                        needsComma = true;
+                                        emit(importSpecifiers[i]);
+                                    }
+                                }
+                                write(" }");
+                            }
+                            emitEnd(node.importClause.namedBindings);
+                            emitTrailingComments(node.importClause.namedBindings);
+                        }
+
+                        emitEnd(node.importClause);
+                        write(" from ");
+                        emit(node.moduleSpecifier);
+                        write(";");
+                    }
+                }
+                else {
+                    write("import ");
+                    emit(node.moduleSpecifier);
+                    write(";");
+                }
+            }
+
+            function hasReferencedDefaultName(importClause: ImportClause) {
+                // If the default import is used, the mark will be on the importClause, 
+                // as the alias declaration.
+                // If there are other named bindings on the import clause, we will
+                // will mark either the namedBindings(import * as n) or the NamedImport
+                // in the case of import {a}
+                return resolver.isReferencedAliasDeclaration(importClause);
+            }
+
+            function hasReferencedNamedBindings(importClause: ImportClause) {
+                if (importClause && importClause.namedBindings) {
+                    if (importClause.namedBindings.kind === SyntaxKind.NamespaceImport) {
+                        return resolver.isReferencedAliasDeclaration(importClause.namedBindings);
+                    }
+                    else {
+                        return forEach((<NamedImports>importClause.namedBindings).elements,
+                            namedImport => resolver.isReferencedAliasDeclaration(namedImport));
+                    }
+                }
+            }
+
+            function emitImportOrExportSpecifier(node: ImportSpecifier) {
+                Debug.assert(languageVersion >= ScriptTarget.ES6);
+                if (node.propertyName) {
+                    emit(node.propertyName);
+                    write(" as ");
+                }
+                emit(node.name);
+            }
+
+            function emitExternalImportDeclaration(node: ImportDeclaration | ImportEqualsDeclaration) {
+                let info = getExternalImportInfo(node);
+                if (info) {
+                    let declarationNode = info.declarationNode;
+                    let namedImports = info.namedImports;
+                    if (compilerOptions.module !== ModuleKind.AMD) {
+                        emitLeadingComments(node);
+                        emitStart(node);
+                        let moduleName = getExternalModuleName(node);
+                        if (declarationNode) {
+                            if (!(declarationNode.flags & NodeFlags.Export)) write("var ");
+                            emitModuleMemberName(declarationNode);
+                            write(" = ");
+                            emitRequire(moduleName);
+                        }
+                        else if (namedImports) {
+                            write("var ");
+                            write(resolver.getGeneratedNameForNode(<ImportDeclaration>node));
+                            write(" = ");
+                            emitRequire(moduleName);
+                        }
+                        else {
+                            emitRequire(moduleName);
+                        }
+                        emitEnd(node);
+                        emitTrailingComments(node);
+                    }
+                    else {
+                        if (declarationNode) {
+                            if (declarationNode.flags & NodeFlags.Export) {
+                                emitModuleMemberName(declarationNode);
+                                write(" = ");
+                                emit(declarationNode.name);
+                                write(";");
+                            }
+                        }
+                    }
+                }
+            }
+
+            function emitImportEqualsDeclaration(node: ImportEqualsDeclaration) {
+                if (isExternalModuleImportEqualsDeclaration(node)) {
+                    emitExternalImportDeclaration(node);
+                    return;
+                }
+                // preserve old compiler's behavior: emit 'var' for import declaration (even if we do not consider them referenced) when
+                // - current file is not external module
+                // - import declaration is top level and target is value imported by entity name
+                if (resolver.isReferencedAliasDeclaration(node) ||
+                    (!isExternalModule(currentSourceFile) && resolver.isTopLevelValueImportEqualsWithEntityName(node))) {
+                    emitLeadingComments(node);
+                    emitStart(node);
+                    if (isES6ModuleMemberDeclaration(node)) {
+                        write("export ");
+                        write("var ");
+                    }
+                    else if (!(node.flags & NodeFlags.Export)) {
+                        write("var ");
+                    }
+                    emitModuleMemberName(node);
+                    write(" = ");
+                    emit(node.moduleReference);
+                    write(";");
+                    emitEnd(node);
+                    emitTrailingComments(node);
+                }
+            }
+
+            function emitExportDeclaration(node: ExportDeclaration) {
+                if (languageVersion < ScriptTarget.ES6 || node.parent.kind !== SyntaxKind.SourceFile) {
+                    if (node.moduleSpecifier) {
+                        emitStart(node);
+                        let generatedName = resolver.getGeneratedNameForNode(node);
+                        if (compilerOptions.module !== ModuleKind.AMD) {
+                            write("var ");
+                            write(generatedName);
+                            write(" = ");
+                            emitRequire(getExternalModuleName(node));
+                        }
+                        if (node.exportClause) {
+                            // export { x, y, ... }
+                            forEach(node.exportClause.elements, specifier => {
+                                writeLine();
+                                emitStart(specifier);
+                                emitContainingModuleName(specifier);
+                                write(".");
+                                emitNodeWithoutSourceMap(specifier.name);
+                                write(" = ");
+                                write(generatedName);
+                                write(".");
+                                emitNodeWithoutSourceMap(specifier.propertyName || specifier.name);
+                                write(";");
+                                emitEnd(specifier);
+                            });
+                        }
+                        else {
+                            // export *
+                            let tempName = createTempVariable(node).text;
+                            writeLine();
+                            write("for (var " + tempName + " in " + generatedName + ") if (!");
+                            emitContainingModuleName(node);
+                            write(".hasOwnProperty(" + tempName + ")) ");
+                            emitContainingModuleName(node);
+                            write("[" + tempName + "] = " + generatedName + "[" + tempName + "];");
+                        }
+                        emitEnd(node);
+                    }
+                    else {
+                        // internal module
+                        if (node.exportClause) {
+                            // export { x, y, ... }
+                            forEach(node.exportClause.elements, specifier => {
+                                writeLine();
+                                emitStart(specifier);
+                                emitContainingModuleName(specifier);
+                                write(".");
+                                emitNodeWithoutSourceMap(specifier.name);
+                                write(" = ");
+                                emitNodeWithoutSourceMap(specifier.propertyName || specifier.name);
+                                write(";");
+                                emitEnd(specifier);
+                            });
+                        }
+                    }
+                }
+                else {
+                    write("export ");
+                    if (node.exportClause) {
+                        // export { x, y, ... }
+                        write("{ ");
+                        emitCommaList(node.exportClause.elements);
+                        write(" }");
+                    }
+                    else {
+                        write("*");
+                    }
+                    if (node.moduleSpecifier) {
+                        write(" from ");
+                        emit(node.moduleSpecifier);
+                    }
+                    write(";");
+                }
+            }
+
+            function createExternalImportInfo(node: Node): ExternalImportInfo {
+                if (node.kind === SyntaxKind.ImportEqualsDeclaration) {
+                    if ((<ImportEqualsDeclaration>node).moduleReference.kind === SyntaxKind.ExternalModuleReference) {
+                        if (resolver.isReferencedAliasDeclaration(node)) {
+                            return {
+                                rootNode: <ImportEqualsDeclaration>node,
+                                declarationNode: <ImportEqualsDeclaration>node
+                            };
+                        }
+                    }
+                }
+                else if (node.kind === SyntaxKind.ImportDeclaration) {
+                    let importClause = (<ImportDeclaration>node).importClause;
+                    if (importClause) {
+                        if (importClause.name && resolver.isReferencedAliasDeclaration(importClause)) {
+                            return {
+                                rootNode: <ImportDeclaration>node,
+                                declarationNode: importClause
+                            };
+                        }
+                        if (hasReferencedNamedBindings(importClause)) {
+                            if (importClause.namedBindings.kind === SyntaxKind.NamespaceImport) {
+                                return {
+                                    rootNode: <ImportDeclaration>node,
+                                    declarationNode: <NamespaceImport>importClause.namedBindings
+                                };
+                            }
+                            else {
+                                return {
+                                    rootNode: <ImportDeclaration>node,
+                                    namedImports: <NamedImports>importClause.namedBindings,
+                                    localName: resolver.getGeneratedNameForNode(<ImportDeclaration>node)
+                                };
+                            }
+                        }
+                    }
+                    else {
+                        return {
+                            rootNode: <ImportDeclaration>node
+                        };
+                    }
+                }
+                else if (node.kind === SyntaxKind.ExportDeclaration) {
+                    if ((<ExportDeclaration>node).moduleSpecifier) {
+                        return {
+                            rootNode: <ExportDeclaration>node,
+                        };
+                    }
+                }
+            }
+
+            function createExternalModuleInfo(sourceFile: SourceFile) {
+                externalImports = [];
+                exportSpecifiers = {};
+                exportDefault = undefined;
+                forEach(sourceFile.statements, node => {
+                    if (node.kind === SyntaxKind.ExportDeclaration && !(<ExportDeclaration>node).moduleSpecifier) {
+                        forEach((<ExportDeclaration>node).exportClause.elements, specifier => {
+                            if (specifier.name.text === "default") {
+                                exportDefault = exportDefault || specifier;
+                            }
+                            let name = (specifier.propertyName || specifier.name).text;
+                            (exportSpecifiers[name] || (exportSpecifiers[name] = [])).push(specifier);
+                        });
+                    }
+                    else if (node.kind === SyntaxKind.ExportAssignment) {
+                        exportDefault = exportDefault || <ExportAssignment>node;
+                    }
+                    else if (node.kind === SyntaxKind.FunctionDeclaration || node.kind === SyntaxKind.ClassDeclaration) {
+                        if (node.flags & NodeFlags.Export && node.flags & NodeFlags.Default) {
+                            exportDefault = exportDefault || <FunctionDeclaration | ClassDeclaration>node;
+                        }
+                    }
+                    else {
+                        let info = createExternalImportInfo(node);
+                        if (info) {
+                            externalImports.push(info);
+                        }
+                    }
+                });
+            }
+
+            function getExternalImportInfo(node: ImportDeclaration | ImportEqualsDeclaration): ExternalImportInfo {
+                if (externalImports) {
+                    for (let info of externalImports) {
+                        if (info.rootNode === node) {
+                            return info;
+                        }
+                    }
+                }
+            }
+
+            function sortAMDModules(amdModules: {name: string; path: string}[]) {
+                // AMD modules with declared variable names go first
+                return amdModules.sort((moduleA, moduleB) => {
+                    if (moduleA.name === moduleB.name) {
+                        return 0;
+                    } else if (!moduleA.name) {
+                        return 1;
+                    } else {
+                        return -1;
+                    }
+                });
+            }
+
+            function emitAMDModule(node: SourceFile, startIndex: number) {
+                createExternalModuleInfo(node);
+                writeLine();
+                write("define(");
+                sortAMDModules(node.amdDependencies);
+                if (node.amdModuleName) {
+                    write("\"" + node.amdModuleName + "\", ");
+                }
+                write("[\"require\", \"exports\"");
+                forEach(externalImports, info => {
+                    write(", ");
+                    let moduleName = getExternalModuleName(info.rootNode);
+                    if (moduleName.kind === SyntaxKind.StringLiteral) {
+                        emitLiteral(<LiteralExpression>moduleName);
+                    }
+                    else {
+                        write("\"\"");
+                    }
+                });
+                forEach(node.amdDependencies, amdDependency => {
+                    let text = "\"" + amdDependency.path + "\"";
+                    write(", ");
+                    write(text);
+                });
+                write("], function (require, exports");
+                forEach(externalImports, info => {
+                    write(", ");
+                    if (info.declarationNode) {
+                        emit(info.declarationNode.name);
+                    }
+                    else {
+                        write(resolver.getGeneratedNameForNode(<ImportDeclaration | ExportDeclaration>info.rootNode));
+                    }
+                });
+                forEach(node.amdDependencies, amdDependency => {
+                    if (amdDependency.name) {
+                        write(", ");
+                        write(amdDependency.name);
+                    }
+                });
+                write(") {");
+                increaseIndent();
+                emitCaptureThisForNodeIfNecessary(node);
+                emitLinesStartingAt(node.statements, startIndex);
+                emitTempDeclarations(/*newLine*/ true);
+                emitExportDefault(node, /*emitAsReturn*/ true);
+                decreaseIndent();
+                writeLine();
+                write("});");
+            }
+
+            function emitCommonJSModule(node: SourceFile, startIndex: number) {
+                createExternalModuleInfo(node);
+                emitCaptureThisForNodeIfNecessary(node);
+                emitLinesStartingAt(node.statements, startIndex);
+                emitTempDeclarations(/*newLine*/ true);
+                emitExportDefault(node, /*emitAsReturn*/ false);
+            }
+
+            function emitES6Module(node: SourceFile, startIndex: number) {
+                externalImports = undefined;
+                exportSpecifiers = undefined;
+                exportDefault = undefined;
+                emitCaptureThisForNodeIfNecessary(node);
+                emitLinesStartingAt(node.statements, startIndex);
+                emitTempDeclarations(/*newLine*/ true);
+                // Emit exportDefault if it exists will happen as part 
+                // or normal statment emit.
+            }
+
+            function emitExportAssignment(node: ExportAssignment) {
+                // Only emit exportAssignment/export default if we are in ES6
+                // Other modules will handel it diffrentlly
+                if (languageVersion >= ScriptTarget.ES6) {
+                    writeLine();
+                    emitStart(node);
+                    write("export default ");
+                    var expression = node.expression;
+                    emit(expression);
+                    if (expression.kind !== SyntaxKind.FunctionDeclaration &&
+                        expression.kind !== SyntaxKind.ClassDeclaration) {
+                        write(";");
+                    }
+                    emitEnd(node);
+                }
+            }
+
+            function emitExportDefault(sourceFile: SourceFile, emitAsReturn: boolean) {
+                // ES6 emit is handled in emitExportAssignment
+                if (exportDefault && resolver.hasExportDefaultValue(sourceFile)) {
+                    if (languageVersion < ScriptTarget.ES6) {
+                        writeLine();
+                        emitStart(exportDefault);
+                        write(emitAsReturn ? "return " : "module.exports = ");
+                        if (exportDefault.kind === SyntaxKind.ExportAssignment) {
+                            emit((<ExportAssignment>exportDefault).expression);
+                        }
+                        else if (exportDefault.kind === SyntaxKind.ExportSpecifier) {
+                            emit((<ExportSpecifier>exportDefault).propertyName);
+                        }
+                        else {
+                            emitDeclarationName(<Declaration>exportDefault);
+                        }
+                        write(";");
+                        emitEnd(exportDefault);
+                    }
+                }
+            }
+
+            function emitDirectivePrologues(statements: Node[], startWithNewLine: boolean): number {
+                for (let i = 0; i < statements.length; ++i) {
+                    if (isPrologueDirective(statements[i])) {
+                        if (startWithNewLine || i > 0) {
+                            writeLine();
+                        }
+                        emit(statements[i]);
+                    }
+                    else {
+                        // return index of the first non prologue directive
+                        return i;
+                    }
+                }
+                return statements.length;
+            }
+
+            function emitSourceFileNode(node: SourceFile) {
+                // Start new file on new line
+                writeLine();
+                emitDetachedComments(node);
+
+                // emit prologue directives prior to __extends
+                var startIndex = emitDirectivePrologues(node.statements, /*startWithNewLine*/ false);
+                // Only Emit __extends function when target ES5.
+                // For target ES6 and above, we can emit classDeclaration as if.
+                if ((languageVersion < ScriptTarget.ES6) && (!extendsEmitted && resolver.getNodeCheckFlags(node) & NodeCheckFlags.EmitExtends)) {
+                    writeLine();
+                    write("var __extends = this.__extends || function (d, b) {");
+                    increaseIndent();
+                    writeLine();
+                    write("for (var p in b) if (b.hasOwnProperty(p)) d[p] = b[p];");
+                    writeLine();
+                    write("function __() { this.constructor = d; }");
+                    writeLine();
+                    write("__.prototype = b.prototype;");
+                    writeLine();
+                    write("d.prototype = new __();");
+                    decreaseIndent();
+                    writeLine();
+                    write("};");
+                    extendsEmitted = true;
+                }
+                if (isExternalModule(node)) {
+                    if (languageVersion >= ScriptTarget.ES6) {
+                        emitES6Module(node, startIndex);
+                    }
+                    else if (compilerOptions.module === ModuleKind.AMD) {
+                        emitAMDModule(node, startIndex);
+                    }
+                    else {
+                        emitCommonJSModule(node, startIndex);
+                    }
+                }
+                else {
+                    externalImports = undefined;
+                    exportSpecifiers = undefined;
+                    exportDefault = undefined;
+                    emitCaptureThisForNodeIfNecessary(node);
+                    emitLinesStartingAt(node.statements, startIndex);
+                    emitTempDeclarations(/*newLine*/ true);
+                }
+
+                emitLeadingComments(node.endOfFileToken);
+            }
+
+            function emitNodeWithoutSourceMapWithComments(node: Node, allowGeneratedIdentifiers?: boolean): void {
+                if (!node) {
+                    return;
+                }
+
+                if (node.flags & NodeFlags.Ambient) {
+                    return emitPinnedOrTripleSlashComments(node);
+                }
+
+                let emitComments = shouldEmitLeadingAndTrailingComments(node);
+                if (emitComments) {
+                    emitLeadingComments(node);
+                }
+
+                emitJavaScriptWorker(node, allowGeneratedIdentifiers);
+
+                if (emitComments) {
+                    emitTrailingComments(node);
+                }
+            }
+
+            function emitNodeWithoutSourceMapWithoutComments(node: Node, allowGeneratedIdentifiers?: boolean): void {
+                if (!node) {
+                    return;
+                }
+
+                if (node.flags & NodeFlags.Ambient) {
+                    return emitPinnedOrTripleSlashComments(node);
+                }
+
+                emitJavaScriptWorker(node, allowGeneratedIdentifiers);
+            }
+
+            function shouldEmitLeadingAndTrailingComments(node: Node) {
+                switch (node.kind) {
+                    // All of these entities are emitted in a specialized fashion.  As such, we allow
+                    // the specilized methods for each to handle the comments on the nodes.
+                    case SyntaxKind.InterfaceDeclaration:
+                    case SyntaxKind.FunctionDeclaration:
+                    case SyntaxKind.ImportDeclaration:
+                    case SyntaxKind.ImportEqualsDeclaration:
+                    case SyntaxKind.TypeAliasDeclaration:
+                    case SyntaxKind.ExportAssignment:
+                        return false;
+
+                    case SyntaxKind.ModuleDeclaration:
+                        // Only emit the leading/trailing comments for a module if we're actually
+                        // emitting the module as well.
+                        return shouldEmitModuleDeclaration(<ModuleDeclaration>node);
+
+                    case SyntaxKind.EnumDeclaration:
+                        // Only emit the leading/trailing comments for an enum if we're actually
+                        // emitting the module as well.
+                        return shouldEmitEnumDeclaration(<EnumDeclaration>node);
+                }
+
+                // Emit comments for everything else.
+                return true;
+            }
+
+            function emitJavaScriptWorker(node: Node, allowGeneratedIdentifiers: boolean = true) {
+                // Check if the node can be emitted regardless of the ScriptTarget
+                switch (node.kind) {
+                    case SyntaxKind.Identifier:
+                        return emitIdentifier(<Identifier>node, allowGeneratedIdentifiers);
+                    case SyntaxKind.Parameter:
+                        return emitParameter(<ParameterDeclaration>node);
+                    case SyntaxKind.MethodDeclaration:
+                    case SyntaxKind.MethodSignature:
+                        return emitMethod(<MethodDeclaration>node);
+                    case SyntaxKind.GetAccessor:
+                    case SyntaxKind.SetAccessor:
+                        return emitAccessor(<AccessorDeclaration>node);
+                    case SyntaxKind.ThisKeyword:
+                        return emitThis(node);
+                    case SyntaxKind.SuperKeyword:
+                        return emitSuper(node);
+                    case SyntaxKind.NullKeyword:
+                        return write("null");
+                    case SyntaxKind.TrueKeyword:
+                        return write("true");
+                    case SyntaxKind.FalseKeyword:
+                        return write("false");
+                    case SyntaxKind.NumericLiteral:
+                    case SyntaxKind.StringLiteral:
+                    case SyntaxKind.RegularExpressionLiteral:
+                    case SyntaxKind.NoSubstitutionTemplateLiteral:
+                    case SyntaxKind.TemplateHead:
+                    case SyntaxKind.TemplateMiddle:
+                    case SyntaxKind.TemplateTail:
+                        return emitLiteral(<LiteralExpression>node);
+                    case SyntaxKind.TemplateExpression:
+                        return emitTemplateExpression(<TemplateExpression>node);
+                    case SyntaxKind.TemplateSpan:
+                        return emitTemplateSpan(<TemplateSpan>node);
+                    case SyntaxKind.QualifiedName:
+                        return emitQualifiedName(<QualifiedName>node);
+                    case SyntaxKind.ObjectBindingPattern:
+                        return emitObjectBindingPattern(<BindingPattern>node);
+                    case SyntaxKind.ArrayBindingPattern:
+                        return emitArrayBindingPattern(<BindingPattern>node);
+                    case SyntaxKind.BindingElement:
+                        return emitBindingElement(<BindingElement>node);
+                    case SyntaxKind.ArrayLiteralExpression:
+                        return emitArrayLiteral(<ArrayLiteralExpression>node);
+                    case SyntaxKind.ObjectLiteralExpression:
+                        return emitObjectLiteral(<ObjectLiteralExpression>node);
+                    case SyntaxKind.PropertyAssignment:
+                        return emitPropertyAssignment(<PropertyDeclaration>node);
+                    case SyntaxKind.ShorthandPropertyAssignment:
+                        return emitShorthandPropertyAssignment(<ShorthandPropertyAssignment>node);
+                    case SyntaxKind.ComputedPropertyName:
+                        return emitComputedPropertyName(<ComputedPropertyName>node);
+                    case SyntaxKind.PropertyAccessExpression:
+                        return emitPropertyAccess(<PropertyAccessExpression>node);
+                    case SyntaxKind.ElementAccessExpression:
+                        return emitIndexedAccess(<ElementAccessExpression>node);
+                    case SyntaxKind.CallExpression:
+                        return emitCallExpression(<CallExpression>node);
+                    case SyntaxKind.NewExpression:
+                        return emitNewExpression(<NewExpression>node);
+                    case SyntaxKind.TaggedTemplateExpression:
+                        return emitTaggedTemplateExpression(<TaggedTemplateExpression>node);
+                    case SyntaxKind.TypeAssertionExpression:
+                        return emit((<TypeAssertion>node).expression);
+                    case SyntaxKind.ParenthesizedExpression:
+                        return emitParenExpression(<ParenthesizedExpression>node);
+                    case SyntaxKind.FunctionDeclaration:
+                    case SyntaxKind.FunctionExpression:
+                    case SyntaxKind.ArrowFunction:
+                        return emitFunctionDeclaration(<FunctionLikeDeclaration>node);
+                    case SyntaxKind.DeleteExpression:
+                        return emitDeleteExpression(<DeleteExpression>node);
+                    case SyntaxKind.TypeOfExpression:
+                        return emitTypeOfExpression(<TypeOfExpression>node);
+                    case SyntaxKind.VoidExpression:
+                        return emitVoidExpression(<VoidExpression>node);
+                    case SyntaxKind.PrefixUnaryExpression:
+                        return emitPrefixUnaryExpression(<PrefixUnaryExpression>node);
+                    case SyntaxKind.PostfixUnaryExpression:
+                        return emitPostfixUnaryExpression(<PostfixUnaryExpression>node);
+                    case SyntaxKind.BinaryExpression:
+                        return emitBinaryExpression(<BinaryExpression>node);
+                    case SyntaxKind.ConditionalExpression:
+                        return emitConditionalExpression(<ConditionalExpression>node);
+                    case SyntaxKind.SpreadElementExpression:
+                        return emitSpreadElementExpression(<SpreadElementExpression>node);
+                    case SyntaxKind.OmittedExpression:
+                        return;
+                    case SyntaxKind.Block:
+                    case SyntaxKind.ModuleBlock:
+                        return emitBlock(<Block>node);
+                    case SyntaxKind.VariableStatement:
+                        return emitVariableStatement(<VariableStatement>node);
+                    case SyntaxKind.EmptyStatement:
+                        return write(";");
+                    case SyntaxKind.ExpressionStatement:
+                        return emitExpressionStatement(<ExpressionStatement>node);
+                    case SyntaxKind.IfStatement:
+                        return emitIfStatement(<IfStatement>node);
+                    case SyntaxKind.DoStatement:
+                        return emitDoStatement(<DoStatement>node);
+                    case SyntaxKind.WhileStatement:
+                        return emitWhileStatement(<WhileStatement>node);
+                    case SyntaxKind.ForStatement:
+                        return emitForStatement(<ForStatement>node);
+                    case SyntaxKind.ForOfStatement:
+                    case SyntaxKind.ForInStatement:
+                        return emitForInOrForOfStatement(<ForInStatement>node);
+                    case SyntaxKind.ContinueStatement:
+                    case SyntaxKind.BreakStatement:
+                        return emitBreakOrContinueStatement(<BreakOrContinueStatement>node);
+                    case SyntaxKind.ReturnStatement:
+                        return emitReturnStatement(<ReturnStatement>node);
+                    case SyntaxKind.WithStatement:
+                        return emitWithStatement(<WithStatement>node);
+                    case SyntaxKind.SwitchStatement:
+                        return emitSwitchStatement(<SwitchStatement>node);
+                    case SyntaxKind.CaseClause:
+                    case SyntaxKind.DefaultClause:
+                        return emitCaseOrDefaultClause(<CaseOrDefaultClause>node);
+                    case SyntaxKind.LabeledStatement:
+                        return emitLabelledStatement(<LabeledStatement>node);
+                    case SyntaxKind.ThrowStatement:
+                        return emitThrowStatement(<ThrowStatement>node);
+                    case SyntaxKind.TryStatement:
+                        return emitTryStatement(<TryStatement>node);
+                    case SyntaxKind.CatchClause:
+                        return emitCatchClause(<CatchClause>node);
+                    case SyntaxKind.DebuggerStatement:
+                        return emitDebuggerStatement(node);
+                    case SyntaxKind.VariableDeclaration:
+                        return emitVariableDeclaration(<VariableDeclaration>node);
+                    case SyntaxKind.ClassDeclaration:
+                        return languageVersion < ScriptTarget.ES6 ? emitClassDeclarationBelowES6(<ClassDeclaration>node) : emitClassDeclarationForES6AndHigher(<ClassDeclaration>node);
+                    case SyntaxKind.InterfaceDeclaration:
+                        return emitInterfaceDeclaration(<InterfaceDeclaration>node);
+                    case SyntaxKind.EnumDeclaration:
+                        return emitEnumDeclaration(<EnumDeclaration>node);
+                    case SyntaxKind.EnumMember:
+                        return emitEnumMember(<EnumMember>node);
+                    case SyntaxKind.ModuleDeclaration:
+                        return emitModuleDeclaration(<ModuleDeclaration>node);
+                    case SyntaxKind.ImportDeclaration:
+                        return emitImportDeclaration(<ImportDeclaration>node);
+                    case SyntaxKind.ImportSpecifier:
+                    case SyntaxKind.ExportSpecifier:
+                        return emitImportOrExportSpecifier(<ImportOrExportSpecifier>node);
+                    case SyntaxKind.ImportEqualsDeclaration:
+                        return emitImportEqualsDeclaration(<ImportEqualsDeclaration>node);
+                    case SyntaxKind.ExportDeclaration:
+                        return emitExportDeclaration(<ExportDeclaration>node);
+                    case SyntaxKind.ExportAssignment:
+                        return emitExportAssignment(<ExportAssignment>node);
+                    case SyntaxKind.SourceFile:
+                        return emitSourceFileNode(<SourceFile>node);
+                }
+            }
+
+            function hasDetachedComments(pos: number) {
+                return detachedCommentsInfo !== undefined && detachedCommentsInfo[detachedCommentsInfo.length - 1].nodePos === pos;
+            }
+
+            function getLeadingCommentsWithoutDetachedComments() {
+                // get the leading comments from detachedPos
+                let leadingComments = getLeadingCommentRanges(currentSourceFile.text, detachedCommentsInfo[detachedCommentsInfo.length - 1].detachedCommentEndPos);
+                if (detachedCommentsInfo.length - 1) {
+                    detachedCommentsInfo.pop();
+                }
+                else {
+                    detachedCommentsInfo = undefined;
+                }
+
+                return leadingComments;
+            }
+
+            function getLeadingCommentsToEmit(node: Node) {
+                // Emit the leading comments only if the parent's pos doesn't match because parent should take care of emitting these comments
+                if (node.parent) {
+                    if (node.parent.kind === SyntaxKind.SourceFile || node.pos !== node.parent.pos) {
+                        let leadingComments: CommentRange[];
+                        if (hasDetachedComments(node.pos)) {
+                            // get comments without detached comments
+                            leadingComments = getLeadingCommentsWithoutDetachedComments();
+                        }
+                        else {
+                            // get the leading comments from the node
+                            leadingComments = getLeadingCommentRangesOfNode(node, currentSourceFile);
+                        }
+                        return leadingComments;
+                    }
+                }
+            }
+
+            function emitLeadingDeclarationComments(node: Node) {
+                let leadingComments = getLeadingCommentsToEmit(node);
+                emitNewLineBeforeLeadingComments(currentSourceFile, writer, node, leadingComments);
+                // Leading comments are emitted at /*leading comment1 */space/*leading comment*/space
+                emitComments(currentSourceFile, writer, leadingComments, /*trailingSeparator*/ true, newLine, writeComment);
+            }
+
+            function emitTrailingDeclarationComments(node: Node) {
+                // Emit the trailing comments only if the parent's end doesn't match
+                if (node.parent) {
+                    if (node.parent.kind === SyntaxKind.SourceFile || node.end !== node.parent.end) {
+                        let trailingComments = getTrailingCommentRanges(currentSourceFile.text, node.end);
+                        // trailing comments are emitted at space/*trailing comment1 */space/*trailing comment*/
+                        emitComments(currentSourceFile, writer, trailingComments, /*trailingSeparator*/ false, newLine, writeComment);
+                    }
+                }
+            }
+
+            function emitLeadingCommentsOfLocalPosition(pos: number) {
+                let leadingComments: CommentRange[];
+                if (hasDetachedComments(pos)) {
+                    // get comments without detached comments
+                    leadingComments = getLeadingCommentsWithoutDetachedComments();
+                }
+                else {
+                    // get the leading comments from the node
+                    leadingComments = getLeadingCommentRanges(currentSourceFile.text, pos);
+                }
+                emitNewLineBeforeLeadingComments(currentSourceFile, writer, { pos: pos, end: pos }, leadingComments);
+                // Leading comments are emitted at /*leading comment1 */space/*leading comment*/space
+                emitComments(currentSourceFile, writer, leadingComments, /*trailingSeparator*/ true, newLine, writeComment);
+            }
+
+            function emitDetachedCommentsAtPosition(node: TextRange) {
+                let leadingComments = getLeadingCommentRanges(currentSourceFile.text, node.pos);
+                if (leadingComments) {
+                    let detachedComments: CommentRange[] = [];
+                    let lastComment: CommentRange;
+
+                    forEach(leadingComments, comment => {
+                        if (lastComment) {
+                            let lastCommentLine = getLineOfLocalPosition(currentSourceFile, lastComment.end);
+                            let commentLine = getLineOfLocalPosition(currentSourceFile, comment.pos);
+
+                            if (commentLine >= lastCommentLine + 2) {
+                                // There was a blank line between the last comment and this comment.  This
+                                // comment is not part of the copyright comments.  Return what we have so
+                                // far.
+                                return detachedComments;
+                            }
+                        }
+
+                        detachedComments.push(comment);
+                        lastComment = comment;
+                    });
+
+                    if (detachedComments.length) {
+                        // All comments look like they could have been part of the copyright header.  Make
+                        // sure there is at least one blank line between it and the node.  If not, it's not
+                        // a copyright header.
+                        let lastCommentLine = getLineOfLocalPosition(currentSourceFile, detachedComments[detachedComments.length - 1].end);
+                        let nodeLine = getLineOfLocalPosition(currentSourceFile, skipTrivia(currentSourceFile.text, node.pos));
+                        if (nodeLine >= lastCommentLine + 2) {
+                            // Valid detachedComments
+                            emitNewLineBeforeLeadingComments(currentSourceFile, writer, node, leadingComments);
+                            emitComments(currentSourceFile, writer, detachedComments, /*trailingSeparator*/ true, newLine, writeComment);
+                            let currentDetachedCommentInfo = { nodePos: node.pos, detachedCommentEndPos: detachedComments[detachedComments.length - 1].end };
+                            if (detachedCommentsInfo) {
+                                detachedCommentsInfo.push(currentDetachedCommentInfo);
+                            }
+                            else {
+                                detachedCommentsInfo = [currentDetachedCommentInfo];
+                            }
+                        }
+                    }
+                }
+            }
+
+            /** Emits /// or pinned which is comment starting with /*! comments */
+            function emitPinnedOrTripleSlashComments(node: Node) {
+                let pinnedComments = ts.filter(getLeadingCommentsToEmit(node), isPinnedOrTripleSlashComment);
+
+                function isPinnedOrTripleSlashComment(comment: CommentRange) {
+                    if (currentSourceFile.text.charCodeAt(comment.pos + 1) === CharacterCodes.asterisk) {
+                        return currentSourceFile.text.charCodeAt(comment.pos + 2) === CharacterCodes.exclamation;
+                    }
+                    // Verify this is /// comment, but do the regexp match only when we first can find /// in the comment text
+                    // so that we don't end up computing comment string and doing match for all // comments
+                    else if (currentSourceFile.text.charCodeAt(comment.pos + 1) === CharacterCodes.slash &&
+                        comment.pos + 2 < comment.end &&
+                        currentSourceFile.text.charCodeAt(comment.pos + 2) === CharacterCodes.slash &&
+                        currentSourceFile.text.substring(comment.pos, comment.end).match(fullTripleSlashReferencePathRegEx)) {
+                        return true;
+                    }
+                }
+
+                emitNewLineBeforeLeadingComments(currentSourceFile, writer, node, pinnedComments);
+                // Leading comments are emitted at /*leading comment1 */space/*leading comment*/space
+                emitComments(currentSourceFile, writer, pinnedComments, /*trailingSeparator*/ true, newLine, writeComment);
+            }
+        }
+
+        function writeDeclarationFile(jsFilePath: string, sourceFile: SourceFile) {
+            let emitDeclarationResult = emitDeclarations(host, resolver, diagnostics, jsFilePath, sourceFile);
+            // TODO(shkamat): Should we not write any declaration file if any of them can produce error,
+            // or should we just not write this file like we are doing now
+            if (!emitDeclarationResult.reportedDeclarationError) {
+                let declarationOutput = emitDeclarationResult.referencePathsOutput;
+                // apply additions
+                let appliedSyncOutputPos = 0;
+                forEach(emitDeclarationResult.aliasDeclarationEmitInfo, aliasEmitInfo => {
+                    if (aliasEmitInfo.asynchronousOutput) {
+                        declarationOutput += emitDeclarationResult.synchronousDeclarationOutput.substring(appliedSyncOutputPos, aliasEmitInfo.outputPos);
+                        declarationOutput += aliasEmitInfo.asynchronousOutput;
+                        appliedSyncOutputPos = aliasEmitInfo.outputPos;
+                    }
+                });
+                declarationOutput += emitDeclarationResult.synchronousDeclarationOutput.substring(appliedSyncOutputPos);
+                writeFile(host, diagnostics, removeFileExtension(jsFilePath) + ".d.ts", declarationOutput, compilerOptions.emitBOM);
+            }
+        }
+
+        function emitFile(jsFilePath: string, sourceFile?: SourceFile) {
+            emitJavaScript(jsFilePath, sourceFile);
+
+            if (compilerOptions.declaration) {
+                writeDeclarationFile(jsFilePath, sourceFile);
+            }
+        }
+    }
+}
+