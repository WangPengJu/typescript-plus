--- conflicted
+++ resolved
@@ -28,8 +28,6 @@
     groups?: {
         [key: string]: string
     }
-<<<<<<< HEAD
-=======
 }
 
 interface RegExp {
@@ -38,5 +36,4 @@
      * Default is false. Read-only.
      */
     readonly dotAll: boolean;
->>>>>>> d2f6f6a0
 }