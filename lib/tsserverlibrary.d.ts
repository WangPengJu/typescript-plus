--- conflicted
+++ resolved
@@ -7514,8 +7514,6 @@
          */
         openFiles: string[];
     }
-<<<<<<< HEAD
-=======
     type ProjectLoadingStartEventName = "projectLoadingStart";
     interface ProjectLoadingStartEvent extends Event {
         event: ProjectLoadingStartEventName;
@@ -7536,7 +7534,6 @@
         /** name of the project */
         projectName: string;
     }
->>>>>>> 25462bee
     type SurveyReadyEventName = "surveyReady";
     interface SurveyReadyEvent extends Event {
         event: SurveyReadyEventName;
@@ -8289,11 +8286,8 @@
 declare namespace ts.server {
     const maxProgramSizeForNonTsFiles: number;
     const ProjectsUpdatedInBackgroundEvent = "projectsUpdatedInBackground";
-<<<<<<< HEAD
-=======
     const ProjectLoadingStartEvent = "projectLoadingStart";
     const ProjectLoadingFinishEvent = "projectLoadingFinish";
->>>>>>> 25462bee
     const SurveyReady = "surveyReady";
     const LargeFileReferencedEvent = "largeFileReferenced";
     const ConfigFileDiagEvent = "configFileDiag";
@@ -8306,8 +8300,6 @@
             openFiles: string[];
         };
     }
-<<<<<<< HEAD
-=======
     interface ProjectLoadingStartEvent {
         eventName: typeof ProjectLoadingStartEvent;
         data: {
@@ -8321,7 +8313,6 @@
             project: Project;
         };
     }
->>>>>>> 25462bee
     interface SurveyReady {
         eventName: typeof SurveyReady;
         data: {
@@ -8406,11 +8397,7 @@
     interface OpenFileInfo {
         readonly checkJs: boolean;
     }
-<<<<<<< HEAD
-    type ProjectServiceEvent = LargeFileReferencedEvent | SurveyReady | ProjectsUpdatedInBackgroundEvent | ConfigFileDiagEvent | ProjectLanguageServiceStateEvent | ProjectInfoTelemetryEvent | OpenFileInfoTelemetryEvent;
-=======
     type ProjectServiceEvent = LargeFileReferencedEvent | SurveyReady | ProjectsUpdatedInBackgroundEvent | ProjectLoadingStartEvent | ProjectLoadingFinishEvent | ConfigFileDiagEvent | ProjectLanguageServiceStateEvent | ProjectInfoTelemetryEvent | OpenFileInfoTelemetryEvent;
->>>>>>> 25462bee
     type ProjectServiceEventHandler = (event: ProjectServiceEvent) => void;
     interface SafeList {
         [name: string]: {
