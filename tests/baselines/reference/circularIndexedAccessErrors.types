--- conflicted
+++ resolved
@@ -1,75 +1,69 @@
-=== tests/cases/conformance/types/keyof/circularIndexedAccessErrors.ts ===
-type T1 = {
->T1 : T1
-
-    x: T1["x"];  // Error
->x : any
-
-};
-
-type T2<K extends "x" | "y"> = {
->T2 : T2<K>
-
-    x: T2<K>[K];  // Error
->x : T2<K>[K]
-
-    y: number;
->y : number
-}
-
-declare let x2: T2<"x">;
->x2 : T2<"x">
-
-let x2x = x2.x;
->x2x : any
->x2.x : any
->x2 : T2<"x">
->x : any
-
-interface T3<T extends T3<T>> {
-    x: T["x"];
->x : T["x"]
-}
-
-interface T4<T extends T4<T>> {
-    x: T4<T>["x"];  // Error
->x : any
-}
-
-class C1 {
->C1 : C1
-
-    x: C1["x"];  // Error
->x : any
-}
-
-class C2 {
->C2 : C2
-
-    x: this["y"];
->x : this["y"]
-
-    y: this["z"];
->y : this["z"]
-
-    z: this["x"];
->z : this["x"]
-}
-
-// Repro from #12627
-
-interface Foo {
-    hello: boolean;
->hello : boolean
-}
-
-function foo<T extends Foo | T["hello"]>() {
->foo : <T>() => void
-<<<<<<< HEAD
->T : T
->Foo : Foo
->T : T
-=======
->>>>>>> f4a643fd
-}
-
+=== tests/cases/conformance/types/keyof/circularIndexedAccessErrors.ts ===
+type T1 = {
+>T1 : T1
+
+    x: T1["x"];  // Error
+>x : any
+
+};
+
+type T2<K extends "x" | "y"> = {
+>T2 : T2<K>
+
+    x: T2<K>[K];  // Error
+>x : T2<K>[K]
+
+    y: number;
+>y : number
+}
+
+declare let x2: T2<"x">;
+>x2 : T2<"x">
+
+let x2x = x2.x;
+>x2x : any
+>x2.x : any
+>x2 : T2<"x">
+>x : any
+
+interface T3<T extends T3<T>> {
+    x: T["x"];
+>x : T["x"]
+}
+
+interface T4<T extends T4<T>> {
+    x: T4<T>["x"];  // Error
+>x : any
+}
+
+class C1 {
+>C1 : C1
+
+    x: C1["x"];  // Error
+>x : any
+}
+
+class C2 {
+>C2 : C2
+
+    x: this["y"];
+>x : this["y"]
+
+    y: this["z"];
+>y : this["z"]
+
+    z: this["x"];
+>z : this["x"]
+}
+
+// Repro from #12627
+
+interface Foo {
+    hello: boolean;
+>hello : boolean
+}
+
+function foo<T extends Foo | T["hello"]>() {
+>foo : <T>() => void
+}
+