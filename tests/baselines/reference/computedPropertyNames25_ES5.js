//// [computedPropertyNames25_ES5.ts]
class Base {
    bar() {
        return 0;
    }
}
class C extends Base {
    foo() {
        var obj = {
            [super.bar()]() { }
        };
        return 0;
    }
}

//// [computedPropertyNames25_ES5.js]
var __extends = this.__extends || function (d, b) {
    for (var p in b) if (b.hasOwnProperty(p)) d[p] = b[p];
    function __() { this.constructor = d; }
    __.prototype = b.prototype;
    d.prototype = new __();
};
var Base = (function () {
    function Base() {
    }
    Base.prototype.bar = function () {
        return 0;
    };
    return Base;
})();
var C = (function (_super) {
    __extends(C, _super);
    function C() {
        _super.apply(this, arguments);
    }
    C.prototype.foo = function () {
<<<<<<< HEAD
        var obj = (_a = {}, _a[_super.prototype.bar.call(this)] = function () { }, _a);
=======
        var obj = (_a = {},
            _a[_super.prototype.bar.call(this)] = function () { },
            _a);
>>>>>>> 7b22880b
        return 0;
        var _a;
    };
    return C;
})(Base);
<|MERGE_RESOLUTION|>--- conflicted
+++ resolved
@@ -1,4 +1,4 @@
-//// [computedPropertyNames25_ES5.ts]
+//// [computedPropertyNames25_ES5.ts]
 class Base {
     bar() {
         return 0;
@@ -11,38 +11,34 @@
         };
         return 0;
     }
-}
-
-//// [computedPropertyNames25_ES5.js]
-var __extends = this.__extends || function (d, b) {
-    for (var p in b) if (b.hasOwnProperty(p)) d[p] = b[p];
-    function __() { this.constructor = d; }
-    __.prototype = b.prototype;
-    d.prototype = new __();
-};
-var Base = (function () {
-    function Base() {
-    }
-    Base.prototype.bar = function () {
-        return 0;
-    };
-    return Base;
-})();
-var C = (function (_super) {
-    __extends(C, _super);
-    function C() {
-        _super.apply(this, arguments);
-    }
-    C.prototype.foo = function () {
-<<<<<<< HEAD
-        var obj = (_a = {}, _a[_super.prototype.bar.call(this)] = function () { }, _a);
-=======
-        var obj = (_a = {},
-            _a[_super.prototype.bar.call(this)] = function () { },
-            _a);
->>>>>>> 7b22880b
-        return 0;
-        var _a;
-    };
-    return C;
-})(Base);
+}
+
+//// [computedPropertyNames25_ES5.js]
+var __extends = this.__extends || function (d, b) {
+    for (var p in b) if (b.hasOwnProperty(p)) d[p] = b[p];
+    function __() { this.constructor = d; }
+    __.prototype = b.prototype;
+    d.prototype = new __();
+};
+var Base = (function () {
+    function Base() {
+    }
+    Base.prototype.bar = function () {
+        return 0;
+    };
+    return Base;
+})();
+var C = (function (_super) {
+    __extends(C, _super);
+    function C() {
+        _super.apply(this, arguments);
+    }
+    C.prototype.foo = function () {
+        var obj = (_a = {},
+            _a[_super.prototype.bar.call(this)] = function () { },
+            _a);
+        return 0;
+        var _a;
+    };
+    return C;
+})(Base);