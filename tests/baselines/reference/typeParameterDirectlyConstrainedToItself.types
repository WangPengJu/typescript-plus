=== tests/cases/conformance/types/typeParameters/typeParameterLists/typeParameterDirectlyConstrainedToItself.ts ===
// all of the below should be errors

class C<T extends T> { } 
>C : C<T>

class C2<T, U extends U> { } 
>C2 : C2<T, U>

interface I<T extends T> { }
interface I2<T, U extends U> { }

function f<T extends T>() { }
>f : <T>() => void
<<<<<<< HEAD
>T : T
>T : T

function f2<T, U extends U>() { }
>f2 : <T, U>() => void
>T : T
>U : U
>U : U
=======

function f2<T, U extends U>() { }
>f2 : <T, U>() => void
>>>>>>> f4a643fd

var a: {
>a : { <T>(): void; <T, U>(): void; }

    <T extends T>(): void;
    <T, U extends U>(): void;
}

var b = <T extends T>() => { }
>b : <T>() => void
><T extends T>() => { } : <T>() => void
<<<<<<< HEAD
>T : T
>T : T
=======
>>>>>>> f4a643fd

var b2 = <T, U extends U>() => { }
>b2 : <T, U>() => void
><T, U extends U>() => { } : <T, U>() => void
<<<<<<< HEAD
>T : T
>U : U
>U : U
=======
>>>>>>> f4a643fd

<|MERGE_RESOLUTION|>--- conflicted
+++ resolved
@@ -1,55 +1,33 @@
-=== tests/cases/conformance/types/typeParameters/typeParameterLists/typeParameterDirectlyConstrainedToItself.ts ===
-// all of the below should be errors
-
-class C<T extends T> { } 
->C : C<T>
-
-class C2<T, U extends U> { } 
->C2 : C2<T, U>
-
-interface I<T extends T> { }
-interface I2<T, U extends U> { }
-
-function f<T extends T>() { }
->f : <T>() => void
-<<<<<<< HEAD
->T : T
->T : T
-
-function f2<T, U extends U>() { }
->f2 : <T, U>() => void
->T : T
->U : U
->U : U
-=======
-
-function f2<T, U extends U>() { }
->f2 : <T, U>() => void
->>>>>>> f4a643fd
-
-var a: {
->a : { <T>(): void; <T, U>(): void; }
-
-    <T extends T>(): void;
-    <T, U extends U>(): void;
-}
-
-var b = <T extends T>() => { }
->b : <T>() => void
-><T extends T>() => { } : <T>() => void
-<<<<<<< HEAD
->T : T
->T : T
-=======
->>>>>>> f4a643fd
-
-var b2 = <T, U extends U>() => { }
->b2 : <T, U>() => void
-><T, U extends U>() => { } : <T, U>() => void
-<<<<<<< HEAD
->T : T
->U : U
->U : U
-=======
->>>>>>> f4a643fd
-
+=== tests/cases/conformance/types/typeParameters/typeParameterLists/typeParameterDirectlyConstrainedToItself.ts ===
+// all of the below should be errors
+
+class C<T extends T> { } 
+>C : C<T>
+
+class C2<T, U extends U> { } 
+>C2 : C2<T, U>
+
+interface I<T extends T> { }
+interface I2<T, U extends U> { }
+
+function f<T extends T>() { }
+>f : <T>() => void
+
+function f2<T, U extends U>() { }
+>f2 : <T, U>() => void
+
+var a: {
+>a : { <T>(): void; <T, U>(): void; }
+
+    <T extends T>(): void;
+    <T, U extends U>(): void;
+}
+
+var b = <T extends T>() => { }
+>b : <T>() => void
+><T extends T>() => { } : <T>() => void
+
+var b2 = <T, U extends U>() => { }
+>b2 : <T, U>() => void
+><T, U extends U>() => { } : <T, U>() => void
+