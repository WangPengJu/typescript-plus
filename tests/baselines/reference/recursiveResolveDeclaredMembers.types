=== tests/cases/compiler/types.ts ===
// #23025
<<<<<<< HEAD
export interface F {
>F : F

    (): E;
>E : D<F>
}
export interface D<T extends F = F> {}
>D : D<T>
>T : T
>F : F
>F : F

=== tests/cases/compiler/other.js ===
=======
No type information for this code.export interface F {
No type information for this code.    (): E;
No type information for this code.}
No type information for this code.export interface D<T extends F = F> {}
No type information for this code.
No type information for this code.=== tests/cases/compiler/other.js ===
>>>>>>> d8cbe34a
/** @typedef {import("./types").D} E */
No type information for this code.
No type information for this code.<|MERGE_RESOLUTION|>--- conflicted
+++ resolved
@@ -1,27 +1,11 @@
-=== tests/cases/compiler/types.ts ===
-// #23025
-<<<<<<< HEAD
-export interface F {
->F : F
-
-    (): E;
->E : D<F>
-}
-export interface D<T extends F = F> {}
->D : D<T>
->T : T
->F : F
->F : F
-
-=== tests/cases/compiler/other.js ===
-=======
-No type information for this code.export interface F {
-No type information for this code.    (): E;
-No type information for this code.}
-No type information for this code.export interface D<T extends F = F> {}
-No type information for this code.
-No type information for this code.=== tests/cases/compiler/other.js ===
->>>>>>> d8cbe34a
-/** @typedef {import("./types").D} E */
-No type information for this code.
+=== tests/cases/compiler/types.ts ===
+// #23025
+No type information for this code.export interface F {
+No type information for this code.    (): E;
+No type information for this code.}
+No type information for this code.export interface D<T extends F = F> {}
+No type information for this code.
+No type information for this code.=== tests/cases/compiler/other.js ===
+/** @typedef {import("./types").D} E */
+No type information for this code.
 No type information for this code.