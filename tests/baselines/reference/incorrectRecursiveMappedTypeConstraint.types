--- conflicted
+++ resolved
@@ -1,24 +1,16 @@
-=== tests/cases/compiler/incorrectRecursiveMappedTypeConstraint.ts ===
-// #17847
-function sum<T extends { [P in T]: number }, K extends keyof T>(n: number, v: T, k: K) {
->sum : <T, K extends keyof T>(n: number, v: T, k: K) => void
-<<<<<<< HEAD
->T : T
->P : P
->T : T
->K : K
->T : T
-=======
->>>>>>> f4a643fd
->n : number
->v : T
->k : K
-
-    n += v[k];
->n += v[k] : any
->n : number
->v[k] : T[K]
->v : T
->k : K
-}
-
+=== tests/cases/compiler/incorrectRecursiveMappedTypeConstraint.ts ===
+// #17847
+function sum<T extends { [P in T]: number }, K extends keyof T>(n: number, v: T, k: K) {
+>sum : <T, K extends keyof T>(n: number, v: T, k: K) => void
+>n : number
+>v : T
+>k : K
+
+    n += v[k];
+>n += v[k] : any
+>n : number
+>v[k] : T[K]
+>v : T
+>k : K
+}
+