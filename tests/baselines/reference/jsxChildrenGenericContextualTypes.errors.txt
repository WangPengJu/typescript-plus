tests/cases/compiler/jsxChildrenGenericContextualTypes.tsx(20,46): error TS2322: Type '"y"' is not assignable to type '"x"'.
<<<<<<< HEAD
tests/cases/compiler/jsxChildrenGenericContextualTypes.tsx(21,19): error TS2322: Type '{ children: (p: LitProps<"x">) => "y"; prop: "x"; }' is not assignable to type 'IntrinsicAttributes & LitProps<"x" | "y">'.
  Type '{ children: (p: LitProps<"x">) => "y"; prop: "x"; }' is not assignable to type 'LitProps<"x" | "y">'.
    Types of property 'children' are incompatible.
      Type '(p: LitProps<"x">) => "y"' is not assignable to type '(x: LitProps<"x" | "y">) => "x" | "y"'.
        Types of parameters 'p' and 'x' are incompatible.
          Type 'LitProps<"x" | "y">' is not assignable to type 'LitProps<"x">'.
            Types of property 'prop' are incompatible.
              Type '"x" | "y"' is not assignable to type '"x"'.
                Type '"y"' is not assignable to type '"x"'.
=======
tests/cases/compiler/jsxChildrenGenericContextualTypes.tsx(21,19): error TS2322: Type '{ children: (p: IntrinsicAttributes & LitProps<"x">) => "y"; prop: "x"; }' is not assignable to type 'IntrinsicAttributes & LitProps<"x">'.
  Type '{ children: (p: IntrinsicAttributes & LitProps<"x">) => "y"; prop: "x"; }' is not assignable to type 'LitProps<"x">'.
    Types of property 'children' are incompatible.
      Type '(p: IntrinsicAttributes & LitProps<"x">) => "y"' is not assignable to type '(x: LitProps<"x">) => "x"'.
        Type '"y"' is not assignable to type '"x"'.
>>>>>>> 25462bee
tests/cases/compiler/jsxChildrenGenericContextualTypes.tsx(22,21): error TS2322: Type '{ children: () => number; prop: "x"; }' is not assignable to type 'IntrinsicAttributes & LitProps<"x">'.
  Type '{ children: () => number; prop: "x"; }' is not assignable to type 'LitProps<"x">'.
    Types of property 'children' are incompatible.
      Type '() => number' is not assignable to type '(x: LitProps<"x">) => "x"'.
        Type 'number' is not assignable to type '"x"'.


==== tests/cases/compiler/jsxChildrenGenericContextualTypes.tsx (3 errors) ====
    namespace JSX {
        export interface Element {}
        export interface ElementAttributesProperty { props: {}; }
        export interface ElementChildrenAttribute { children: {}; }
        export interface IntrinsicAttributes {}
        export interface IntrinsicElements { [key: string]: Element }
    }
    const Elem = <T,U=never>(p: { prop: T, children: (t: T) => T }) => <div></div>;
    Elem({prop: {a: "x"}, children: i => ({a: "z"})});
    const q = <Elem prop={{a: "x"}} children={i => ({a: "z"})} />
    const qq = <Elem prop={{a: "x"}}>{i => ({a: "z"})}</Elem>
    
    interface LitProps<T> { prop: T, children: (x: this) => T }
    const ElemLit = <T extends string>(p: LitProps<T>) => <div></div>;
    ElemLit({prop: "x", children: () => "x"});
    const j = <ElemLit prop="x" children={() => "x"} />
    const jj = <ElemLit prop="x">{() => "x"}</ElemLit>
    
    // Should error
    const arg = <ElemLit prop="x" children={p => "y"} />
                                                 ~~~
!!! error TS2322: Type '"y"' is not assignable to type '"x"'.
!!! related TS6502 tests/cases/compiler/jsxChildrenGenericContextualTypes.tsx:13:44: The expected type comes from the return type of this signature.
    const argchild = <ElemLit prop="x">{p => "y"}</ElemLit>
                      ~~~~~~~
<<<<<<< HEAD
!!! error TS2322: Type '{ children: (p: LitProps<"x">) => "y"; prop: "x"; }' is not assignable to type 'IntrinsicAttributes & LitProps<"x" | "y">'.
!!! error TS2322:   Type '{ children: (p: LitProps<"x">) => "y"; prop: "x"; }' is not assignable to type 'LitProps<"x" | "y">'.
!!! error TS2322:     Types of property 'children' are incompatible.
!!! error TS2322:       Type '(p: LitProps<"x">) => "y"' is not assignable to type '(x: LitProps<"x" | "y">) => "x" | "y"'.
!!! error TS2322:         Types of parameters 'p' and 'x' are incompatible.
!!! error TS2322:           Type 'LitProps<"x" | "y">' is not assignable to type 'LitProps<"x">'.
!!! error TS2322:             Types of property 'prop' are incompatible.
!!! error TS2322:               Type '"x" | "y"' is not assignable to type '"x"'.
!!! error TS2322:                 Type '"y"' is not assignable to type '"x"'.
=======
!!! error TS2322: Type '{ children: (p: IntrinsicAttributes & LitProps<"x">) => "y"; prop: "x"; }' is not assignable to type 'IntrinsicAttributes & LitProps<"x">'.
!!! error TS2322:   Type '{ children: (p: IntrinsicAttributes & LitProps<"x">) => "y"; prop: "x"; }' is not assignable to type 'LitProps<"x">'.
!!! error TS2322:     Types of property 'children' are incompatible.
!!! error TS2322:       Type '(p: IntrinsicAttributes & LitProps<"x">) => "y"' is not assignable to type '(x: LitProps<"x">) => "x"'.
!!! error TS2322:         Type '"y"' is not assignable to type '"x"'.
>>>>>>> 25462bee
    const mismatched = <ElemLit prop="x">{() => 12}</ElemLit>
                        ~~~~~~~
!!! error TS2322: Type '{ children: () => number; prop: "x"; }' is not assignable to type 'IntrinsicAttributes & LitProps<"x">'.
!!! error TS2322:   Type '{ children: () => number; prop: "x"; }' is not assignable to type 'LitProps<"x">'.
!!! error TS2322:     Types of property 'children' are incompatible.
!!! error TS2322:       Type '() => number' is not assignable to type '(x: LitProps<"x">) => "x"'.
!!! error TS2322:         Type 'number' is not assignable to type '"x"'.<|MERGE_RESOLUTION|>--- conflicted
+++ resolved
@@ -1,75 +1,51 @@
-tests/cases/compiler/jsxChildrenGenericContextualTypes.tsx(20,46): error TS2322: Type '"y"' is not assignable to type '"x"'.
-<<<<<<< HEAD
-tests/cases/compiler/jsxChildrenGenericContextualTypes.tsx(21,19): error TS2322: Type '{ children: (p: LitProps<"x">) => "y"; prop: "x"; }' is not assignable to type 'IntrinsicAttributes & LitProps<"x" | "y">'.
-  Type '{ children: (p: LitProps<"x">) => "y"; prop: "x"; }' is not assignable to type 'LitProps<"x" | "y">'.
-    Types of property 'children' are incompatible.
-      Type '(p: LitProps<"x">) => "y"' is not assignable to type '(x: LitProps<"x" | "y">) => "x" | "y"'.
-        Types of parameters 'p' and 'x' are incompatible.
-          Type 'LitProps<"x" | "y">' is not assignable to type 'LitProps<"x">'.
-            Types of property 'prop' are incompatible.
-              Type '"x" | "y"' is not assignable to type '"x"'.
-                Type '"y"' is not assignable to type '"x"'.
-=======
-tests/cases/compiler/jsxChildrenGenericContextualTypes.tsx(21,19): error TS2322: Type '{ children: (p: IntrinsicAttributes & LitProps<"x">) => "y"; prop: "x"; }' is not assignable to type 'IntrinsicAttributes & LitProps<"x">'.
-  Type '{ children: (p: IntrinsicAttributes & LitProps<"x">) => "y"; prop: "x"; }' is not assignable to type 'LitProps<"x">'.
-    Types of property 'children' are incompatible.
-      Type '(p: IntrinsicAttributes & LitProps<"x">) => "y"' is not assignable to type '(x: LitProps<"x">) => "x"'.
-        Type '"y"' is not assignable to type '"x"'.
->>>>>>> 25462bee
-tests/cases/compiler/jsxChildrenGenericContextualTypes.tsx(22,21): error TS2322: Type '{ children: () => number; prop: "x"; }' is not assignable to type 'IntrinsicAttributes & LitProps<"x">'.
-  Type '{ children: () => number; prop: "x"; }' is not assignable to type 'LitProps<"x">'.
-    Types of property 'children' are incompatible.
-      Type '() => number' is not assignable to type '(x: LitProps<"x">) => "x"'.
-        Type 'number' is not assignable to type '"x"'.
-
-
-==== tests/cases/compiler/jsxChildrenGenericContextualTypes.tsx (3 errors) ====
-    namespace JSX {
-        export interface Element {}
-        export interface ElementAttributesProperty { props: {}; }
-        export interface ElementChildrenAttribute { children: {}; }
-        export interface IntrinsicAttributes {}
-        export interface IntrinsicElements { [key: string]: Element }
-    }
-    const Elem = <T,U=never>(p: { prop: T, children: (t: T) => T }) => <div></div>;
-    Elem({prop: {a: "x"}, children: i => ({a: "z"})});
-    const q = <Elem prop={{a: "x"}} children={i => ({a: "z"})} />
-    const qq = <Elem prop={{a: "x"}}>{i => ({a: "z"})}</Elem>
-    
-    interface LitProps<T> { prop: T, children: (x: this) => T }
-    const ElemLit = <T extends string>(p: LitProps<T>) => <div></div>;
-    ElemLit({prop: "x", children: () => "x"});
-    const j = <ElemLit prop="x" children={() => "x"} />
-    const jj = <ElemLit prop="x">{() => "x"}</ElemLit>
-    
-    // Should error
-    const arg = <ElemLit prop="x" children={p => "y"} />
-                                                 ~~~
-!!! error TS2322: Type '"y"' is not assignable to type '"x"'.
-!!! related TS6502 tests/cases/compiler/jsxChildrenGenericContextualTypes.tsx:13:44: The expected type comes from the return type of this signature.
-    const argchild = <ElemLit prop="x">{p => "y"}</ElemLit>
-                      ~~~~~~~
-<<<<<<< HEAD
-!!! error TS2322: Type '{ children: (p: LitProps<"x">) => "y"; prop: "x"; }' is not assignable to type 'IntrinsicAttributes & LitProps<"x" | "y">'.
-!!! error TS2322:   Type '{ children: (p: LitProps<"x">) => "y"; prop: "x"; }' is not assignable to type 'LitProps<"x" | "y">'.
-!!! error TS2322:     Types of property 'children' are incompatible.
-!!! error TS2322:       Type '(p: LitProps<"x">) => "y"' is not assignable to type '(x: LitProps<"x" | "y">) => "x" | "y"'.
-!!! error TS2322:         Types of parameters 'p' and 'x' are incompatible.
-!!! error TS2322:           Type 'LitProps<"x" | "y">' is not assignable to type 'LitProps<"x">'.
-!!! error TS2322:             Types of property 'prop' are incompatible.
-!!! error TS2322:               Type '"x" | "y"' is not assignable to type '"x"'.
-!!! error TS2322:                 Type '"y"' is not assignable to type '"x"'.
-=======
-!!! error TS2322: Type '{ children: (p: IntrinsicAttributes & LitProps<"x">) => "y"; prop: "x"; }' is not assignable to type 'IntrinsicAttributes & LitProps<"x">'.
-!!! error TS2322:   Type '{ children: (p: IntrinsicAttributes & LitProps<"x">) => "y"; prop: "x"; }' is not assignable to type 'LitProps<"x">'.
-!!! error TS2322:     Types of property 'children' are incompatible.
-!!! error TS2322:       Type '(p: IntrinsicAttributes & LitProps<"x">) => "y"' is not assignable to type '(x: LitProps<"x">) => "x"'.
-!!! error TS2322:         Type '"y"' is not assignable to type '"x"'.
->>>>>>> 25462bee
-    const mismatched = <ElemLit prop="x">{() => 12}</ElemLit>
-                        ~~~~~~~
-!!! error TS2322: Type '{ children: () => number; prop: "x"; }' is not assignable to type 'IntrinsicAttributes & LitProps<"x">'.
-!!! error TS2322:   Type '{ children: () => number; prop: "x"; }' is not assignable to type 'LitProps<"x">'.
-!!! error TS2322:     Types of property 'children' are incompatible.
-!!! error TS2322:       Type '() => number' is not assignable to type '(x: LitProps<"x">) => "x"'.
+tests/cases/compiler/jsxChildrenGenericContextualTypes.tsx(20,46): error TS2322: Type '"y"' is not assignable to type '"x"'.
+tests/cases/compiler/jsxChildrenGenericContextualTypes.tsx(21,19): error TS2322: Type '{ children: (p: IntrinsicAttributes & LitProps<"x">) => "y"; prop: "x"; }' is not assignable to type 'IntrinsicAttributes & LitProps<"x">'.
+  Type '{ children: (p: IntrinsicAttributes & LitProps<"x">) => "y"; prop: "x"; }' is not assignable to type 'LitProps<"x">'.
+    Types of property 'children' are incompatible.
+      Type '(p: IntrinsicAttributes & LitProps<"x">) => "y"' is not assignable to type '(x: LitProps<"x">) => "x"'.
+        Type '"y"' is not assignable to type '"x"'.
+tests/cases/compiler/jsxChildrenGenericContextualTypes.tsx(22,21): error TS2322: Type '{ children: () => number; prop: "x"; }' is not assignable to type 'IntrinsicAttributes & LitProps<"x">'.
+  Type '{ children: () => number; prop: "x"; }' is not assignable to type 'LitProps<"x">'.
+    Types of property 'children' are incompatible.
+      Type '() => number' is not assignable to type '(x: LitProps<"x">) => "x"'.
+        Type 'number' is not assignable to type '"x"'.
+
+
+==== tests/cases/compiler/jsxChildrenGenericContextualTypes.tsx (3 errors) ====
+    namespace JSX {
+        export interface Element {}
+        export interface ElementAttributesProperty { props: {}; }
+        export interface ElementChildrenAttribute { children: {}; }
+        export interface IntrinsicAttributes {}
+        export interface IntrinsicElements { [key: string]: Element }
+    }
+    const Elem = <T,U=never>(p: { prop: T, children: (t: T) => T }) => <div></div>;
+    Elem({prop: {a: "x"}, children: i => ({a: "z"})});
+    const q = <Elem prop={{a: "x"}} children={i => ({a: "z"})} />
+    const qq = <Elem prop={{a: "x"}}>{i => ({a: "z"})}</Elem>
+    
+    interface LitProps<T> { prop: T, children: (x: this) => T }
+    const ElemLit = <T extends string>(p: LitProps<T>) => <div></div>;
+    ElemLit({prop: "x", children: () => "x"});
+    const j = <ElemLit prop="x" children={() => "x"} />
+    const jj = <ElemLit prop="x">{() => "x"}</ElemLit>
+    
+    // Should error
+    const arg = <ElemLit prop="x" children={p => "y"} />
+                                                 ~~~
+!!! error TS2322: Type '"y"' is not assignable to type '"x"'.
+!!! related TS6502 tests/cases/compiler/jsxChildrenGenericContextualTypes.tsx:13:44: The expected type comes from the return type of this signature.
+    const argchild = <ElemLit prop="x">{p => "y"}</ElemLit>
+                      ~~~~~~~
+!!! error TS2322: Type '{ children: (p: IntrinsicAttributes & LitProps<"x">) => "y"; prop: "x"; }' is not assignable to type 'IntrinsicAttributes & LitProps<"x">'.
+!!! error TS2322:   Type '{ children: (p: IntrinsicAttributes & LitProps<"x">) => "y"; prop: "x"; }' is not assignable to type 'LitProps<"x">'.
+!!! error TS2322:     Types of property 'children' are incompatible.
+!!! error TS2322:       Type '(p: IntrinsicAttributes & LitProps<"x">) => "y"' is not assignable to type '(x: LitProps<"x">) => "x"'.
+!!! error TS2322:         Type '"y"' is not assignable to type '"x"'.
+    const mismatched = <ElemLit prop="x">{() => 12}</ElemLit>
+                        ~~~~~~~
+!!! error TS2322: Type '{ children: () => number; prop: "x"; }' is not assignable to type 'IntrinsicAttributes & LitProps<"x">'.
+!!! error TS2322:   Type '{ children: () => number; prop: "x"; }' is not assignable to type 'LitProps<"x">'.
+!!! error TS2322:     Types of property 'children' are incompatible.
+!!! error TS2322:       Type '() => number' is not assignable to type '(x: LitProps<"x">) => "x"'.
 !!! error TS2322:         Type 'number' is not assignable to type '"x"'.