tests/cases/conformance/jsx/inline/index.tsx(5,1): error TS2322: Type 'import("tests/cases/conformance/jsx/inline/renderer").dom.JSX.Element' is not assignable to type 'import("tests/cases/conformance/jsx/inline/renderer2").predom.JSX.Element'.
  Property '__predomBrand' is missing in type 'Element'.
tests/cases/conformance/jsx/inline/index.tsx(21,21): error TS2605: JSX element type 'Element' is not a constructor function for JSX elements.
  Property 'render' is missing in type 'Element'.
tests/cases/conformance/jsx/inline/index.tsx(21,22): error TS2322: Type '{ children: Element[]; x: number; y: number; }' is not assignable to type '{ children?: Element[]; }'.
  Types of property 'children' are incompatible.
    Type 'import("tests/cases/conformance/jsx/inline/renderer").dom.JSX.Element[]' is not assignable to type 'import("tests/cases/conformance/jsx/inline/renderer2").predom.JSX.Element[]'.
      Type 'import("tests/cases/conformance/jsx/inline/renderer").dom.JSX.Element' is not assignable to type 'import("tests/cases/conformance/jsx/inline/renderer2").predom.JSX.Element'.
<<<<<<< HEAD
tests/cases/conformance/jsx/inline/index.tsx(21,40): error TS2605: JSX element type 'MyClass' is not a constructor function for JSX elements.
=======
>>>>>>> dedf5d41
tests/cases/conformance/jsx/inline/index.tsx(21,40): error TS2605: JSX element type 'MyClass' is not a constructor function for JSX elements.
  Property '__domBrand' is missing in type 'MyClass'.
tests/cases/conformance/jsx/inline/index.tsx(21,63): error TS2605: JSX element type 'MyClass' is not a constructor function for JSX elements.
tests/cases/conformance/jsx/inline/index.tsx(24,23): error TS2322: Type '{ children: Element[]; x: number; y: number; }' is not assignable to type '{ x: number; y: number; children?: Element[]; }'.
  Types of property 'children' are incompatible.
    Type 'import("tests/cases/conformance/jsx/inline/renderer2").predom.JSX.Element[]' is not assignable to type 'import("tests/cases/conformance/jsx/inline/renderer").dom.JSX.Element[]'.
      Type 'import("tests/cases/conformance/jsx/inline/renderer2").predom.JSX.Element' is not assignable to type 'import("tests/cases/conformance/jsx/inline/renderer").dom.JSX.Element'.
        Property '__domBrand' is missing in type 'Element'.


==== tests/cases/conformance/jsx/inline/renderer.d.ts (0 errors) ====
    export namespace dom {
        namespace JSX {
            interface IntrinsicElements {
                [e: string]: {};
            }
            interface Element {
                __domBrand: void;
                props: {
                    children?: Element[];
                };
            }
            interface ElementClass extends Element {
                render(): Element;
            }
            interface ElementAttributesProperty { props: any; }
            interface ElementChildrenAttribute { children: any; }
        }
    }
    export function dom(): dom.JSX.Element;
==== tests/cases/conformance/jsx/inline/renderer2.d.ts (0 errors) ====
    export namespace predom {
        namespace JSX {
            interface IntrinsicElements {
                [e: string]: {};
            }
            interface Element {
                __predomBrand: void;
                props: {
                    children?: Element[];
                };
            }
            interface ElementClass extends Element {
                render(): Element;
            }
            interface ElementAttributesProperty { props: any; }
            interface ElementChildrenAttribute { children: any; }
        }
    }
    export function predom(): predom.JSX.Element;
==== tests/cases/conformance/jsx/inline/component.tsx (0 errors) ====
    /** @jsx predom */
    import { predom } from "./renderer2"
    
    export const MySFC = (props: {x: number, y: number, children?: predom.JSX.Element[]}) => <p>{props.x} + {props.y} = {props.x + props.y}{...this.props.children}</p>;
    
    export class MyClass implements predom.JSX.Element {
        __predomBrand!: void;
        constructor(public props: {x: number, y: number, children?: predom.JSX.Element[]}) {}
        render() {
            return <p>
                {this.props.x} + {this.props.y} = {this.props.x + this.props.y}
                {...this.props.children}
            </p>;
        }
    }
    export const tree = <MySFC x={1} y={2}><MyClass x={3} y={4} /><MyClass x={5} y={6} /></MySFC>
    
    export default <h></h>
    
==== tests/cases/conformance/jsx/inline/index.tsx (6 errors) ====
    /** @jsx dom */
    import { dom } from "./renderer"
    import prerendered, {MySFC, MyClass, tree} from "./component";
    let elem = prerendered;
    elem = <h></h>; // Expect assignability error here
    ~~~~
!!! error TS2322: Type 'import("tests/cases/conformance/jsx/inline/renderer").dom.JSX.Element' is not assignable to type 'import("tests/cases/conformance/jsx/inline/renderer2").predom.JSX.Element'.
!!! error TS2322:   Property '__predomBrand' is missing in type 'Element'.
    
    const DOMSFC = (props: {x: number, y: number, children?: dom.JSX.Element[]}) => <p>{props.x} + {props.y} = {props.x + props.y}{props.children}</p>;
    
    class DOMClass implements dom.JSX.Element {
        __domBrand!: void;
        constructor(public props: {x: number, y: number, children?: dom.JSX.Element[]}) {}
        render() {
            return <p>{this.props.x} + {this.props.y} = {this.props.x + this.props.y}{...this.props.children}</p>;
        }
    }
    
    // Should work, everything is a DOM element
    const _tree = <DOMSFC x={1} y={2}><DOMClass x={3} y={4} /><DOMClass x={5} y={6} /></DOMSFC>
    
    // Should fail, no dom elements
    const _brokenTree = <MySFC x={1} y={2}><MyClass x={3} y={4} /><MyClass x={5} y={6} /></MySFC>
                        ~~~~~~~~~~~~~~~~~~~
!!! error TS2605: JSX element type 'Element' is not a constructor function for JSX elements.
!!! error TS2605:   Property 'render' is missing in type 'Element'.
                         ~~~~~
!!! error TS2322: Type '{ children: Element[]; x: number; y: number; }' is not assignable to type '{ children?: Element[]; }'.
!!! error TS2322:   Types of property 'children' are incompatible.
!!! error TS2322:     Type 'import("tests/cases/conformance/jsx/inline/renderer").dom.JSX.Element[]' is not assignable to type 'import("tests/cases/conformance/jsx/inline/renderer2").predom.JSX.Element[]'.
!!! error TS2322:       Type 'import("tests/cases/conformance/jsx/inline/renderer").dom.JSX.Element' is not assignable to type 'import("tests/cases/conformance/jsx/inline/renderer2").predom.JSX.Element'.
<<<<<<< HEAD
                                           ~~~~~~~~~~~~~~~~~~~~~~~
!!! error TS2605: JSX element type 'MyClass' is not a constructor function for JSX elements.
=======
>>>>>>> dedf5d41
                                           ~~~~~~~~~~~~~~~~~~~~~~~
!!! error TS2605: JSX element type 'MyClass' is not a constructor function for JSX elements.
!!! error TS2605:   Property '__domBrand' is missing in type 'MyClass'.
                                                                  ~~~~~~~~~~~~~~~~~~~~~~~
!!! error TS2605: JSX element type 'MyClass' is not a constructor function for JSX elements.
    
    // Should fail, nondom isn't allowed as children of dom
    const _brokenTree2 = <DOMSFC x={1} y={2}>{tree}{tree}</DOMSFC>
                          ~~~~~~
!!! error TS2322: Type '{ children: Element[]; x: number; y: number; }' is not assignable to type '{ x: number; y: number; children?: Element[]; }'.
!!! error TS2322:   Types of property 'children' are incompatible.
!!! error TS2322:     Type 'import("tests/cases/conformance/jsx/inline/renderer2").predom.JSX.Element[]' is not assignable to type 'import("tests/cases/conformance/jsx/inline/renderer").dom.JSX.Element[]'.
!!! error TS2322:       Type 'import("tests/cases/conformance/jsx/inline/renderer2").predom.JSX.Element' is not assignable to type 'import("tests/cases/conformance/jsx/inline/renderer").dom.JSX.Element'.
!!! error TS2322:         Property '__domBrand' is missing in type 'Element'.
    <|MERGE_RESOLUTION|>--- conflicted
+++ resolved
@@ -1,135 +1,126 @@
-tests/cases/conformance/jsx/inline/index.tsx(5,1): error TS2322: Type 'import("tests/cases/conformance/jsx/inline/renderer").dom.JSX.Element' is not assignable to type 'import("tests/cases/conformance/jsx/inline/renderer2").predom.JSX.Element'.
-  Property '__predomBrand' is missing in type 'Element'.
-tests/cases/conformance/jsx/inline/index.tsx(21,21): error TS2605: JSX element type 'Element' is not a constructor function for JSX elements.
-  Property 'render' is missing in type 'Element'.
-tests/cases/conformance/jsx/inline/index.tsx(21,22): error TS2322: Type '{ children: Element[]; x: number; y: number; }' is not assignable to type '{ children?: Element[]; }'.
-  Types of property 'children' are incompatible.
-    Type 'import("tests/cases/conformance/jsx/inline/renderer").dom.JSX.Element[]' is not assignable to type 'import("tests/cases/conformance/jsx/inline/renderer2").predom.JSX.Element[]'.
-      Type 'import("tests/cases/conformance/jsx/inline/renderer").dom.JSX.Element' is not assignable to type 'import("tests/cases/conformance/jsx/inline/renderer2").predom.JSX.Element'.
-<<<<<<< HEAD
-tests/cases/conformance/jsx/inline/index.tsx(21,40): error TS2605: JSX element type 'MyClass' is not a constructor function for JSX elements.
-=======
->>>>>>> dedf5d41
-tests/cases/conformance/jsx/inline/index.tsx(21,40): error TS2605: JSX element type 'MyClass' is not a constructor function for JSX elements.
-  Property '__domBrand' is missing in type 'MyClass'.
-tests/cases/conformance/jsx/inline/index.tsx(21,63): error TS2605: JSX element type 'MyClass' is not a constructor function for JSX elements.
-tests/cases/conformance/jsx/inline/index.tsx(24,23): error TS2322: Type '{ children: Element[]; x: number; y: number; }' is not assignable to type '{ x: number; y: number; children?: Element[]; }'.
-  Types of property 'children' are incompatible.
-    Type 'import("tests/cases/conformance/jsx/inline/renderer2").predom.JSX.Element[]' is not assignable to type 'import("tests/cases/conformance/jsx/inline/renderer").dom.JSX.Element[]'.
-      Type 'import("tests/cases/conformance/jsx/inline/renderer2").predom.JSX.Element' is not assignable to type 'import("tests/cases/conformance/jsx/inline/renderer").dom.JSX.Element'.
-        Property '__domBrand' is missing in type 'Element'.
-
-
-==== tests/cases/conformance/jsx/inline/renderer.d.ts (0 errors) ====
-    export namespace dom {
-        namespace JSX {
-            interface IntrinsicElements {
-                [e: string]: {};
-            }
-            interface Element {
-                __domBrand: void;
-                props: {
-                    children?: Element[];
-                };
-            }
-            interface ElementClass extends Element {
-                render(): Element;
-            }
-            interface ElementAttributesProperty { props: any; }
-            interface ElementChildrenAttribute { children: any; }
-        }
-    }
-    export function dom(): dom.JSX.Element;
-==== tests/cases/conformance/jsx/inline/renderer2.d.ts (0 errors) ====
-    export namespace predom {
-        namespace JSX {
-            interface IntrinsicElements {
-                [e: string]: {};
-            }
-            interface Element {
-                __predomBrand: void;
-                props: {
-                    children?: Element[];
-                };
-            }
-            interface ElementClass extends Element {
-                render(): Element;
-            }
-            interface ElementAttributesProperty { props: any; }
-            interface ElementChildrenAttribute { children: any; }
-        }
-    }
-    export function predom(): predom.JSX.Element;
-==== tests/cases/conformance/jsx/inline/component.tsx (0 errors) ====
-    /** @jsx predom */
-    import { predom } from "./renderer2"
-    
-    export const MySFC = (props: {x: number, y: number, children?: predom.JSX.Element[]}) => <p>{props.x} + {props.y} = {props.x + props.y}{...this.props.children}</p>;
-    
-    export class MyClass implements predom.JSX.Element {
-        __predomBrand!: void;
-        constructor(public props: {x: number, y: number, children?: predom.JSX.Element[]}) {}
-        render() {
-            return <p>
-                {this.props.x} + {this.props.y} = {this.props.x + this.props.y}
-                {...this.props.children}
-            </p>;
-        }
-    }
-    export const tree = <MySFC x={1} y={2}><MyClass x={3} y={4} /><MyClass x={5} y={6} /></MySFC>
-    
-    export default <h></h>
-    
-==== tests/cases/conformance/jsx/inline/index.tsx (6 errors) ====
-    /** @jsx dom */
-    import { dom } from "./renderer"
-    import prerendered, {MySFC, MyClass, tree} from "./component";
-    let elem = prerendered;
-    elem = <h></h>; // Expect assignability error here
-    ~~~~
-!!! error TS2322: Type 'import("tests/cases/conformance/jsx/inline/renderer").dom.JSX.Element' is not assignable to type 'import("tests/cases/conformance/jsx/inline/renderer2").predom.JSX.Element'.
-!!! error TS2322:   Property '__predomBrand' is missing in type 'Element'.
-    
-    const DOMSFC = (props: {x: number, y: number, children?: dom.JSX.Element[]}) => <p>{props.x} + {props.y} = {props.x + props.y}{props.children}</p>;
-    
-    class DOMClass implements dom.JSX.Element {
-        __domBrand!: void;
-        constructor(public props: {x: number, y: number, children?: dom.JSX.Element[]}) {}
-        render() {
-            return <p>{this.props.x} + {this.props.y} = {this.props.x + this.props.y}{...this.props.children}</p>;
-        }
-    }
-    
-    // Should work, everything is a DOM element
-    const _tree = <DOMSFC x={1} y={2}><DOMClass x={3} y={4} /><DOMClass x={5} y={6} /></DOMSFC>
-    
-    // Should fail, no dom elements
-    const _brokenTree = <MySFC x={1} y={2}><MyClass x={3} y={4} /><MyClass x={5} y={6} /></MySFC>
-                        ~~~~~~~~~~~~~~~~~~~
-!!! error TS2605: JSX element type 'Element' is not a constructor function for JSX elements.
-!!! error TS2605:   Property 'render' is missing in type 'Element'.
-                         ~~~~~
-!!! error TS2322: Type '{ children: Element[]; x: number; y: number; }' is not assignable to type '{ children?: Element[]; }'.
-!!! error TS2322:   Types of property 'children' are incompatible.
-!!! error TS2322:     Type 'import("tests/cases/conformance/jsx/inline/renderer").dom.JSX.Element[]' is not assignable to type 'import("tests/cases/conformance/jsx/inline/renderer2").predom.JSX.Element[]'.
-!!! error TS2322:       Type 'import("tests/cases/conformance/jsx/inline/renderer").dom.JSX.Element' is not assignable to type 'import("tests/cases/conformance/jsx/inline/renderer2").predom.JSX.Element'.
-<<<<<<< HEAD
-                                           ~~~~~~~~~~~~~~~~~~~~~~~
-!!! error TS2605: JSX element type 'MyClass' is not a constructor function for JSX elements.
-=======
->>>>>>> dedf5d41
-                                           ~~~~~~~~~~~~~~~~~~~~~~~
-!!! error TS2605: JSX element type 'MyClass' is not a constructor function for JSX elements.
-!!! error TS2605:   Property '__domBrand' is missing in type 'MyClass'.
-                                                                  ~~~~~~~~~~~~~~~~~~~~~~~
-!!! error TS2605: JSX element type 'MyClass' is not a constructor function for JSX elements.
-    
-    // Should fail, nondom isn't allowed as children of dom
-    const _brokenTree2 = <DOMSFC x={1} y={2}>{tree}{tree}</DOMSFC>
-                          ~~~~~~
-!!! error TS2322: Type '{ children: Element[]; x: number; y: number; }' is not assignable to type '{ x: number; y: number; children?: Element[]; }'.
-!!! error TS2322:   Types of property 'children' are incompatible.
-!!! error TS2322:     Type 'import("tests/cases/conformance/jsx/inline/renderer2").predom.JSX.Element[]' is not assignable to type 'import("tests/cases/conformance/jsx/inline/renderer").dom.JSX.Element[]'.
-!!! error TS2322:       Type 'import("tests/cases/conformance/jsx/inline/renderer2").predom.JSX.Element' is not assignable to type 'import("tests/cases/conformance/jsx/inline/renderer").dom.JSX.Element'.
-!!! error TS2322:         Property '__domBrand' is missing in type 'Element'.
+tests/cases/conformance/jsx/inline/index.tsx(5,1): error TS2322: Type 'import("tests/cases/conformance/jsx/inline/renderer").dom.JSX.Element' is not assignable to type 'import("tests/cases/conformance/jsx/inline/renderer2").predom.JSX.Element'.
+  Property '__predomBrand' is missing in type 'Element'.
+tests/cases/conformance/jsx/inline/index.tsx(21,21): error TS2605: JSX element type 'Element' is not a constructor function for JSX elements.
+  Property 'render' is missing in type 'Element'.
+tests/cases/conformance/jsx/inline/index.tsx(21,22): error TS2322: Type '{ children: Element[]; x: number; y: number; }' is not assignable to type '{ children?: Element[]; }'.
+  Types of property 'children' are incompatible.
+    Type 'import("tests/cases/conformance/jsx/inline/renderer").dom.JSX.Element[]' is not assignable to type 'import("tests/cases/conformance/jsx/inline/renderer2").predom.JSX.Element[]'.
+      Type 'import("tests/cases/conformance/jsx/inline/renderer").dom.JSX.Element' is not assignable to type 'import("tests/cases/conformance/jsx/inline/renderer2").predom.JSX.Element'.
+tests/cases/conformance/jsx/inline/index.tsx(21,40): error TS2605: JSX element type 'MyClass' is not a constructor function for JSX elements.
+  Property '__domBrand' is missing in type 'MyClass'.
+tests/cases/conformance/jsx/inline/index.tsx(21,63): error TS2605: JSX element type 'MyClass' is not a constructor function for JSX elements.
+tests/cases/conformance/jsx/inline/index.tsx(24,23): error TS2322: Type '{ children: Element[]; x: number; y: number; }' is not assignable to type '{ x: number; y: number; children?: Element[]; }'.
+  Types of property 'children' are incompatible.
+    Type 'import("tests/cases/conformance/jsx/inline/renderer2").predom.JSX.Element[]' is not assignable to type 'import("tests/cases/conformance/jsx/inline/renderer").dom.JSX.Element[]'.
+      Type 'import("tests/cases/conformance/jsx/inline/renderer2").predom.JSX.Element' is not assignable to type 'import("tests/cases/conformance/jsx/inline/renderer").dom.JSX.Element'.
+        Property '__domBrand' is missing in type 'Element'.
+
+
+==== tests/cases/conformance/jsx/inline/renderer.d.ts (0 errors) ====
+    export namespace dom {
+        namespace JSX {
+            interface IntrinsicElements {
+                [e: string]: {};
+            }
+            interface Element {
+                __domBrand: void;
+                props: {
+                    children?: Element[];
+                };
+            }
+            interface ElementClass extends Element {
+                render(): Element;
+            }
+            interface ElementAttributesProperty { props: any; }
+            interface ElementChildrenAttribute { children: any; }
+        }
+    }
+    export function dom(): dom.JSX.Element;
+==== tests/cases/conformance/jsx/inline/renderer2.d.ts (0 errors) ====
+    export namespace predom {
+        namespace JSX {
+            interface IntrinsicElements {
+                [e: string]: {};
+            }
+            interface Element {
+                __predomBrand: void;
+                props: {
+                    children?: Element[];
+                };
+            }
+            interface ElementClass extends Element {
+                render(): Element;
+            }
+            interface ElementAttributesProperty { props: any; }
+            interface ElementChildrenAttribute { children: any; }
+        }
+    }
+    export function predom(): predom.JSX.Element;
+==== tests/cases/conformance/jsx/inline/component.tsx (0 errors) ====
+    /** @jsx predom */
+    import { predom } from "./renderer2"
+    
+    export const MySFC = (props: {x: number, y: number, children?: predom.JSX.Element[]}) => <p>{props.x} + {props.y} = {props.x + props.y}{...this.props.children}</p>;
+    
+    export class MyClass implements predom.JSX.Element {
+        __predomBrand!: void;
+        constructor(public props: {x: number, y: number, children?: predom.JSX.Element[]}) {}
+        render() {
+            return <p>
+                {this.props.x} + {this.props.y} = {this.props.x + this.props.y}
+                {...this.props.children}
+            </p>;
+        }
+    }
+    export const tree = <MySFC x={1} y={2}><MyClass x={3} y={4} /><MyClass x={5} y={6} /></MySFC>
+    
+    export default <h></h>
+    
+==== tests/cases/conformance/jsx/inline/index.tsx (6 errors) ====
+    /** @jsx dom */
+    import { dom } from "./renderer"
+    import prerendered, {MySFC, MyClass, tree} from "./component";
+    let elem = prerendered;
+    elem = <h></h>; // Expect assignability error here
+    ~~~~
+!!! error TS2322: Type 'import("tests/cases/conformance/jsx/inline/renderer").dom.JSX.Element' is not assignable to type 'import("tests/cases/conformance/jsx/inline/renderer2").predom.JSX.Element'.
+!!! error TS2322:   Property '__predomBrand' is missing in type 'Element'.
+    
+    const DOMSFC = (props: {x: number, y: number, children?: dom.JSX.Element[]}) => <p>{props.x} + {props.y} = {props.x + props.y}{props.children}</p>;
+    
+    class DOMClass implements dom.JSX.Element {
+        __domBrand!: void;
+        constructor(public props: {x: number, y: number, children?: dom.JSX.Element[]}) {}
+        render() {
+            return <p>{this.props.x} + {this.props.y} = {this.props.x + this.props.y}{...this.props.children}</p>;
+        }
+    }
+    
+    // Should work, everything is a DOM element
+    const _tree = <DOMSFC x={1} y={2}><DOMClass x={3} y={4} /><DOMClass x={5} y={6} /></DOMSFC>
+    
+    // Should fail, no dom elements
+    const _brokenTree = <MySFC x={1} y={2}><MyClass x={3} y={4} /><MyClass x={5} y={6} /></MySFC>
+                        ~~~~~~~~~~~~~~~~~~~
+!!! error TS2605: JSX element type 'Element' is not a constructor function for JSX elements.
+!!! error TS2605:   Property 'render' is missing in type 'Element'.
+                         ~~~~~
+!!! error TS2322: Type '{ children: Element[]; x: number; y: number; }' is not assignable to type '{ children?: Element[]; }'.
+!!! error TS2322:   Types of property 'children' are incompatible.
+!!! error TS2322:     Type 'import("tests/cases/conformance/jsx/inline/renderer").dom.JSX.Element[]' is not assignable to type 'import("tests/cases/conformance/jsx/inline/renderer2").predom.JSX.Element[]'.
+!!! error TS2322:       Type 'import("tests/cases/conformance/jsx/inline/renderer").dom.JSX.Element' is not assignable to type 'import("tests/cases/conformance/jsx/inline/renderer2").predom.JSX.Element'.
+                                           ~~~~~~~~~~~~~~~~~~~~~~~
+!!! error TS2605: JSX element type 'MyClass' is not a constructor function for JSX elements.
+!!! error TS2605:   Property '__domBrand' is missing in type 'MyClass'.
+                                                                  ~~~~~~~~~~~~~~~~~~~~~~~
+!!! error TS2605: JSX element type 'MyClass' is not a constructor function for JSX elements.
+    
+    // Should fail, nondom isn't allowed as children of dom
+    const _brokenTree2 = <DOMSFC x={1} y={2}>{tree}{tree}</DOMSFC>
+                          ~~~~~~
+!!! error TS2322: Type '{ children: Element[]; x: number; y: number; }' is not assignable to type '{ x: number; y: number; children?: Element[]; }'.
+!!! error TS2322:   Types of property 'children' are incompatible.
+!!! error TS2322:     Type 'import("tests/cases/conformance/jsx/inline/renderer2").predom.JSX.Element[]' is not assignable to type 'import("tests/cases/conformance/jsx/inline/renderer").dom.JSX.Element[]'.
+!!! error TS2322:       Type 'import("tests/cases/conformance/jsx/inline/renderer2").predom.JSX.Element' is not assignable to type 'import("tests/cases/conformance/jsx/inline/renderer").dom.JSX.Element'.
+!!! error TS2322:         Property '__domBrand' is missing in type 'Element'.
     