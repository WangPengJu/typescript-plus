=== tests/cases/conformance/types/typeParameters/typeParameterLists/typeParameterIndirectlyConstrainedToItself.ts ===
class C<U extends T, T extends U> { }
>C : C<U, T>

class C2<T extends U, U extends V, V extends T> { }
>C2 : C2<T, U, V>

interface I<U extends T, T extends U> { }
interface I2<T extends U, U extends V, V extends T> { }

function f<U extends T, T extends U>() { }
>f : <U, T>() => void
<<<<<<< HEAD
>U : U
>T : T
>T : T
>U : U

function f2<T extends U, U extends V, V extends T>() { }
>f2 : <T, U, V>() => void
>T : T
>U : U
>U : U
>V : V
>V : V
>T : T
=======

function f2<T extends U, U extends V, V extends T>() { }
>f2 : <T, U, V>() => void
>>>>>>> f4a643fd

var a: {
>a : { <U, T>(): void; <T, U, V>(): void; }

    <U extends T, T extends U>(): void;
    <T extends U, U extends V, V extends T>(): void;
}

var b = <U extends T, T extends U>() => { }
>b : <U, T>() => void
><U extends T, T extends U>() => { } : <U, T>() => void
<<<<<<< HEAD
>U : U
>T : T
>T : T
>U : U
=======
>>>>>>> f4a643fd

var b2 = <T extends U, U extends V, V extends T>() => { }
>b2 : <T, U, V>() => void
><T extends U, U extends V, V extends T>() => { } : <T, U, V>() => void
<<<<<<< HEAD
>T : T
>U : U
>U : U
>V : V
>V : V
>T : T

class D<U extends T, T extends V, V extends T> { }
>D : D<U, T, V>
>U : U
>T : T
>T : T
>V : V
>V : V
>T : T
=======

class D<U extends T, T extends V, V extends T> { }
>D : D<U, T, V>
>>>>>>> f4a643fd

// Repro from #25740

type Foo<T> = [T] extends [number] ? {} : {};
>Foo : Foo<T>
<<<<<<< HEAD
>T : T
>T : T

function foo<S extends Foo<S>>() {}
>foo : <S>() => void
>S : S
>Foo : Foo<T>
>S : S
=======

function foo<S extends Foo<S>>() {}
>foo : <S>() => void
>>>>>>> f4a643fd

<|MERGE_RESOLUTION|>--- conflicted
+++ resolved
@@ -1,94 +1,55 @@
-=== tests/cases/conformance/types/typeParameters/typeParameterLists/typeParameterIndirectlyConstrainedToItself.ts ===
-class C<U extends T, T extends U> { }
->C : C<U, T>
-
-class C2<T extends U, U extends V, V extends T> { }
->C2 : C2<T, U, V>
-
-interface I<U extends T, T extends U> { }
-interface I2<T extends U, U extends V, V extends T> { }
-
-function f<U extends T, T extends U>() { }
->f : <U, T>() => void
-<<<<<<< HEAD
->U : U
->T : T
->T : T
->U : U
-
-function f2<T extends U, U extends V, V extends T>() { }
->f2 : <T, U, V>() => void
->T : T
->U : U
->U : U
->V : V
->V : V
->T : T
-=======
-
-function f2<T extends U, U extends V, V extends T>() { }
->f2 : <T, U, V>() => void
->>>>>>> f4a643fd
-
-var a: {
->a : { <U, T>(): void; <T, U, V>(): void; }
-
-    <U extends T, T extends U>(): void;
-    <T extends U, U extends V, V extends T>(): void;
-}
-
-var b = <U extends T, T extends U>() => { }
->b : <U, T>() => void
-><U extends T, T extends U>() => { } : <U, T>() => void
-<<<<<<< HEAD
->U : U
->T : T
->T : T
->U : U
-=======
->>>>>>> f4a643fd
-
-var b2 = <T extends U, U extends V, V extends T>() => { }
->b2 : <T, U, V>() => void
-><T extends U, U extends V, V extends T>() => { } : <T, U, V>() => void
-<<<<<<< HEAD
->T : T
->U : U
->U : U
->V : V
->V : V
->T : T
-
-class D<U extends T, T extends V, V extends T> { }
->D : D<U, T, V>
->U : U
->T : T
->T : T
->V : V
->V : V
->T : T
-=======
-
-class D<U extends T, T extends V, V extends T> { }
->D : D<U, T, V>
->>>>>>> f4a643fd
-
-// Repro from #25740
-
-type Foo<T> = [T] extends [number] ? {} : {};
->Foo : Foo<T>
-<<<<<<< HEAD
->T : T
->T : T
-
-function foo<S extends Foo<S>>() {}
->foo : <S>() => void
->S : S
->Foo : Foo<T>
->S : S
-=======
-
-function foo<S extends Foo<S>>() {}
->foo : <S>() => void
->>>>>>> f4a643fd
-
+=== tests/cases/conformance/types/typeParameters/typeParameterLists/typeParameterIndirectlyConstrainedToItself.ts ===
+class C<U extends T, T extends U> { }
+>C : C<U, T>
+
+class C2<T extends U, U extends V, V extends T> { }
+>C2 : C2<T, U, V>
+
+interface I<U extends T, T extends U> { }
+interface I2<T extends U, U extends V, V extends T> { }
+
+function f<U extends T, T extends U>() { }
+>f : <U, T>() => void
+
+function f2<T extends U, U extends V, V extends T>() { }
+>f2 : <T, U, V>() => void
+
+var a: {
+>a : { <U, T>(): void; <T, U, V>(): void; }
+
+    <U extends T, T extends U>(): void;
+    <T extends U, U extends V, V extends T>(): void;
+}
+
+var b = <U extends T, T extends U>() => { }
+>b : <U, T>() => void
+><U extends T, T extends U>() => { } : <U, T>() => void
+
+var b2 = <T extends U, U extends V, V extends T>() => { }
+>b2 : <T, U, V>() => void
+><T extends U, U extends V, V extends T>() => { } : <T, U, V>() => void
+
+class D<U extends T, T extends V, V extends T> { }
+>D : D<U, T, V>
+
+// Repro from #25740
+
+type Foo<T> = [T] extends [number] ? {} : {};
+>Foo : Foo<T>
+
+function foo<S extends Foo<S>>() {}
+>foo : <S>() => void
+
+// Repro from #25740
+
+type Foo<T> = [T] extends [number] ? {} : {};
+>Foo : Foo<T>
+>T : T
+>T : T
+
+function foo<S extends Foo<S>>() {}
+>foo : <S>() => void
+>S : S
+>Foo : Foo<T>
+>S : S
+