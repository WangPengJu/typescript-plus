--- conflicted
+++ resolved
@@ -1,4 +1,4 @@
-//// [computedPropertyNames9_ES5.ts]
+//// [computedPropertyNames9_ES5.ts]
 function f(s: string): string;
 function f(n: number): number;
 function f<T>(x: T): T;
@@ -8,20 +8,13 @@
     [f("")]: 0,
     [f(0)]: 0,
     [f(true)]: 0
-}
-
-//// [computedPropertyNames9_ES5.js]
-function f(x) { }
-<<<<<<< HEAD
-var v = (_a = {}, _a[f("")] =
-    0, _a[f(0)] =
-    0, _a[f(true)] =
-    0, _a);
-=======
-var v = (_a = {},
-    _a[f("")] = 0,
-    _a[f(0)] = 0,
-    _a[f(true)] = 0,
-    _a);
->>>>>>> 7b22880b
-var _a;
+}
+
+//// [computedPropertyNames9_ES5.js]
+function f(x) { }
+var v = (_a = {},
+    _a[f("")] = 0,
+    _a[f(0)] = 0,
+    _a[f(true)] = 0,
+    _a);
+var _a;