=== tests/cases/conformance/salsa/def.js ===
var Outer = {};
>Outer : Symbol(Outer, Decl(def.js, 0, 3), Decl(work.js, 0, 0), Decl(work.js, 0, 28))

=== tests/cases/conformance/salsa/work.js ===
Outer.Inner = function () {}
>Outer.Inner : Symbol(Outer.Inner, Decl(work.js, 0, 0), Decl(work.js, 1, 6))
>Outer : Symbol(Outer, Decl(def.js, 0, 3), Decl(work.js, 0, 0), Decl(work.js, 0, 28))
>Inner : Symbol(Outer.Inner, Decl(work.js, 0, 0), Decl(work.js, 1, 6))

Outer.Inner.prototype = {
<<<<<<< HEAD
>Outer.Inner.prototype : Symbol(Function.prototype, Decl(lib.es5.d.ts, --, --))
>Outer.Inner : Symbol(Outer.Inner, Decl(work.js, 0, 0), Decl(work.js, 1, 6))
>Outer : Symbol(Outer, Decl(def.js, 0, 3), Decl(work.js, 0, 0), Decl(work.js, 0, 28))
>Inner : Symbol(Outer.Inner, Decl(work.js, 0, 0), Decl(work.js, 1, 6))
>prototype : Symbol(Function.prototype, Decl(lib.es5.d.ts, --, --))
=======
>Outer.Inner.prototype : Symbol(Outer.Inner.prototype, Decl(work.js, 0, 28))
>Outer.Inner : Symbol(Outer.Inner, Decl(work.js, 0, 0), Decl(work.js, 1, 6))
>Outer : Symbol(Outer, Decl(def.js, 0, 3), Decl(work.js, 0, 0), Decl(work.js, 0, 28))
>Inner : Symbol(Outer.Inner, Decl(work.js, 0, 0), Decl(work.js, 1, 6))
>prototype : Symbol(Outer.Inner.prototype, Decl(work.js, 0, 28))
>>>>>>> c3dcc83d

    x: 1,
>x : Symbol(x, Decl(work.js, 1, 25))

    m() { }
>m : Symbol(m, Decl(work.js, 2, 9))
}

=== tests/cases/conformance/salsa/use.js ===
/** @type {Outer.Inner} */
var inner
>inner : Symbol(inner, Decl(use.js, 1, 3))

inner.x
>inner.x : Symbol(x, Decl(work.js, 1, 25))
>inner : Symbol(inner, Decl(use.js, 1, 3))
>x : Symbol(x, Decl(work.js, 1, 25))

inner.m()
>inner.m : Symbol(m, Decl(work.js, 2, 9))
>inner : Symbol(inner, Decl(use.js, 1, 3))
>m : Symbol(m, Decl(work.js, 2, 9))

var inno = new Outer.Inner()
>inno : Symbol(inno, Decl(use.js, 4, 3))
>Outer.Inner : Symbol(Outer.Inner, Decl(work.js, 0, 0), Decl(work.js, 1, 6))
>Outer : Symbol(Outer, Decl(def.js, 0, 3), Decl(work.js, 0, 0), Decl(work.js, 0, 28))
>Inner : Symbol(Outer.Inner, Decl(work.js, 0, 0), Decl(work.js, 1, 6))

inno.x
>inno.x : Symbol(x, Decl(work.js, 1, 25))
>inno : Symbol(inno, Decl(use.js, 4, 3))
>x : Symbol(x, Decl(work.js, 1, 25))

inno.m()
>inno.m : Symbol(m, Decl(work.js, 2, 9))
>inno : Symbol(inno, Decl(use.js, 4, 3))
>m : Symbol(m, Decl(work.js, 2, 9))



<|MERGE_RESOLUTION|>--- conflicted
+++ resolved
@@ -1,65 +1,57 @@
-=== tests/cases/conformance/salsa/def.js ===
-var Outer = {};
->Outer : Symbol(Outer, Decl(def.js, 0, 3), Decl(work.js, 0, 0), Decl(work.js, 0, 28))
-
-=== tests/cases/conformance/salsa/work.js ===
-Outer.Inner = function () {}
->Outer.Inner : Symbol(Outer.Inner, Decl(work.js, 0, 0), Decl(work.js, 1, 6))
->Outer : Symbol(Outer, Decl(def.js, 0, 3), Decl(work.js, 0, 0), Decl(work.js, 0, 28))
->Inner : Symbol(Outer.Inner, Decl(work.js, 0, 0), Decl(work.js, 1, 6))
-
-Outer.Inner.prototype = {
-<<<<<<< HEAD
->Outer.Inner.prototype : Symbol(Function.prototype, Decl(lib.es5.d.ts, --, --))
->Outer.Inner : Symbol(Outer.Inner, Decl(work.js, 0, 0), Decl(work.js, 1, 6))
->Outer : Symbol(Outer, Decl(def.js, 0, 3), Decl(work.js, 0, 0), Decl(work.js, 0, 28))
->Inner : Symbol(Outer.Inner, Decl(work.js, 0, 0), Decl(work.js, 1, 6))
->prototype : Symbol(Function.prototype, Decl(lib.es5.d.ts, --, --))
-=======
->Outer.Inner.prototype : Symbol(Outer.Inner.prototype, Decl(work.js, 0, 28))
->Outer.Inner : Symbol(Outer.Inner, Decl(work.js, 0, 0), Decl(work.js, 1, 6))
->Outer : Symbol(Outer, Decl(def.js, 0, 3), Decl(work.js, 0, 0), Decl(work.js, 0, 28))
->Inner : Symbol(Outer.Inner, Decl(work.js, 0, 0), Decl(work.js, 1, 6))
->prototype : Symbol(Outer.Inner.prototype, Decl(work.js, 0, 28))
->>>>>>> c3dcc83d
-
-    x: 1,
->x : Symbol(x, Decl(work.js, 1, 25))
-
-    m() { }
->m : Symbol(m, Decl(work.js, 2, 9))
-}
-
-=== tests/cases/conformance/salsa/use.js ===
-/** @type {Outer.Inner} */
-var inner
->inner : Symbol(inner, Decl(use.js, 1, 3))
-
-inner.x
->inner.x : Symbol(x, Decl(work.js, 1, 25))
->inner : Symbol(inner, Decl(use.js, 1, 3))
->x : Symbol(x, Decl(work.js, 1, 25))
-
-inner.m()
->inner.m : Symbol(m, Decl(work.js, 2, 9))
->inner : Symbol(inner, Decl(use.js, 1, 3))
->m : Symbol(m, Decl(work.js, 2, 9))
-
-var inno = new Outer.Inner()
->inno : Symbol(inno, Decl(use.js, 4, 3))
->Outer.Inner : Symbol(Outer.Inner, Decl(work.js, 0, 0), Decl(work.js, 1, 6))
->Outer : Symbol(Outer, Decl(def.js, 0, 3), Decl(work.js, 0, 0), Decl(work.js, 0, 28))
->Inner : Symbol(Outer.Inner, Decl(work.js, 0, 0), Decl(work.js, 1, 6))
-
-inno.x
->inno.x : Symbol(x, Decl(work.js, 1, 25))
->inno : Symbol(inno, Decl(use.js, 4, 3))
->x : Symbol(x, Decl(work.js, 1, 25))
-
-inno.m()
->inno.m : Symbol(m, Decl(work.js, 2, 9))
->inno : Symbol(inno, Decl(use.js, 4, 3))
->m : Symbol(m, Decl(work.js, 2, 9))
-
-
-
+=== tests/cases/conformance/salsa/def.js ===
+var Outer = {};
+>Outer : Symbol(Outer, Decl(def.js, 0, 3), Decl(work.js, 0, 0), Decl(work.js, 0, 28))
+
+=== tests/cases/conformance/salsa/work.js ===
+Outer.Inner = function () {}
+>Outer.Inner : Symbol(Outer.Inner, Decl(work.js, 0, 0), Decl(work.js, 1, 6))
+>Outer : Symbol(Outer, Decl(def.js, 0, 3), Decl(work.js, 0, 0), Decl(work.js, 0, 28))
+>Inner : Symbol(Outer.Inner, Decl(work.js, 0, 0), Decl(work.js, 1, 6))
+
+Outer.Inner.prototype = {
+>Outer.Inner.prototype : Symbol(Outer.Inner.prototype, Decl(work.js, 0, 28))
+>Outer.Inner : Symbol(Outer.Inner, Decl(work.js, 0, 0), Decl(work.js, 1, 6))
+>Outer : Symbol(Outer, Decl(def.js, 0, 3), Decl(work.js, 0, 0), Decl(work.js, 0, 28))
+>Inner : Symbol(Outer.Inner, Decl(work.js, 0, 0), Decl(work.js, 1, 6))
+>prototype : Symbol(Outer.Inner.prototype, Decl(work.js, 0, 28))
+
+    x: 1,
+>x : Symbol(x, Decl(work.js, 1, 25))
+
+    m() { }
+>m : Symbol(m, Decl(work.js, 2, 9))
+}
+
+=== tests/cases/conformance/salsa/use.js ===
+/** @type {Outer.Inner} */
+var inner
+>inner : Symbol(inner, Decl(use.js, 1, 3))
+
+inner.x
+>inner.x : Symbol(x, Decl(work.js, 1, 25))
+>inner : Symbol(inner, Decl(use.js, 1, 3))
+>x : Symbol(x, Decl(work.js, 1, 25))
+
+inner.m()
+>inner.m : Symbol(m, Decl(work.js, 2, 9))
+>inner : Symbol(inner, Decl(use.js, 1, 3))
+>m : Symbol(m, Decl(work.js, 2, 9))
+
+var inno = new Outer.Inner()
+>inno : Symbol(inno, Decl(use.js, 4, 3))
+>Outer.Inner : Symbol(Outer.Inner, Decl(work.js, 0, 0), Decl(work.js, 1, 6))
+>Outer : Symbol(Outer, Decl(def.js, 0, 3), Decl(work.js, 0, 0), Decl(work.js, 0, 28))
+>Inner : Symbol(Outer.Inner, Decl(work.js, 0, 0), Decl(work.js, 1, 6))
+
+inno.x
+>inno.x : Symbol(x, Decl(work.js, 1, 25))
+>inno : Symbol(inno, Decl(use.js, 4, 3))
+>x : Symbol(x, Decl(work.js, 1, 25))
+
+inno.m()
+>inno.m : Symbol(m, Decl(work.js, 2, 9))
+>inno : Symbol(inno, Decl(use.js, 4, 3))
+>m : Symbol(m, Decl(work.js, 2, 9))
+
+
+