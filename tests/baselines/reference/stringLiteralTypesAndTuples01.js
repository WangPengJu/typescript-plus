//// [stringLiteralTypesAndTuples01.ts]

// Should all be strings.
let [hello, brave, newish, world] = ["Hello", "Brave", "New", "World"];

type RexOrRaptor = "t-rex" | "raptor"
let [im, a, dinosaur]: ["I'm", "a", RexOrRaptor] = ['I\'m', 'a', 't-rex'];

rawr(dinosaur);

function rawr(dino: RexOrRaptor) {
    if (dino === "t-rex") {
        return "ROAAAAR!";
    }
    if (dino === "raptor") {
        return "yip yip!";
    }

    throw "Unexpected " + dino;
}

//// [stringLiteralTypesAndTuples01.js]
// Should all be strings.
var _a = ["Hello", "Brave", "New", "World"], hello = _a[0], brave = _a[1], newish = _a[2], world = _a[3];
var _b = ['I\'m', 'a', 't-rex'], im = _b[0], a = _b[1], dinosaur = _b[2];
rawr(dinosaur);
function rawr(dino) {
    if (dino === "t-rex") {
        return "ROAAAAR!";
    }
    if (dino === "raptor") {
        return "yip yip!";
    }
    throw "Unexpected " + dino;
}


//// [stringLiteralTypesAndTuples01.d.ts]
declare let hello: string, brave: string, newish: string, world: string;
declare type RexOrRaptor = "t-rex" | "raptor";
<<<<<<< HEAD
declare let im: "I'm", a: "a", dinosaur: "t-rex" | "raptor";
declare function rawr(dino: RexOrRaptor): string;

=======
declare let im: "I'm", a: "a", dinosaur: RexOrRaptor;
declare function rawr(dino: RexOrRaptor): "ROAAAAR!" | "yip yip!";

>>>>>>> 9950b98b
<|MERGE_RESOLUTION|>--- conflicted
+++ resolved
@@ -1,4 +1,4 @@
-//// [stringLiteralTypesAndTuples01.ts]
+//// [stringLiteralTypesAndTuples01.ts]
 
 // Should all be strings.
 let [hello, brave, newish, world] = ["Hello", "Brave", "New", "World"];
@@ -17,33 +17,26 @@
     }
 
     throw "Unexpected " + dino;
-}
-
-//// [stringLiteralTypesAndTuples01.js]
-// Should all be strings.
-var _a = ["Hello", "Brave", "New", "World"], hello = _a[0], brave = _a[1], newish = _a[2], world = _a[3];
-var _b = ['I\'m', 'a', 't-rex'], im = _b[0], a = _b[1], dinosaur = _b[2];
-rawr(dinosaur);
-function rawr(dino) {
-    if (dino === "t-rex") {
-        return "ROAAAAR!";
-    }
-    if (dino === "raptor") {
-        return "yip yip!";
-    }
-    throw "Unexpected " + dino;
-}
-
-
-//// [stringLiteralTypesAndTuples01.d.ts]
-declare let hello: string, brave: string, newish: string, world: string;
-declare type RexOrRaptor = "t-rex" | "raptor";
-<<<<<<< HEAD
-declare let im: "I'm", a: "a", dinosaur: "t-rex" | "raptor";
-declare function rawr(dino: RexOrRaptor): string;
-
-=======
-declare let im: "I'm", a: "a", dinosaur: RexOrRaptor;
-declare function rawr(dino: RexOrRaptor): "ROAAAAR!" | "yip yip!";
-
->>>>>>> 9950b98b
+}
+
+//// [stringLiteralTypesAndTuples01.js]
+// Should all be strings.
+var _a = ["Hello", "Brave", "New", "World"], hello = _a[0], brave = _a[1], newish = _a[2], world = _a[3];
+var _b = ['I\'m', 'a', 't-rex'], im = _b[0], a = _b[1], dinosaur = _b[2];
+rawr(dinosaur);
+function rawr(dino) {
+    if (dino === "t-rex") {
+        return "ROAAAAR!";
+    }
+    if (dino === "raptor") {
+        return "yip yip!";
+    }
+    throw "Unexpected " + dino;
+}
+
+
+//// [stringLiteralTypesAndTuples01.d.ts]
+declare let hello: string, brave: string, newish: string, world: string;
+declare type RexOrRaptor = "t-rex" | "raptor";
+declare let im: "I'm", a: "a", dinosaur: RexOrRaptor;
+declare function rawr(dino: RexOrRaptor): "ROAAAAR!" | "yip yip!";