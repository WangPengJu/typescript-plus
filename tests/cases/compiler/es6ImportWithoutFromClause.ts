// @target: es6
<<<<<<< HEAD
// @module: commonjs
=======
>>>>>>> 42a0c346
// @declaration: true

// @filename: es6ImportWithoutFromClause_0.ts
export var a = 10;

// @filename: es6ImportWithoutFromClause_1.ts
import "es6ImportWithoutFromClause_0";
<|MERGE_RESOLUTION|>--- conflicted
+++ resolved
@@ -1,12 +1,9 @@
-// @target: es6
-<<<<<<< HEAD
-// @module: commonjs
-=======
->>>>>>> 42a0c346
-// @declaration: true
-
-// @filename: es6ImportWithoutFromClause_0.ts
-export var a = 10;
-
-// @filename: es6ImportWithoutFromClause_1.ts
-import "es6ImportWithoutFromClause_0";
+// @target: es6
+// @declaration: true
+// @declaration: true
+
+// @filename: es6ImportWithoutFromClause_0.ts
+export var a = 10;
+
+// @filename: es6ImportWithoutFromClause_1.ts
+import "es6ImportWithoutFromClause_0";