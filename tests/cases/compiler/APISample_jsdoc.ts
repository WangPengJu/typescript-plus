<<<<<<< HEAD
// @module: commonjs
// @includebuiltfile: typescript_standalone.d.ts
// @strict:true

/*
 * Note: This test is a public API sample. The original sources can be found
 *       at: https://github.com/YousefED/typescript-json-schema
 *           https://github.com/vega/ts-json-schema-generator
 *       Please log a "breaking change" issue for any API breaking change affecting this issue
 */

declare var console: any;

import * as ts from "typescript";

// excerpted from https://github.com/YousefED/typescript-json-schema
// (converted from a method and modified; for example, `this: any` to compensate, among other changes)
function parseCommentsIntoDefinition(this: any,
                                     symbol: ts.Symbol,
                                     definition: {description?: string, [s: string]: string | undefined},
                                     otherAnnotations: { [s: string]: true}): void {
    if (!symbol) {
        return;
    }

    // the comments for a symbol
    let comments = symbol.getDocumentationComment();

    if (comments.length) {
        definition.description = comments.map(comment => comment.kind === "lineBreak" ? comment.text : comment.text.trim().replace(/\r\n/g, "\n")).join("");
    }

    // jsdocs are separate from comments
    const jsdocs = symbol.getJsDocTags();
    jsdocs.forEach(doc => {
        // if we have @TJS-... annotations, we have to parse them
        const { name, text } = doc;
        if (this.userValidationKeywords[name]) {
            definition[name] = this.parseValue(text);
        } else {
            // special annotations
            otherAnnotations[doc.name] = true;
        }
    });
}


// excerpted from https://github.com/vega/ts-json-schema-generator
export interface Annotations {
    [name: string]: any;
}
function getAnnotations(this: any, node: ts.Node): Annotations | undefined {
    const symbol: ts.Symbol = (node as any).symbol;
    if (!symbol) {
        return undefined;
    }

    const jsDocTags: ts.JSDocTagInfo[] = symbol.getJsDocTags();
    if (!jsDocTags || !jsDocTags.length) {
        return undefined;
    }

    const annotations: Annotations = jsDocTags.reduce((result: Annotations, jsDocTag: ts.JSDocTagInfo) => {
        const value = this.parseJsDocTag(jsDocTag);
        if (value !== undefined) {
            result[jsDocTag.name] = value;
        }

        return result;
    }, {});
    return Object.keys(annotations).length ? annotations : undefined;
}

// these examples are artificial and mostly nonsensical
function parseSpecificTags(node: ts.Node) {
    if (node.kind === ts.SyntaxKind.Parameter) {
        return ts.getJSDocParameterTags(node as ts.ParameterDeclaration);
    }
    if (node.kind === ts.SyntaxKind.FunctionDeclaration) {
        const func = node as ts.FunctionDeclaration;
        if (ts.hasJSDocParameterTags(func)) {
            const flat: ts.JSDocTag[] = [];
            for (const tags of func.parameters.map(ts.getJSDocParameterTags)) {
                if (tags) flat.push(...tags);
            }
            return flat;
        }
    }
}

function getReturnTypeFromJSDoc(node: ts.Node) {
    if (node.kind === ts.SyntaxKind.FunctionDeclaration) {
        return ts.getJSDocReturnType(node);
    }
    let type = ts.getJSDocType(node);
    if (type && type.kind === ts.SyntaxKind.FunctionType) {
        return (type as ts.FunctionTypeNode).type;
    }
}

function getAllTags(node: ts.Node) {
    ts.getJSDocTags(node);
}

function getSomeOtherTags(node: ts.Node) {
    const tags: (ts.JSDocTag | undefined)[] = [];
    tags.push(ts.getJSDocAugmentsOrExtendsTag(node));
    tags.push(ts.getJSDocClassTag(node));
    tags.push(ts.getJSDocReturnTag(node));
    const type = ts.getJSDocTypeTag(node);
    if (type) {
        tags.push(type);
    }
    tags.push(ts.getJSDocTemplateTag(node));
    return tags;
}
=======
// @module: commonjs
// @skipLibCheck: true
// @includebuiltfile: typescript_standalone.d.ts
// @strict:true

/*
 * Note: This test is a public API sample. The original sources can be found
 *       at: https://github.com/YousefED/typescript-json-schema
 *           https://github.com/vega/ts-json-schema-generator
 *       Please log a "breaking change" issue for any API breaking change affecting this issue
 */

declare var console: any;

import * as ts from "typescript";

// excerpted from https://github.com/YousefED/typescript-json-schema
// (converted from a method and modified; for example, `this: any` to compensate, among other changes)
function parseCommentsIntoDefinition(this: any,
                                     symbol: ts.Symbol,
                                     definition: {description?: string, [s: string]: string | undefined},
                                     otherAnnotations: { [s: string]: true}): void {
    if (!symbol) {
        return;
    }

    // the comments for a symbol
    let comments = symbol.getDocumentationComment();

    if (comments.length) {
        definition.description = comments.map(comment => comment.kind === "lineBreak" ? comment.text : comment.text.trim().replace(/\r\n/g, "\n")).join("");
    }

    // jsdocs are separate from comments
    const jsdocs = symbol.getJsDocTags();
    jsdocs.forEach(doc => {
        // if we have @TJS-... annotations, we have to parse them
        const { name, text } = doc;
        if (this.userValidationKeywords[name]) {
            definition[name] = this.parseValue(text);
        } else {
            // special annotations
            otherAnnotations[doc.name] = true;
        }
    });
}


// excerpted from https://github.com/vega/ts-json-schema-generator
export interface Annotations {
    [name: string]: any;
}
function getAnnotations(this: any, node: ts.Node): Annotations | undefined {
    const symbol: ts.Symbol = (node as any).symbol;
    if (!symbol) {
        return undefined;
    }

    const jsDocTags: ts.JSDocTagInfo[] = symbol.getJsDocTags();
    if (!jsDocTags || !jsDocTags.length) {
        return undefined;
    }

    const annotations: Annotations = jsDocTags.reduce((result: Annotations, jsDocTag: ts.JSDocTagInfo) => {
        const value = this.parseJsDocTag(jsDocTag);
        if (value !== undefined) {
            result[jsDocTag.name] = value;
        }

        return result;
    }, {});
    return Object.keys(annotations).length ? annotations : undefined;
}

// these examples are artificial and mostly nonsensical
function parseSpecificTags(node: ts.Node) {
    if (node.kind === ts.SyntaxKind.Parameter) {
        return ts.getJSDocParameterTags(node as ts.ParameterDeclaration);
    }
    if (node.kind === ts.SyntaxKind.FunctionDeclaration) {
        const func = node as ts.FunctionDeclaration;
        if (ts.hasJSDocParameterTags(func)) {
            const flat: ts.JSDocTag[] = [];
            for (const tags of func.parameters.map(ts.getJSDocParameterTags)) {
                if (tags) flat.push(...tags);
            }
            return flat;
        }
    }
}

function getReturnTypeFromJSDoc(node: ts.Node) {
    if (node.kind === ts.SyntaxKind.FunctionDeclaration) {
        return ts.getJSDocReturnType(node);
    }
    let type = ts.getJSDocType(node);
    if (type && type.kind === ts.SyntaxKind.FunctionType) {
        return (type as ts.FunctionTypeNode).type;
    }
}

function getAllTags(node: ts.Node) {
    ts.getJSDocTags(node);
}

function getSomeOtherTags(node: ts.Node) {
    const tags: (ts.JSDocTag | undefined)[] = [];
    tags.push(ts.getJSDocAugmentsTag(node));
    tags.push(ts.getJSDocClassTag(node));
    tags.push(ts.getJSDocReturnTag(node));
    const type = ts.getJSDocTypeTag(node);
    if (type) {
        tags.push(type);
    }
    tags.push(ts.getJSDocTemplateTag(node));
    return tags;
}
>>>>>>> afa4842b
<|MERGE_RESOLUTION|>--- conflicted
+++ resolved
@@ -1,121 +1,3 @@
-<<<<<<< HEAD
-// @module: commonjs
-// @includebuiltfile: typescript_standalone.d.ts
-// @strict:true
-
-/*
- * Note: This test is a public API sample. The original sources can be found
- *       at: https://github.com/YousefED/typescript-json-schema
- *           https://github.com/vega/ts-json-schema-generator
- *       Please log a "breaking change" issue for any API breaking change affecting this issue
- */
-
-declare var console: any;
-
-import * as ts from "typescript";
-
-// excerpted from https://github.com/YousefED/typescript-json-schema
-// (converted from a method and modified; for example, `this: any` to compensate, among other changes)
-function parseCommentsIntoDefinition(this: any,
-                                     symbol: ts.Symbol,
-                                     definition: {description?: string, [s: string]: string | undefined},
-                                     otherAnnotations: { [s: string]: true}): void {
-    if (!symbol) {
-        return;
-    }
-
-    // the comments for a symbol
-    let comments = symbol.getDocumentationComment();
-
-    if (comments.length) {
-        definition.description = comments.map(comment => comment.kind === "lineBreak" ? comment.text : comment.text.trim().replace(/\r\n/g, "\n")).join("");
-    }
-
-    // jsdocs are separate from comments
-    const jsdocs = symbol.getJsDocTags();
-    jsdocs.forEach(doc => {
-        // if we have @TJS-... annotations, we have to parse them
-        const { name, text } = doc;
-        if (this.userValidationKeywords[name]) {
-            definition[name] = this.parseValue(text);
-        } else {
-            // special annotations
-            otherAnnotations[doc.name] = true;
-        }
-    });
-}
-
-
-// excerpted from https://github.com/vega/ts-json-schema-generator
-export interface Annotations {
-    [name: string]: any;
-}
-function getAnnotations(this: any, node: ts.Node): Annotations | undefined {
-    const symbol: ts.Symbol = (node as any).symbol;
-    if (!symbol) {
-        return undefined;
-    }
-
-    const jsDocTags: ts.JSDocTagInfo[] = symbol.getJsDocTags();
-    if (!jsDocTags || !jsDocTags.length) {
-        return undefined;
-    }
-
-    const annotations: Annotations = jsDocTags.reduce((result: Annotations, jsDocTag: ts.JSDocTagInfo) => {
-        const value = this.parseJsDocTag(jsDocTag);
-        if (value !== undefined) {
-            result[jsDocTag.name] = value;
-        }
-
-        return result;
-    }, {});
-    return Object.keys(annotations).length ? annotations : undefined;
-}
-
-// these examples are artificial and mostly nonsensical
-function parseSpecificTags(node: ts.Node) {
-    if (node.kind === ts.SyntaxKind.Parameter) {
-        return ts.getJSDocParameterTags(node as ts.ParameterDeclaration);
-    }
-    if (node.kind === ts.SyntaxKind.FunctionDeclaration) {
-        const func = node as ts.FunctionDeclaration;
-        if (ts.hasJSDocParameterTags(func)) {
-            const flat: ts.JSDocTag[] = [];
-            for (const tags of func.parameters.map(ts.getJSDocParameterTags)) {
-                if (tags) flat.push(...tags);
-            }
-            return flat;
-        }
-    }
-}
-
-function getReturnTypeFromJSDoc(node: ts.Node) {
-    if (node.kind === ts.SyntaxKind.FunctionDeclaration) {
-        return ts.getJSDocReturnType(node);
-    }
-    let type = ts.getJSDocType(node);
-    if (type && type.kind === ts.SyntaxKind.FunctionType) {
-        return (type as ts.FunctionTypeNode).type;
-    }
-}
-
-function getAllTags(node: ts.Node) {
-    ts.getJSDocTags(node);
-}
-
-function getSomeOtherTags(node: ts.Node) {
-    const tags: (ts.JSDocTag | undefined)[] = [];
-    tags.push(ts.getJSDocAugmentsOrExtendsTag(node));
-    tags.push(ts.getJSDocClassTag(node));
-    tags.push(ts.getJSDocReturnTag(node));
-    const type = ts.getJSDocTypeTag(node);
-    if (type) {
-        tags.push(type);
-    }
-    tags.push(ts.getJSDocTemplateTag(node));
-    return tags;
-}
-=======
 // @module: commonjs
 // @skipLibCheck: true
 // @includebuiltfile: typescript_standalone.d.ts
@@ -232,5 +114,4 @@
     }
     tags.push(ts.getJSDocTemplateTag(node));
     return tags;
-}
->>>>>>> afa4842b
+}